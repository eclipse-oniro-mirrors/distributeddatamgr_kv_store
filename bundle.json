--- conflicted
+++ resolved
@@ -1,306 +1,3 @@
-<<<<<<< HEAD
-{
-  "name": "@ohos/kv_store",
-  "version": "3.1.0",
-  "license": "Apache License 2.0",
-  "description": "Supports distributed key-value and document-based data management, and supports the use of schemas to describe data formats",
-  "domain": "os",
-  "language": "",
-  "publishAs": "code-segment",
-  "private": false,
-  "tags": [
-    "foundation"
-  ],
-  "keywords": [
-    "distributeddatamgr",
-    "kv_store"
-  ],
-  "envs": [],
-  "author": {
-    "name": "",
-    "email": "",
-    "url": ""
-  },
-  "contributors": [
-    {
-      "name": "",
-      "email": "",
-      "url": ""
-    }
-  ],
-  "segment": {
-    "destPath": "foundation/distributeddatamgr/kv_store"
-  },
-  "dirs": {},
-  "scripts": {},
-  "component": {
-    "name": "kv_store",
-    "subsystem": "distributeddatamgr",
-    "syscap": [
-      "SystemCapability.DistributedDataManager.KVStore.Core",
-      "SystemCapability.DistributedDataManager.KVStore.DistributedKVStore"
-    ],
-    "features": [
-      "kv_store_cloud"
-    ],
-    "adapted_system_type": [
-      "standard"
-    ],
-    "rom": "14336KB",
-    "ram": "15360KB",
-    "hisysevent_config": [],
-    "deps": {
-      "third_party": [
-        "bounds_checking_function",
-        "jsoncpp",
-        "libuv",
-        "openssl",
-        "sqlite",
-        "googletest"
-      ],
-      "kernel_special": {},
-      "board_special": {},
-      "components": [
-        "ability_base",
-        "ability_runtime",
-        "bundle_framework",
-        "access_token",
-        "common_event_service",
-        "cJSON",
-        "c_utils",
-        "device_manager",
-        "dmsfwk",
-        "ffrt",
-        "hilog",
-        "hisysevent",
-        "hitrace",
-        "huks",
-        "ipc",
-        "napi",
-        "safwk",
-        "samgr",
-        "file_api",
-        "zlib",
-        "data_share"
-      ]
-    },
-    "build": {
-      "sub_component": [
-        "//foundation/distributeddatamgr/kv_store/frameworks/libs/distributeddb:build_module",
-        "//foundation/distributeddatamgr/kv_store/interfaces/innerkits/distributeddata:build_module",
-        "//foundation/distributeddatamgr/kv_store/interfaces/innerkits/distributeddatamgr:build_module",
-        "//foundation/distributeddatamgr/kv_store/interfaces/jskits/distributeddata:build_module",
-        "//foundation/distributeddatamgr/kv_store/kvstoremock/interfaces/jskits/distributeddata:build_module",
-        "//foundation/distributeddatamgr/kv_store/interfaces/jskits/distributedkvstore:build_module",
-        "//foundation/distributeddatamgr/kv_store/kvstoremock/interfaces/jskits/distributedkvstore:build_module",
-        "//foundation/distributeddatamgr/kv_store/interfaces/innerkits/distributeddata:distributeddata_client_sync",
-        "//foundation/distributeddatamgr/kv_store/databaseutils:database_utils"
-      ],
-      "inner_kits": [
-        {
-          "name": "//foundation/distributeddatamgr/kv_store/interfaces/innerkits/distributeddata:distributeddata_inner",
-          "header": {
-            "header_files": [
-              "blob.h",
-              "change_notification.h",
-              "distributed_kv_data_manager.h",
-              "kvstore.h",
-              "kvstore_death_recipient.h",
-              "kvstore_observer.h",
-              "kvstore_result_set.h",
-              "kvstore_sync_callback.h",
-              "single_kvstore.h",
-              "types.h",
-              "visibility.h",
-              "data_query.h",
-              "store_errno.h",
-              "executor.h",
-              "executor_pool.h",
-              "pool.h",
-              "priority_queue.h",
-              "end_point.h"
-            ],
-            "header_base": "//foundation/distributeddatamgr/kv_store/interfaces/innerkits/distributeddata/include"
-          }
-        },
-        {
-          "name": "//foundation/distributeddatamgr/kv_store/frameworks/common:datamgr_common",
-          "visibility": [ "datamgr_service" ],
-          "header": {
-            "header_files": [
-              "executor.h",
-              "executor_pool.h",
-              "pool.h",
-              "priority_queue.h",
-              "types.h"
-            ],
-            "header_base": "//foundation/distributeddatamgr/kv_store/interfaces/innerkits/distributeddata/include"
-          }
-        },
-        {
-          "name": "//foundation/distributeddatamgr/kv_store/frameworks/common:datamgr_common",
-          "visibility": [ "datamgr_service" ],
-          "header": {
-            "header_files": [
-              "concurrent_map.h"
-            ],
-            "header_base": "//foundation/distributeddatamgr/kv_store/frameworks/common"
-          }
-        },
-        {
-          "name": "//foundation/distributeddatamgr/kv_store/interfaces/innerkits/distributeddata:kvdb_inner_lite",
-          "visibility": [ "datamgr_service" ],
-          "header": {
-            "header_files": [
-              "ikvdb_notifier.h",
-              "ikvstore_observer.h"
-            ],
-            "header_base": "//foundation/distributeddatamgr/kv_store/frameworks/innerkitsimpl/distributeddatafwk/include"
-          }
-        },
-        {
-          "name": "//foundation/distributeddatamgr/kv_store/interfaces/innerkits/distributeddata:kvdb_inner_lite",
-          "visibility": [ "datamgr_service" ],
-          "header": {
-            "header_files": [
-              "distributeddata_kvdb_ipc_interface_code.h",
-              "kv_types_util.h",
-              "kvdb_service.h"
-            ],
-            "header_base": "//foundation/distributeddatamgr/kv_store/frameworks/innerkitsimpl/kvdb/include"
-          }
-        },
-        {
-          "name": "//foundation/distributeddatamgr/kv_store/interfaces/innerkits/distributeddata:kvdb_inner_lite",
-          "visibility": [ "datamgr_service" ],
-          "header": {
-            "header_files": [
-              "kvstore_sync_callback.h",
-              "store_errno.h"
-            ],
-            "header_base": "//foundation/distributeddatamgr/kv_store/interfaces/innerkits/distributeddata/include"
-          }
-        },
-        {
-          "name": "//foundation/distributeddatamgr/kv_store/interfaces/innerkits/distributeddatamgr:distributeddata_mgr",
-          "header": {
-            "header_files": [
-              "distributed_data_mgr.h"
-            ],
-            "header_base": "//foundation/distributeddatamgr/kv_store/interfaces/innerkits/distributeddatamgr/include"
-          }
-        },
-        {
-          "name": "//foundation/distributeddatamgr/kv_store/interfaces/innerkits/distributeddatamgr:distributeddata_mgr",
-          "header": {
-            "header_files": [
-              "ikvstore_data_service.h"
-            ],
-            "header_base": "//foundation/distributeddatamgr/kv_store/frameworks/innerkitsimpl/distributeddatasvc/include"
-          }
-        },
-        {
-          "name": "//foundation/distributeddatamgr/kv_store/frameworks/libs/distributeddb:distributeddb",
-          "header": {
-            "header_files": [
-              "get_query_info.h",
-              "intercepted_data.h",
-              "iprocess_communicator.h",
-              "iprocess_system_api_adapter.h",
-              "ithread_pool.h",
-              "kv_store_changed_data.h",
-              "kv_store_delegate.h",
-              "kv_store_delegate_manager.h",
-              "kv_store_errno.h",
-              "kv_store_nb_conflict_data.h",
-              "kv_store_nb_delegate.h",
-              "kv_store_observer.h",
-              "kv_store_result_set.h",
-              "kv_store_snapshot_delegate.h",
-              "runtime_config.h",
-              "store_changed_data.h",
-              "store_observer.h",
-              "store_types.h"
-            ],
-            "header_base": "//foundation/distributeddatamgr/kv_store/frameworks/libs/distributeddb/interfaces/include"
-          }
-        },
-        {
-          "name": "//foundation/distributeddatamgr/kv_store/frameworks/libs/distributeddb:distributeddb",
-          "header": {
-            "header_files": [
-              "cloud_store_types.h",
-              "iAssetLoader.h",
-              "icloud_data_translate.h",
-              "icloud_db.h"
-            ],
-            "header_base": "//foundation/distributeddatamgr/kv_store/frameworks/libs/distributeddb/interfaces/include/cloud"
-          }
-        },
-        {
-          "name": "//foundation/distributeddatamgr/kv_store/frameworks/libs/distributeddb:distributeddb",
-          "header": {
-            "header_files": [
-              "relational_store_client.h",
-              "relational_store_delegate.h",
-              "relational_store_manager.h",
-              "relational_store_sqlite_ext.h"
-            ],
-            "header_base": "//foundation/distributeddatamgr/kv_store/frameworks/libs/distributeddb/interfaces/include/relational"
-          }
-        },
-        {
-          "name": "//foundation/distributeddatamgr/kv_store/frameworks/libs/distributeddb:distributeddb",
-          "header": {
-            "header_files": [
-              "auto_launch_export.h",
-              "query.h",
-              "query_expression.h",
-              "types_export.h"
-            ],
-            "header_base": "//foundation/distributeddatamgr/kv_store/frameworks/libs/distributeddb/include"
-          }
-        },
-        {
-          "name": "//foundation/distributeddatamgr/kv_store/frameworks/libs/distributeddb:distributeddb",
-          "header": {
-            "header_files": [
-              "result_set.h"
-            ],
-            "header_base": "//foundation/distributeddatamgr/kv_store/frameworks/libs/distributeddb/include/distributeddb"
-          }
-        },
-        {
-          "name": "//foundation/distributeddatamgr/kv_store/databaseutils:database_utils",
-          "header": {
-            "header_files": [
-              "acl.h"
-            ],
-            "header_base": "//foundation/distributeddatamgr/kv_store/databaseutils/include"
-          }
-        },
-        {
-          "name": "//foundation/distributeddatamgr/kv_store/interfaces/cj:cj_distributed_kv_store_ffi",
-          "header": {
-            "header_files": [],
-            "header_base": "//foundation/distributeddatamgr/kv_store/frameworks/cj/include"
-          }
-        }
-      ],
-      "test": [
-        "//foundation/distributeddatamgr/kv_store/frameworks/libs/distributeddb/test:distributeddatamgr_fuzztest",
-        "//foundation/distributeddatamgr/kv_store:distributedtest",
-        "//foundation/distributeddatamgr/kv_store:build_native_test",
-        "//foundation/distributeddatamgr/kv_store:fuzztest",
-        "//foundation/distributeddatamgr/kv_store/test/unittest/distributeddata:unittest",
-        "//foundation/distributeddatamgr/kv_store/test/unittest/distributedKVStore:unittest",
-        "//foundation/distributeddatamgr/kv_store/frameworks/common/test:unittest",
-        "//foundation/distributeddatamgr/kv_store/frameworks/innerkitsimpl/kvdb/test:unittest",
-        "//foundation/distributeddatamgr/kv_store/databaseutils/test:unittest"
-      ]
-    }
-  }
-=======
 {
   "name": "@ohos/kv_store",
   "version": "3.1.0",
@@ -600,5 +297,4 @@
       ]
     }
   }
->>>>>>> ede306a8
 }