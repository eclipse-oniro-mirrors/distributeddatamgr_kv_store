{
  "name": "@openharmony/distributeddatamgr_kv_store",
  "version": "1.0.0",
  "license": "Apache License 2.0",
  "description": "",
  "domain": "os",
  "language": "",
  "publishAs": "code-segment",
  "private": false,
  "tags": [
    "foundation"
  ],
  "keywords": [
    "distributeddatamgr",
    "kv_store"
  ],
  "envs": [],
  "author": {
    "name": "",
    "email": "",
    "url": ""
  },
  "contributors": [
    {
      "name": "",
      "email": "",
      "url": ""
    }
  ],
  "segment": {
    "destPath": [
      "foundation/distributeddatamgr/kv_store/interfaces/inner_api/kv_store",
      "foundation/distributeddatamgr/kv_store"
    ]
  },
  "dirs": {},
  "scripts": {},
  "component": {
    "name": "kv_store",
    "subsystem": "distributeddatamgr",
    "syscap": [
      "SystemCapability.DistributedDataManager.KVStore.Core",
      "SystemCapability.DistributedDataManager.KVStore.Lite",
      "SystemCapability.DistributedDataManager.KVStore.DistributedKVStore"
    ],
    "features": [],
    "adapted_system_type": [
      "standard"
    ],
    "rom": "",
    "ram": "",
    "hisysevent_config": [],
    "deps": {
      "thrid_party": [
        "uv_static",
        "sqlite",
        "libz",
        "jsoncpp",
        "libcrypto_shared"
      ],
      "kernel_special": {},
      "board_special": {},
      "components": [
        "libuv",
        "common_event_service",
        "bundle_framework",
        "safwk",
        "zlib",
        "init",
        "os_account",
        "common",
        "samgr",
        "dataclassification",
        "dsoftbus",
        "jsoncpp",
        "hitrace_native",
        "access_token",
        "huks",
        "ability_base",
        "ability_runtime",
        "hiviewdfx_hilog_native",
        "hisysevent_native",
        "device_auth",
        "ipc",
        "napi"
      ]
    },
    "build": {
      "sub_component": [
        "//foundation/distributeddatamgr/kv_store/frameworks/libs/distributeddb:build_module",
        "//foundation/distributeddatamgr/kv_store/interfaces/innerkits/distributeddata:build_module",
        "//foundation/distributeddatamgr/kv_store/interfaces/jskits/distributeddata:build_module",
        "//foundation/distributeddatamgr/kv_store/kvstoremock/interfaces/jskits/distributeddata:build_module"
      ],
      "inner_kits": [
        {
<<<<<<< HEAD
          "name": "//foundation/distributeddatamgr/kv_store/interfaces/innerkits/distributeddata:distributeddata_inner",
          "header": {
            "header_files": [
              "blob.h",
              "change_notification.h",
              "distributed_kv_data_manager.h",
              "kvstore.h",
              "kvstore_death_recipient.h",
              "kvstore_observer.h",
              "kvstore_result_set.h",
              "kvstore_sync_callback.h",
              "single_kvstore.h",
              "types.h",
              "visibility.h",
              "data_query.h",
              "device_status_change_listener.h",
              "store_errno.h"
=======
            "name": "",
            "email": "",
            "url": ""
        }
    ],
    "segment": {
        "destPath": [
            "foundation/distributeddatamgr/kv_store"
        ]
    },
    "dirs": {},
    "scripts": {},
    "component": {
        "name": "kv_store",
        "subsystem": "distributeddatamgr",
        "syscap": [
            "SystemCapability.DistributedDataManager.KVStore.Core",
            "SystemCapability.DistributedDataManager.KVStore.Lite",
            "SystemCapability.DistributedDataManager.KVStore.DistributedKVStore"
        ],
        "features": [],
        "adapted_system_type": [
            "standard"
        ],
        "rom": "",
        "ram": "",
        "hisysevent_config": [],
        "deps": {
            "thrid_party": [ 
                "uv_static",
                "sqlite",
                "libz",
                "jsoncpp",
                "libcrypto_shared"
            ],
            "kernel_special": {},
            "board_special": {},
            "components": [
                "libuv",
                "common_event_service",
                "bundle_framework",
                "safwk",
                "zlib",
                "init",
                "os_account",
                "common",
                "samgr",
                "dataclassification",
                "dsoftbus",
                "jsoncpp",
                "hitrace_native",
                "access_token",
                "huks",
                "ability_base",
                "ability_runtime",
                "hiviewdfx_hilog_native",
                "hisysevent_native",
                "device_auth",
                "ipc",
                "napi"
            ]
        },
        "build": {
            "sub_component": [
                "//foundation/distributeddatamgr/kv_store/frameworks/libs/distributeddb:build_module",
                "//foundation/distributeddatamgr/kv_store/interfaces/innerkits/distributeddata:build_module",
                "//foundation/distributeddatamgr/kv_store/interfaces/jskits/distributeddata:build_module",
                "//foundation/distributeddatamgr/kv_store/kvstoremock/interfaces/jskits/distributeddata:build_module"
            ],
            "inner_kits": [
                {
                    "name": "//foundation/distributeddatamgr/kv_store/interfaces/innerkits/distributeddata:distributeddata_inner",
                    "header": {
                        "header_files": [
                            "blob.h",
                            "change_notification.h",
                            "distributed_kv_data_manager.h",
                            "kvstore.h",
                            "kvstore_death_recipient.h",
                            "kvstore_observer.h",
                            "kvstore_result_set.h",
                            "kvstore_sync_callback.h",
                            "single_kvstore.h",
                            "types.h",
                            "visibility.h",
                            "data_query.h",
                            "device_status_change_listener.h",
                            "store_errno.h"
                        ],
                        "header_base": "//foundation/distributeddatamgr/kv_store/interfaces/innerkits/distributeddata/include"
                    }
                }
>>>>>>> 89021d22
            ],
            "header_base": "//foundation/distributeddatamgr/kv_store/interfaces/innerkits/distributeddata/include"
          }
        }
      ],
      "test": [
        "//foundation/distributeddatamgr/kv_store/frameworks/libs/distributeddb/test:distributeddatamgr_fuzztest",
        "//foundation/distributeddatamgr/kv_store:distributedtest",
        "//foundation/distributeddatamgr/kv_store:build_native_test",
        "//foundation/distributeddatamgr/kv_store/test/unittest/src:unittest"
      ]
    }
  }
}<|MERGE_RESOLUTION|>--- conflicted
+++ resolved
@@ -1,222 +1,126 @@
-{
-  "name": "@openharmony/distributeddatamgr_kv_store",
-  "version": "1.0.0",
-  "license": "Apache License 2.0",
-  "description": "",
-  "domain": "os",
-  "language": "",
-  "publishAs": "code-segment",
-  "private": false,
-  "tags": [
-    "foundation"
-  ],
-  "keywords": [
-    "distributeddatamgr",
-    "kv_store"
-  ],
-  "envs": [],
-  "author": {
-    "name": "",
-    "email": "",
-    "url": ""
-  },
-  "contributors": [
-    {
-      "name": "",
-      "email": "",
-      "url": ""
-    }
-  ],
-  "segment": {
-    "destPath": [
-      "foundation/distributeddatamgr/kv_store/interfaces/inner_api/kv_store",
-      "foundation/distributeddatamgr/kv_store"
-    ]
-  },
-  "dirs": {},
-  "scripts": {},
-  "component": {
-    "name": "kv_store",
-    "subsystem": "distributeddatamgr",
-    "syscap": [
-      "SystemCapability.DistributedDataManager.KVStore.Core",
-      "SystemCapability.DistributedDataManager.KVStore.Lite",
-      "SystemCapability.DistributedDataManager.KVStore.DistributedKVStore"
-    ],
-    "features": [],
-    "adapted_system_type": [
-      "standard"
-    ],
-    "rom": "",
-    "ram": "",
-    "hisysevent_config": [],
-    "deps": {
-      "thrid_party": [
-        "uv_static",
-        "sqlite",
-        "libz",
-        "jsoncpp",
-        "libcrypto_shared"
-      ],
-      "kernel_special": {},
-      "board_special": {},
-      "components": [
-        "libuv",
-        "common_event_service",
-        "bundle_framework",
-        "safwk",
-        "zlib",
-        "init",
-        "os_account",
-        "common",
-        "samgr",
-        "dataclassification",
-        "dsoftbus",
-        "jsoncpp",
-        "hitrace_native",
-        "access_token",
-        "huks",
-        "ability_base",
-        "ability_runtime",
-        "hiviewdfx_hilog_native",
-        "hisysevent_native",
-        "device_auth",
-        "ipc",
-        "napi"
-      ]
-    },
-    "build": {
-      "sub_component": [
-        "//foundation/distributeddatamgr/kv_store/frameworks/libs/distributeddb:build_module",
-        "//foundation/distributeddatamgr/kv_store/interfaces/innerkits/distributeddata:build_module",
-        "//foundation/distributeddatamgr/kv_store/interfaces/jskits/distributeddata:build_module",
-        "//foundation/distributeddatamgr/kv_store/kvstoremock/interfaces/jskits/distributeddata:build_module"
-      ],
-      "inner_kits": [
-        {
-<<<<<<< HEAD
-          "name": "//foundation/distributeddatamgr/kv_store/interfaces/innerkits/distributeddata:distributeddata_inner",
-          "header": {
-            "header_files": [
-              "blob.h",
-              "change_notification.h",
-              "distributed_kv_data_manager.h",
-              "kvstore.h",
-              "kvstore_death_recipient.h",
-              "kvstore_observer.h",
-              "kvstore_result_set.h",
-              "kvstore_sync_callback.h",
-              "single_kvstore.h",
-              "types.h",
-              "visibility.h",
-              "data_query.h",
-              "device_status_change_listener.h",
-              "store_errno.h"
-=======
-            "name": "",
-            "email": "",
-            "url": ""
-        }
-    ],
-    "segment": {
-        "destPath": [
-            "foundation/distributeddatamgr/kv_store"
-        ]
-    },
-    "dirs": {},
-    "scripts": {},
-    "component": {
-        "name": "kv_store",
-        "subsystem": "distributeddatamgr",
-        "syscap": [
-            "SystemCapability.DistributedDataManager.KVStore.Core",
-            "SystemCapability.DistributedDataManager.KVStore.Lite",
-            "SystemCapability.DistributedDataManager.KVStore.DistributedKVStore"
-        ],
-        "features": [],
-        "adapted_system_type": [
-            "standard"
-        ],
-        "rom": "",
-        "ram": "",
-        "hisysevent_config": [],
-        "deps": {
-            "thrid_party": [ 
-                "uv_static",
-                "sqlite",
-                "libz",
-                "jsoncpp",
-                "libcrypto_shared"
-            ],
-            "kernel_special": {},
-            "board_special": {},
-            "components": [
-                "libuv",
-                "common_event_service",
-                "bundle_framework",
-                "safwk",
-                "zlib",
-                "init",
-                "os_account",
-                "common",
-                "samgr",
-                "dataclassification",
-                "dsoftbus",
-                "jsoncpp",
-                "hitrace_native",
-                "access_token",
-                "huks",
-                "ability_base",
-                "ability_runtime",
-                "hiviewdfx_hilog_native",
-                "hisysevent_native",
-                "device_auth",
-                "ipc",
-                "napi"
-            ]
-        },
-        "build": {
-            "sub_component": [
-                "//foundation/distributeddatamgr/kv_store/frameworks/libs/distributeddb:build_module",
-                "//foundation/distributeddatamgr/kv_store/interfaces/innerkits/distributeddata:build_module",
-                "//foundation/distributeddatamgr/kv_store/interfaces/jskits/distributeddata:build_module",
-                "//foundation/distributeddatamgr/kv_store/kvstoremock/interfaces/jskits/distributeddata:build_module"
-            ],
-            "inner_kits": [
-                {
-                    "name": "//foundation/distributeddatamgr/kv_store/interfaces/innerkits/distributeddata:distributeddata_inner",
-                    "header": {
-                        "header_files": [
-                            "blob.h",
-                            "change_notification.h",
-                            "distributed_kv_data_manager.h",
-                            "kvstore.h",
-                            "kvstore_death_recipient.h",
-                            "kvstore_observer.h",
-                            "kvstore_result_set.h",
-                            "kvstore_sync_callback.h",
-                            "single_kvstore.h",
-                            "types.h",
-                            "visibility.h",
-                            "data_query.h",
-                            "device_status_change_listener.h",
-                            "store_errno.h"
-                        ],
-                        "header_base": "//foundation/distributeddatamgr/kv_store/interfaces/innerkits/distributeddata/include"
-                    }
-                }
->>>>>>> 89021d22
-            ],
-            "header_base": "//foundation/distributeddatamgr/kv_store/interfaces/innerkits/distributeddata/include"
-          }
-        }
-      ],
-      "test": [
-        "//foundation/distributeddatamgr/kv_store/frameworks/libs/distributeddb/test:distributeddatamgr_fuzztest",
-        "//foundation/distributeddatamgr/kv_store:distributedtest",
-        "//foundation/distributeddatamgr/kv_store:build_native_test",
-        "//foundation/distributeddatamgr/kv_store/test/unittest/src:unittest"
-      ]
-    }
-  }
+{
+  "name": "@openharmony/distributeddatamgr_kv_store",
+  "version": "1.0.0",
+  "license": "Apache License 2.0",
+  "description": "",
+  "domain": "os",
+  "language": "",
+  "publishAs": "code-segment",
+  "private": false,
+  "tags": [
+    "foundation"
+  ],
+  "keywords": [
+    "distributeddatamgr",
+    "kv_store"
+  ],
+  "envs": [],
+  "author": {
+    "name": "",
+    "email": "",
+    "url": ""
+  },
+  "contributors": [
+    {
+      "name": "",
+      "email": "",
+      "url": ""
+    }
+  ],
+  "segment": {
+    "destPath": [
+      "foundation/distributeddatamgr/kv_store"
+    ]
+  },
+  "dirs": {},
+  "scripts": {},
+  "component": {
+    "name": "kv_store",
+    "subsystem": "distributeddatamgr",
+    "syscap": [
+      "SystemCapability.DistributedDataManager.KVStore.Core",
+      "SystemCapability.DistributedDataManager.KVStore.Lite",
+      "SystemCapability.DistributedDataManager.KVStore.DistributedKVStore"
+    ],
+    "features": [],
+    "adapted_system_type": [
+      "standard"
+    ],
+    "rom": "",
+    "ram": "",
+    "hisysevent_config": [],
+    "deps": {
+      "thrid_party": [
+        "uv_static",
+        "sqlite",
+        "libz",
+        "jsoncpp",
+        "libcrypto_shared"
+      ],
+      "kernel_special": {},
+      "board_special": {},
+      "components": [
+        "libuv",
+        "common_event_service",
+        "bundle_framework",
+        "safwk",
+        "zlib",
+        "init",
+        "os_account",
+        "common",
+        "samgr",
+        "dataclassification",
+        "dsoftbus",
+        "jsoncpp",
+        "hitrace_native",
+        "access_token",
+        "huks",
+        "ability_base",
+        "ability_runtime",
+        "hiviewdfx_hilog_native",
+        "hisysevent_native",
+        "device_auth",
+        "ipc",
+        "napi"
+      ]
+    },
+    "build": {
+      "sub_component": [
+        "//foundation/distributeddatamgr/kv_store/frameworks/libs/distributeddb:build_module",
+        "//foundation/distributeddatamgr/kv_store/interfaces/innerkits/distributeddata:build_module",
+        "//foundation/distributeddatamgr/kv_store/interfaces/jskits/distributeddata:build_module",
+        "//foundation/distributeddatamgr/kv_store/kvstoremock/interfaces/jskits/distributeddata:build_module"
+      ],
+      "inner_kits": [
+        {
+          "name": "//foundation/distributeddatamgr/kv_store/interfaces/innerkits/distributeddata:distributeddata_inner",
+          "header": {
+            "header_files": [
+              "blob.h",
+              "change_notification.h",
+              "distributed_kv_data_manager.h",
+              "kvstore.h",
+              "kvstore_death_recipient.h",
+              "kvstore_observer.h",
+              "kvstore_result_set.h",
+              "kvstore_sync_callback.h",
+              "single_kvstore.h",
+              "types.h",
+              "visibility.h",
+              "data_query.h",
+              "device_status_change_listener.h",
+              "store_errno.h"
+            ],
+            "header_base": "//foundation/distributeddatamgr/kv_store/interfaces/innerkits/distributeddata/include"
+          }
+        }
+      ],
+      "test": [
+        "//foundation/distributeddatamgr/kv_store/frameworks/libs/distributeddb/test:distributeddatamgr_fuzztest",
+        "//foundation/distributeddatamgr/kv_store:distributedtest",
+        "//foundation/distributeddatamgr/kv_store:build_native_test",
+        "//foundation/distributeddatamgr/kv_store/test/unittest/src:unittest"
+      ]
+    }
+  }
 }