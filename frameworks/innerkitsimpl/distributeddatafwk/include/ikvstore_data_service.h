--- conflicted
+++ resolved
@@ -62,40 +62,20 @@
     int32_t NoSupport(MessageParcel &data, MessageParcel &reply);
     int32_t GetFeatureInterfaceOnRemote(MessageParcel &data, MessageParcel &reply);
     int32_t RegisterClientDeathObserverOnRemote(MessageParcel &data, MessageParcel &reply);
-<<<<<<< HEAD
-    int32_t GetSingleKvStoreOnRemote(MessageParcel &data, MessageParcel &reply);
-=======
-    int32_t GetLocalDeviceOnRemote(MessageParcel &data, MessageParcel &reply);
-    int32_t GetRemoteDevicesOnRemote(MessageParcel &data, MessageParcel &reply);
-    int32_t StartWatchDeviceChangeOnRemote(MessageParcel &data, MessageParcel &reply);
-    int32_t StopWatchDeviceChangeOnRemote(MessageParcel &data, MessageParcel &reply);
->>>>>>> 2bd128bf
 
     using RequestHandler = int32_t(KvStoreDataServiceStub::*)(MessageParcel&, MessageParcel&);
     static constexpr RequestHandler HANDLERS[SERVICE_CMD_LAST] = {
         [GET_FEATURE_INTERFACE] = &KvStoreDataServiceStub::GetFeatureInterfaceOnRemote,
         [REGISTERCLIENTDEATHOBSERVER] = &KvStoreDataServiceStub::RegisterClientDeathObserverOnRemote,
-<<<<<<< HEAD
-        [CLOSEKVSTORE] = &KvStoreDataServiceStub::CloseKvStoreOnRemote,
-        [CLOSEALLKVSTORE] = &KvStoreDataServiceStub::CloseAllKvStoreOnRemote,
-        [DELETEKVSTORE] = &KvStoreDataServiceStub::DeleteKvStoreOnRemote,
-        [DELETEALLKVSTORE] = &KvStoreDataServiceStub::DeleteAllKvStoreOnRemote,
-        [GETSINGLEKVSTORE] = &KvStoreDataServiceStub::GetSingleKvStoreOnRemote,
-        [GETLOCALDEVICE] = &KvStoreDataServiceStub::NoSupport,
-        [GETREMOTEDEVICES] = &KvStoreDataServiceStub::NoSupport,
-        [STARTWATCHDEVICECHANGE] = &KvStoreDataServiceStub::NoSupport,
-        [STOPWATCHDEVICECHANGE] = &KvStoreDataServiceStub::NoSupport,
-=======
         [CLOSEKVSTORE] = &KvStoreDataServiceStub::NoSupport,
         [CLOSEALLKVSTORE] = &KvStoreDataServiceStub::NoSupport,
         [DELETEKVSTORE] = &KvStoreDataServiceStub::NoSupport,
         [DELETEALLKVSTORE] = &KvStoreDataServiceStub::NoSupport,
         [GETSINGLEKVSTORE] = &KvStoreDataServiceStub::NoSupport,
-        [GETLOCALDEVICE] = &KvStoreDataServiceStub::GetLocalDeviceOnRemote,
-        [GETREMOTEDEVICES] = &KvStoreDataServiceStub::GetRemoteDevicesOnRemote,
-        [STARTWATCHDEVICECHANGE] = &KvStoreDataServiceStub::StartWatchDeviceChangeOnRemote,
-        [STOPWATCHDEVICECHANGE] = &KvStoreDataServiceStub::StopWatchDeviceChangeOnRemote,
->>>>>>> 2bd128bf
+        [GETLOCALDEVICE] = &KvStoreDataServiceStub::NoSupport,
+        [GETREMOTEDEVICES] = &KvStoreDataServiceStub::NoSupport,
+        [STARTWATCHDEVICECHANGE] = &KvStoreDataServiceStub::NoSupport,
+        [STOPWATCHDEVICECHANGE] = &KvStoreDataServiceStub::NoSupport,
     };
 };
 
