--- conflicted
+++ resolved
@@ -1194,7 +1194,6 @@
     auto unSubscribeStatus = singleKvStore->UnsubscribeWithQuery(deviceIds, dataQuery);
     EXPECT_NE(unSubscribeStatus, Status::SUCCESS) << "sync device should not return success";
 }
-<<<<<<< HEAD
 
 /**
  * @tc.name: CloudSync001
@@ -1234,6 +1233,4 @@
     auto status = singleKvStore->CloudSync();
     EXPECT_EQ(status, Status::NOT_SUPPORT) << "cloud sync should not return success";
 }
-=======
-} // namespace OHOS::Test
->>>>>>> ef9e764a
+} // namespace OHOS::Test