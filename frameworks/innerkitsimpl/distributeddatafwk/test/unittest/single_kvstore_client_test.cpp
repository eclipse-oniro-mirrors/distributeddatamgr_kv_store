/*
 * Copyright (c) 2021 Huawei Device Co., Ltd.
 * Licensed under the Apache License, Version 2.0 (the "License");
 * you may not use this file except in compliance with the License.
 * You may obtain a copy of the License at
 *
 *     http://www.apache.org/licenses/LICENSE-2.0
 *
 * Unless required by applicable law or agreed to in writing, software
 * distributed under the License is distributed on an "AS IS" BASIS,
 * WITHOUT WARRANTIES OR CONDITIONS OF ANY KIND, either express or implied.
 * See the License for the specific language governing permissions and
 * limitations under the License.
 */

#include <gtest/gtest.h>
#include <unistd.h>
#include <cstddef>
#include <cstdint>
#include <vector>
#include "distributed_kv_data_manager.h"
#include "file_ex.h"
#include "types.h"

using namespace testing::ext;
using namespace OHOS::DistributedKv;
namespace OHOS::Test {
class SingleKvStoreClientTest : public testing::Test {
public:
    static constexpr uint64_t MAX_VALUE_SIZE = 4 * 1024 * 1024; // max value size is 4M.
    static void SetUpTestCase(void);

    static void TearDownTestCase(void);

    void SetUp();

    void TearDown();

    static std::shared_ptr<SingleKvStore> singleKvStore; // declare kvstore instance.
    static Status status_;
};

const std::string VALID_SCHEMA_STRICT_DEFINE = "{\"SCHEMA_VERSION\":\"1.0\","
        "\"SCHEMA_MODE\":\"STRICT\","
        "\"SCHEMA_SKIPSIZE\":0,"
        "\"SCHEMA_DEFINE\":{"
            "\"age\":\"INTEGER, NOT NULL\""
        "},"
        "\"SCHEMA_INDEXES\":[\"$.age\"]}";

std::shared_ptr<SingleKvStore> SingleKvStoreClientTest::singleKvStore = nullptr;
Status SingleKvStoreClientTest::status_ = Status::ERROR;

void SingleKvStoreClientTest::SetUpTestCase(void)
{
    DistributedKvDataManager manager;
    Options options = { .createIfMissing = true, .encrypt = false, .autoSync = true,
                        .kvStoreType = KvStoreType::SINGLE_VERSION };
    options.area = EL1;
    options.securityLevel = S1;
    options.baseDir = std::string("/data/service/el1/public/database/odmf");
    AppId appId = { "odmf" };
    StoreId storeId = { "student_single" }; // define kvstore(database) name.
    mkdir(options.baseDir.c_str(), (S_IRWXU | S_IRWXG | S_IROTH | S_IXOTH));
    // [create and] open and initialize kvstore instance.
    status_ = manager.GetSingleKvStore(options, appId, storeId, singleKvStore);
}

void SingleKvStoreClientTest::TearDownTestCase(void)
{
    (void)remove("/data/service/el1/public/database/odmf/key");
    (void)remove("/data/service/el1/public/database/odmf/kvdb");
    (void)remove("/data/service/el1/public/database/odmf");
}

void SingleKvStoreClientTest::SetUp(void)
{}

void SingleKvStoreClientTest::TearDown(void)
{}

class KvStoreObserverTestImpl : public KvStoreObserver {
public:
    std::vector<Entry> insertEntries_;
    std::vector<Entry> updateEntries_;
    std::vector<Entry> deleteEntries_;
    bool isClear_ = false;
    KvStoreObserverTestImpl();
    ~KvStoreObserverTestImpl()
    {}

    KvStoreObserverTestImpl(const KvStoreObserverTestImpl &) = delete;
    KvStoreObserverTestImpl &operator=(const KvStoreObserverTestImpl &) = delete;
    KvStoreObserverTestImpl(KvStoreObserverTestImpl &&) = delete;
    KvStoreObserverTestImpl &operator=(KvStoreObserverTestImpl &&) = delete;

    void OnChange(const ChangeNotification &changeNotification);

    // reset the callCount_ to zero.
    void ResetToZero();

    uint64_t GetCallCount() const;

private:
    uint64_t callCount_ = 0;
};

void KvStoreObserverTestImpl::OnChange(const ChangeNotification &changeNotification)
{
    callCount_++;
    insertEntries_ = changeNotification.GetInsertEntries();
    updateEntries_ = changeNotification.GetUpdateEntries();
    deleteEntries_ = changeNotification.GetDeleteEntries();
    isClear_ = changeNotification.IsClear();
}

KvStoreObserverTestImpl::KvStoreObserverTestImpl()
{
}

void KvStoreObserverTestImpl::ResetToZero()
{
    callCount_ = 0;
}

uint64_t KvStoreObserverTestImpl::GetCallCount() const
{
    return callCount_;
}

class KvStoreSyncCallbackTestImpl : public KvStoreSyncCallback {
public:
    void SyncCompleted(const std::map<std::string, Status> &results);
};

void KvStoreSyncCallbackTestImpl::SyncCompleted(const std::map<std::string, Status> &results)
{}

/**
* @tc.name: GetStoreId001
* @tc.desc: Get a single KvStore instance.
* @tc.type: FUNC
* @tc.require: SR000DORPS AR000DPRQ7 AR000DDPRPL
* @tc.author: hongbo
*/
HWTEST_F(SingleKvStoreClientTest, GetStoreId001, TestSize.Level1)
{
    EXPECT_NE(singleKvStore, nullptr) << "kvStorePtr is null.";

    auto storID = singleKvStore->GetStoreId();
    EXPECT_EQ(storID.storeId, "student_single");
}

/**
* @tc.name: PutGetDelete001
* @tc.desc: put value and delete value
* @tc.type: FUNC
* @tc.require: SR000DORPS AR000DPRQ7 AR000DDPRPL
* @tc.author: hongbo
*/
HWTEST_F(SingleKvStoreClientTest, PutGetDelete001, TestSize.Level1)
{
    EXPECT_NE(singleKvStore, nullptr) << "kvStorePtr is null.";

    Key skey = {"single_001"};
    Value sval = {"value_001"};
    auto status = singleKvStore->Put(skey, sval);
    EXPECT_EQ(status, Status::SUCCESS) << "putting data failed";

    auto delStatus = singleKvStore->Delete(skey);
    EXPECT_EQ(delStatus, Status::SUCCESS) << "deleting data failed";

    auto notExistStatus = singleKvStore->Delete(skey);
    EXPECT_EQ(notExistStatus, Status::SUCCESS) << "deleting non-existing data failed";

    auto spaceStatus = singleKvStore->Put(skey, {""});
    EXPECT_EQ(spaceStatus, Status::SUCCESS) << "putting space failed";

    auto spaceKeyStatus = singleKvStore->Put({""}, {""});
    EXPECT_NE(spaceKeyStatus, Status::SUCCESS) << "putting space keys failed";

    Status validStatus = singleKvStore->Put(skey, sval);
    EXPECT_EQ(validStatus, Status::SUCCESS) << "putting valid keys and values failed";

    Value rVal;
    auto validPutStatus = singleKvStore->Get(skey, rVal);
    EXPECT_EQ(validPutStatus, Status::SUCCESS) << "Getting value failed";
    EXPECT_EQ(sval, rVal) << "Got and put values not equal";
}

/**
* @tc.name: GetEntriesAndResultSet001
* @tc.desc: Batch put values and get values.
* @tc.type: FUNC
* @tc.require: SR000DORPS AR000DPRQ7 AR000DDPRPL
* @tc.author: hongbo
*/
HWTEST_F(SingleKvStoreClientTest, GetEntriesAndResultSet001, TestSize.Level1)
{
    EXPECT_NE(singleKvStore, nullptr) << "kvStorePtr is null.";

    // prepare 10
    size_t sum = 10;
    int sum1 = 10;
    std::string prefix = "prefix_";
    for (size_t i = 0; i < sum; i++) {
        singleKvStore->Put({prefix + std::to_string(i)}, {std::to_string(i)});
    }

    std::vector<Entry> results;
    singleKvStore->GetEntries({prefix}, results);
    EXPECT_EQ(results.size(), sum) << "entries size is not equal 10.";

    std::shared_ptr<KvStoreResultSet> resultSet;
    Status status = singleKvStore->GetResultSet({prefix}, resultSet);
    EXPECT_EQ(status, Status::SUCCESS);
    EXPECT_EQ(resultSet->GetCount(), sum1) << "resultSet size is not equal 10.";
    resultSet->IsFirst();
    resultSet->IsAfterLast();
    resultSet->IsBeforeFirst();
    resultSet->MoveToPosition(1);
    resultSet->IsLast();
    resultSet->MoveToPrevious();
    resultSet->MoveToNext();
    resultSet->MoveToLast();
    resultSet->MoveToFirst();
    resultSet->GetPosition();
    Entry entry;
    resultSet->GetEntry(entry);

    for (size_t i = 0; i < sum; i++) {
        singleKvStore->Delete({prefix + std::to_string(i)});
    }

    auto closeResultSetStatus = singleKvStore->CloseResultSet(resultSet);
    EXPECT_EQ(closeResultSetStatus, Status::SUCCESS) << "close resultSet failed.";
}

/**
* @tc.name: GetEntriesByDataQuery
* @tc.desc: Batch put values and get values.
* @tc.type: FUNC
* @tc.require: I5GFGR
* @tc.author: Sven Wang
*/
HWTEST_F(SingleKvStoreClientTest, GetEntriesByDataQuery, TestSize.Level1)
{
    EXPECT_NE(singleKvStore, nullptr) << "kvStorePtr is null.";

    // prepare 10
    size_t sum = 10;
    int sum1 = 10;
    std::string prefix = "prefix_";
    for (size_t i = 0; i < sum; i++) {
        singleKvStore->Put({prefix + std::to_string(i)}, {std::to_string(i)});
    }

    std::vector<Entry> results;
    singleKvStore->GetEntries({ prefix }, results);
    EXPECT_EQ(results.size(), sum) << "entries size is not equal 10.";
    DataQuery dataQuery;
    dataQuery.KeyPrefix(prefix);
    dataQuery.Limit(10, 0);
    std::shared_ptr<KvStoreResultSet> resultSet;
    Status status = singleKvStore->GetResultSet(dataQuery, resultSet);
    EXPECT_EQ(status, Status::SUCCESS);
    EXPECT_EQ(resultSet->GetCount(), sum1) << "resultSet size is not equal 10.";
    resultSet->IsFirst();
    resultSet->IsAfterLast();
    resultSet->IsBeforeFirst();
    resultSet->MoveToPosition(1);
    resultSet->IsLast();
    resultSet->MoveToPrevious();
    resultSet->MoveToNext();
    resultSet->MoveToLast();
    resultSet->MoveToFirst();
    resultSet->GetPosition();
    Entry entry;
    resultSet->GetEntry(entry);

    for (size_t i = 0; i < sum; i++) {
        singleKvStore->Delete({prefix + std::to_string(i)});
    }

    auto closeResultSetStatus = singleKvStore->CloseResultSet(resultSet);
    EXPECT_EQ(closeResultSetStatus, Status::SUCCESS) << "close resultSet failed.";
}


/**
* @tc.name: GetEmptyEntries
* @tc.desc: Batch get empty values.
* @tc.type: FUNC
* @tc.require:
* @tc.author: Sven Wang
*/
HWTEST_F(SingleKvStoreClientTest, GetEmptyEntries, TestSize.Level1)
{
    EXPECT_NE(singleKvStore, nullptr) << "kvStorePtr is null.";
    std::vector<Entry> results;
    auto status = singleKvStore->GetEntries({ "SUCCESS_TEST" }, results);
    EXPECT_EQ(status, Status::SUCCESS) << "status is not SUCCESS.";
    EXPECT_EQ(results.size(), 0) << "entries size is not empty.";
}

/**
* @tc.name: Subscribe001
* @tc.desc: Put data and get callback.
* @tc.type: FUNC
* @tc.require: SR000DORPS AR000DPRQ7 AR000DDPRPL
* @tc.author: hongbo
*/
HWTEST_F(SingleKvStoreClientTest, Subscribe001, TestSize.Level1)
{
    auto observer = std::make_shared<KvStoreObserverTestImpl>();
    auto subStatus = singleKvStore->SubscribeKvStore(SubscribeType::SUBSCRIBE_TYPE_ALL, observer);
    EXPECT_EQ(subStatus, Status::SUCCESS) << "subscribe kvStore observer failed.";
    // subscribe repeated observer;
    auto repeatedSubStatus = singleKvStore->SubscribeKvStore(SubscribeType::SUBSCRIBE_TYPE_ALL, observer);
    EXPECT_NE(repeatedSubStatus, Status::SUCCESS) << "repeat subscribe kvStore observer failed.";

    auto unSubStatus = singleKvStore->UnSubscribeKvStore(SubscribeType::SUBSCRIBE_TYPE_ALL, observer);
    EXPECT_EQ(unSubStatus, Status::SUCCESS) << "unsubscribe kvStore observer failed.";
}

/**
* @tc.name: SyncCallback001
* @tc.desc: Register sync callback.
* @tc.type: FUNC
* @tc.require: SR000DORPS AR000DPRQ7 AR000DDPRPL
* @tc.author: hongbo
*/
HWTEST_F(SingleKvStoreClientTest, SyncCallback001, TestSize.Level1)
{
    EXPECT_NE(singleKvStore, nullptr) << "kvStorePtr is null.";

    auto syncCallback = std::make_shared<KvStoreSyncCallbackTestImpl>();
    auto syncStatus = singleKvStore->RegisterSyncCallback(syncCallback);
    EXPECT_EQ(syncStatus, Status::SUCCESS) << "register sync callback failed.";

    auto unRegStatus = singleKvStore->UnRegisterSyncCallback();
    EXPECT_EQ(unRegStatus, Status::SUCCESS) << "un register sync callback failed.";

    Key skey = {"single_001"};
    Value sval = {"value_001"};
    singleKvStore->Put(skey, sval);
    singleKvStore->Delete(skey);

    std::map<std::string, Status> results;
    results.insert({"aaa", Status::INVALID_ARGUMENT});
    syncCallback->SyncCompleted(results);
}

/**
* @tc.name: RemoveDeviceData001
* @tc.desc: Remove device data.
* @tc.type: FUNC
* @tc.require: SR000DORPS AR000DPRQ7 AR000DDPRPL
* @tc.author: hongbo
*/
HWTEST_F(SingleKvStoreClientTest, RemoveDeviceData001, TestSize.Level1)
{
    EXPECT_NE(singleKvStore, nullptr) << "kvStorePtr is null.";

    Key skey = {"single_001"};
    Value sval = {"value_001"};
    singleKvStore->Put(skey, sval);

    std::string deviceId = "no_exist_device_id";
    auto removeStatus = singleKvStore->RemoveDeviceData(deviceId);
    EXPECT_NE(removeStatus, Status::SUCCESS) << "remove device should not return success";

    Value retVal;
    auto getRet = singleKvStore->Get(skey, retVal);
    EXPECT_EQ(getRet, Status::SUCCESS) << "get value failed.";
    EXPECT_EQ(retVal.Size(), sval.Size()) << "data base should be null.";
}

/**
* @tc.name: SyncData001
* @tc.desc: Synchronize device data.
* @tc.type: FUNC
* @tc.require: SR000DORPS AR000DPRQ7 AR000DDPRPL
* @tc.author: hongbo
*/
HWTEST_F(SingleKvStoreClientTest, SyncData001, TestSize.Level1)
{
    EXPECT_NE(singleKvStore, nullptr) << "kvStorePtr is null.";
    std::string deviceId = "no_exist_device_id";
    std::vector<std::string> deviceIds = { deviceId };
    auto syncStatus = singleKvStore->Sync(deviceIds, SyncMode::PUSH);
    EXPECT_NE(syncStatus, Status::SUCCESS) << "sync device should not return success";
}

/**
* @tc.name: TestSchemaStoreC001
* @tc.desc: Test schema single store.
* @tc.type: FUNC
* @tc.require: AR000DPSF1
* @tc.author: zuojiangjiang
*/
HWTEST_F(SingleKvStoreClientTest, TestSchemaStoreC001, TestSize.Level1)
{
    std::shared_ptr<SingleKvStore> schemasingleKvStore;
    DistributedKvDataManager manager;
    Options options;
    options.encrypt = true;
    options.securityLevel = S1;
    options.area = EL1;
    options.kvStoreType = KvStoreType::SINGLE_VERSION;
    options.baseDir = "/data/service/el1/public/database/odmf";
    options.schema = VALID_SCHEMA_STRICT_DEFINE;
    AppId appId = { "odmf" };
    StoreId storeId = { "schema_store_id" };
    (void)manager.GetSingleKvStore(options, appId, storeId, schemasingleKvStore);
    ASSERT_NE(schemasingleKvStore, nullptr) << "kvStorePtr is null.";
    auto result = schemasingleKvStore->GetStoreId();
    EXPECT_EQ(result.storeId, "schema_store_id");

    Key testKey = {"TestSchemaStoreC001_key"};
    Value testValue = {"{\"age\":10}"};
    auto testStatus = schemasingleKvStore->Put(testKey, testValue);
    EXPECT_EQ(testStatus, Status::SUCCESS) << "putting data failed";
    Value resultValue;
    auto getRet = schemasingleKvStore->Get(testKey, resultValue);
    EXPECT_EQ(getRet, Status::SUCCESS) << "get value failed.";
    manager.DeleteKvStore(appId, storeId, options.baseDir);
}

/**
* @tc.name: SyncData001
* @tc.desc: Synchronize device data.
* @tc.type: FUNC
* @tc.require: SR000DOGQE AR000DPUAN
* @tc.author: wangtao
*/
HWTEST_F(SingleKvStoreClientTest, SyncData002, TestSize.Level1)
{
    EXPECT_NE(singleKvStore, nullptr) << "kvStorePtr is null.";
    std::string deviceId = "no_exist_device_id";
    std::vector<std::string> deviceIds = { deviceId };
    uint32_t allowedDelayMs = 200;
    auto syncStatus = singleKvStore->Sync(deviceIds, SyncMode::PUSH, allowedDelayMs);
    EXPECT_EQ(syncStatus, Status::SUCCESS) << "sync device should return success";
}

/**
* @tc.name: SyncData002
* @tc.desc: Set sync parameters - success.
* @tc.type: FUNC
* @tc.require: SR000DOGQE AR000DPUAO
* @tc.author: wangtao
*/
HWTEST_F(SingleKvStoreClientTest, SetSync001, TestSize.Level1)
{
    EXPECT_NE(singleKvStore, nullptr) << "kvStorePtr is null.";
    KvSyncParam syncParam{ 500 }; // 500ms
    auto ret = singleKvStore->SetSyncParam(syncParam);
    EXPECT_EQ(ret, Status::SUCCESS) << "set sync param should return success";

    KvSyncParam syncParamRet;
    singleKvStore->GetSyncParam(syncParamRet);
    EXPECT_EQ(syncParamRet.allowedDelayMs, syncParam.allowedDelayMs);
}

/**
* @tc.name: SyncData002
* @tc.desc: Set sync parameters - failed.
* @tc.type: FUNC
* @tc.require: SR000DOGQE AR000DPUAO
* @tc.author: wangtao
*/
HWTEST_F(SingleKvStoreClientTest, SetSync002, TestSize.Level1)
{
    EXPECT_NE(singleKvStore, nullptr) << "kvStorePtr is null.";
    KvSyncParam syncParam2{ 50 }; // 50ms
    auto ret = singleKvStore->SetSyncParam(syncParam2);
    EXPECT_NE(ret, Status::SUCCESS) << "set sync param should not return success";

    KvSyncParam syncParamRet2;
    ret = singleKvStore->GetSyncParam(syncParamRet2);
    EXPECT_NE(syncParamRet2.allowedDelayMs, syncParam2.allowedDelayMs);
}

/**
* @tc.name: SingleKvStoreDdmPutBatch001
* @tc.desc: Batch put data.
* @tc.type: FUNC
* @tc.require: AR000DPSEA
* @tc.author: shanshuangshuang
*/
HWTEST_F(SingleKvStoreClientTest, DdmPutBatch001, TestSize.Level2)
{
    EXPECT_NE(nullptr, singleKvStore) << "singleKvStore is nullptr";

    // store entries to kvstore.
    std::vector<Entry> entries;
    Entry entry1, entry2, entry3;
    entry1.key = "KvStoreDdmPutBatch001_1";
    entry1.value = "age:20";
    entry2.key = "KvStoreDdmPutBatch001_2";
    entry2.value = "age:19";
    entry3.key = "KvStoreDdmPutBatch001_3";
    entry3.value = "age:23";
    entries.push_back(entry1);
    entries.push_back(entry2);
    entries.push_back(entry3);

    Status status = singleKvStore->PutBatch(entries);
    EXPECT_EQ(Status::SUCCESS, status) << "KvStore putbatch data return wrong status";
    // get value from kvstore.
    Value valueRet1;
    Status statusRet1 = singleKvStore->Get(entry1.key, valueRet1);
    EXPECT_EQ(Status::SUCCESS, statusRet1) << "KvStoreSnapshot get data return wrong status";
    EXPECT_EQ(entry1.value, valueRet1) << "value and valueRet are not equal";

    Value valueRet2;
    Status statusRet2 = singleKvStore->Get(entry2.key, valueRet2);
    EXPECT_EQ(Status::SUCCESS, statusRet2) << "KvStoreSnapshot get data return wrong status";
    EXPECT_EQ(entry2.value, valueRet2) << "value and valueRet are not equal";

    Value valueRet3;
    Status statusRet3 = singleKvStore->Get(entry3.key, valueRet3);
    EXPECT_EQ(Status::SUCCESS, statusRet3) << "KvStoreSnapshot get data return wrong status";
    EXPECT_EQ(entry3.value, valueRet3) << "value and valueRet are not equal";
}

/**
* @tc.name: SingleKvStoreDdmPutBatch002
* @tc.desc: Batch update data.
* @tc.type: FUNC
* @tc.require: AR000DPSEA
* @tc.author: shanshuangshuang
*/
HWTEST_F(SingleKvStoreClientTest, DdmPutBatch002, TestSize.Level2)
{
    EXPECT_NE(nullptr, singleKvStore) << "singleKvStore is nullptr";

    // before update.
    std::vector<Entry> entriesBefore;
    Entry entry1, entry2, entry3;
    entry1.key = "SingleKvStoreDdmPutBatch002_1";
    entry1.value = "age:20";
    entry2.key = "SingleKvStoreDdmPutBatch002_2";
    entry2.value = "age:19";
    entry3.key = "SingleKvStoreDdmPutBatch002_3";
    entry3.value = "age:23";
    entriesBefore.push_back(entry1);
    entriesBefore.push_back(entry2);
    entriesBefore.push_back(entry3);

    Status status = singleKvStore->PutBatch(entriesBefore);
    EXPECT_EQ(Status::SUCCESS, status) << "SingleKvStore putbatch data return wrong status";

    // after update.
    std::vector<Entry> entriesAfter;
    Entry entry4, entry5, entry6;
    entry4.key = "SingleKvStoreDdmPutBatch002_1";
    entry4.value = "age:20, sex:girl";
    entry5.key = "SingleKvStoreDdmPutBatch002_2";
    entry5.value = "age:19, sex:boy";
    entry6.key = "SingleKvStoreDdmPutBatch002_3";
    entry6.value = "age:23, sex:girl";
    entriesAfter.push_back(entry4);
    entriesAfter.push_back(entry5);
    entriesAfter.push_back(entry6);

    status = singleKvStore->PutBatch(entriesAfter);
    EXPECT_EQ(Status::SUCCESS, status) << "SingleKvStore putbatch failed, wrong status";

    // get value from kvstore.
    Value valueRet1;
    Status statusRet1 = singleKvStore->Get(entry4.key, valueRet1);
    EXPECT_EQ(Status::SUCCESS, statusRet1) << "SingleKvStore getting data failed, wrong status";
    EXPECT_EQ(entry4.value, valueRet1) << "value and valueRet are not equal";

    Value valueRet2;
    Status statusRet2 = singleKvStore->Get(entry5.key, valueRet2);
    EXPECT_EQ(Status::SUCCESS, statusRet2) << "SingleKvStore getting data failed, wrong status";
    EXPECT_EQ(entry5.value, valueRet2) << "value and valueRet are not equal";

    Value valueRet3;
    Status statusRet3 = singleKvStore->Get(entry6.key, valueRet3);
    EXPECT_EQ(Status::SUCCESS, statusRet3) << "SingleKvStore get data return wrong status";
    EXPECT_EQ(entry6.value, valueRet3) << "value and valueRet are not equal";
}

/**
* @tc.name: DdmPutBatch003
* @tc.desc: Batch put data that contains invalid data.
* @tc.type: FUNC
* @tc.require: AR000DPSEA
* @tc.author: shanshuangshuang
*/
HWTEST_F(SingleKvStoreClientTest, DdmPutBatch003, TestSize.Level2)
{
    EXPECT_NE(nullptr, singleKvStore) << "singleKvStore is nullptr";

    std::vector<Entry> entries;
    Entry entry1, entry2, entry3;
    entry1.key = "         ";
    entry1.value = "age:20";
    entry2.key = "student_name_caixu";
    entry2.value = "         ";
    entry3.key = "student_name_liuyue";
    entry3.value = "age:23";
    entries.push_back(entry1);
    entries.push_back(entry2);
    entries.push_back(entry3);

    Status status = singleKvStore->PutBatch(entries);
    EXPECT_EQ(Status::INVALID_ARGUMENT, status) << "singleKvStore putbatch data return wrong status";
}

/**
* @tc.name: DdmPutBatch004
* @tc.desc: Batch put data that contains invalid data.
* @tc.type: FUNC
* @tc.require: AR000DPSEA
* @tc.author: shanshuangshuang
*/
HWTEST_F(SingleKvStoreClientTest, DdmPutBatch004, TestSize.Level2)
{
    EXPECT_NE(nullptr, singleKvStore) << "singleKvStore is nullptr";

    std::vector<Entry> entries;
    Entry entry1, entry2, entry3;
    entry1.key = "";
    entry1.value = "age:20";
    entry2.key = "student_name_caixu";
    entry2.value = "";
    entry3.key = "student_name_liuyue";
    entry3.value = "age:23";
    entries.push_back(entry1);
    entries.push_back(entry2);
    entries.push_back(entry3);

    Status status = singleKvStore->PutBatch(entries);
    EXPECT_EQ(Status::INVALID_ARGUMENT, status) << "singleKvStore putbatch data return wrong status";
}

static std::string SingleGenerate1025KeyLen()
{
    std::string str("prefix");
    // Generate a key with a length of more than 1024 bytes.
    for (int i = 0; i < 1024; i++) {
        str += "a";
    }
    return str;
}

/**
* @tc.name: DdmPutBatch005
* @tc.desc: Batch put data that contains invalid data.
* @tc.type: FUNC
* @tc.require: AR000DPSEA
* @tc.author: shanshuangshuang
*/
HWTEST_F(SingleKvStoreClientTest, DdmPutBatch005, TestSize.Level2)
{
    EXPECT_NE(nullptr, singleKvStore) << "singleKvStore is nullptr";

    std::vector<Entry> entries;
    Entry entry1, entry2, entry3;
    entry1.key = SingleGenerate1025KeyLen();
    entry1.value = "age:20";
    entry2.key = "student_name_caixu";
    entry2.value = "age:19";
    entry3.key = "student_name_liuyue";
    entry3.value = "age:23";
    entries.push_back(entry1);
    entries.push_back(entry2);
    entries.push_back(entry3);

    Status status = singleKvStore->PutBatch(entries);
    EXPECT_EQ(Status::INVALID_ARGUMENT, status) << "KvStore putbatch data return wrong status";
}

/**
* @tc.name: DdmPutBatch006
* @tc.desc: Batch put large data.
* @tc.type: FUNC
* @tc.require: AR000DPSEA
* @tc.author: shanshuangshuang
*/
HWTEST_F(SingleKvStoreClientTest, DdmPutBatch006, TestSize.Level2)
{
    EXPECT_NE(nullptr, singleKvStore) << "singleKvStore is nullptr";

    std::vector<uint8_t> val(MAX_VALUE_SIZE);
    for (int i = 0; i < MAX_VALUE_SIZE; i++) {
        val[i] = static_cast<uint8_t>(i);
    }
    Value value = val;

    std::vector<Entry> entries;
    Entry entry1, entry2, entry3;
    entry1.key = "SingleKvStoreDdmPutBatch006_1";
    entry1.value = value;
    entry2.key = "SingleKvStoreDdmPutBatch006_2";
    entry2.value = value;
    entry3.key = "SingleKvStoreDdmPutBatch006_3";
    entry3.value = value;
    entries.push_back(entry1);
    entries.push_back(entry2);
    entries.push_back(entry3);
    Status status = singleKvStore->PutBatch(entries);
    EXPECT_EQ(Status::SUCCESS, status) << "singleKvStore putbatch data return wrong status";

    // get value from kvstore.
    Value valueRet1;
    Status statusRet1 = singleKvStore->Get(entry1.key, valueRet1);
    EXPECT_EQ(Status::SUCCESS, statusRet1) << "singleKvStore get data return wrong status";
    EXPECT_EQ(entry1.value, valueRet1) << "value and valueRet are not equal";

    Value valueRet2;
    Status statusRet2 = singleKvStore->Get(entry2.key, valueRet2);
    EXPECT_EQ(Status::SUCCESS, statusRet2) << "singleKvStore get data return wrong status";
    EXPECT_EQ(entry2.value, valueRet2) << "value and valueRet are not equal";

    Value valueRet3;
    Status statusRet3 = singleKvStore->Get(entry3.key, valueRet3);
    EXPECT_EQ(Status::SUCCESS, statusRet3) << "singleKvStore get data return wrong status";
    EXPECT_EQ(entry3.value, valueRet3) << "value and valueRet are not equal";
}

/**
* @tc.name: DdmDeleteBatch001
* @tc.desc: Batch delete data.
* @tc.type: FUNC
* @tc.require: AR000DPSEA
* @tc.author: shanshuangshuang
*/
HWTEST_F(SingleKvStoreClientTest, DdmDeleteBatch001, TestSize.Level2)
{
    EXPECT_NE(nullptr, singleKvStore) << "singleKvStore is nullptr";

    // store entries to kvstore.
    std::vector<Entry> entries;
    Entry entry1, entry2, entry3;
    entry1.key = "SingleKvStoreDdmDeleteBatch001_1";
    entry1.value = "age:20";
    entry2.key = "SingleKvStoreDdmDeleteBatch001_2";
    entry2.value = "age:19";
    entry3.key = "SingleKvStoreDdmDeleteBatch001_3";
    entry3.value = "age:23";
    entries.push_back(entry1);
    entries.push_back(entry2);
    entries.push_back(entry3);

    std::vector<Key> keys;
    keys.push_back("SingleKvStoreDdmDeleteBatch001_1");
    keys.push_back("SingleKvStoreDdmDeleteBatch001_2");
    keys.push_back("SingleKvStoreDdmDeleteBatch001_3");

    Status status1 = singleKvStore->PutBatch(entries);
    EXPECT_EQ(Status::SUCCESS, status1) << "singleKvStore putbatch data return wrong status";

    Status status2 = singleKvStore->DeleteBatch(keys);
    EXPECT_EQ(Status::SUCCESS, status2) << "singleKvStore deletebatch data return wrong status";
    std::vector<Entry> results;
    singleKvStore->GetEntries("SingleKvStoreDdmDeleteBatch001_", results);
    size_t sum = 0;
    EXPECT_EQ(results.size(), sum) << "entries size is not equal 0.";
}

/**
* @tc.name: DdmDeleteBatch002
* @tc.desc: Batch delete data when some keys are not in KvStore.
* @tc.type: FUNC
* @tc.require: AR000DPSEA
* @tc.author: shanshuangshuang
*/
HWTEST_F(SingleKvStoreClientTest, DdmDeleteBatch002, TestSize.Level2)
{
    EXPECT_NE(nullptr, singleKvStore) << "singleKvStore is nullptr";

    // store entries to kvstore.
    std::vector<Entry> entries;
    Entry entry1, entry2, entry3;
    entry1.key = "SingleKvStoreDdmDeleteBatch002_1";
    entry1.value = "age:20";
    entry2.key = "SingleKvStoreDdmDeleteBatch002_2";
    entry2.value = "age:19";
    entry3.key = "SingleKvStoreDdmDeleteBatch002_3";
    entry3.value = "age:23";
    entries.push_back(entry1);
    entries.push_back(entry2);
    entries.push_back(entry3);

    std::vector<Key> keys;
    keys.push_back("SingleKvStoreDdmDeleteBatch002_1");
    keys.push_back("SingleKvStoreDdmDeleteBatch002_2");
    keys.push_back("SingleKvStoreDdmDeleteBatch002_3");
    keys.push_back("SingleKvStoreDdmDeleteBatch002_4");

    Status status1 = singleKvStore->PutBatch(entries);
    EXPECT_EQ(Status::SUCCESS, status1) << "KvStore putbatch data return wrong status";

    Status status2 = singleKvStore->DeleteBatch(keys);
    EXPECT_EQ(Status::SUCCESS, status2) << "KvStore deletebatch data return wrong status";
    std::vector<Entry> results;
    singleKvStore->GetEntries("SingleKvStoreDdmDeleteBatch002_", results);
    size_t sum = 0;
    EXPECT_EQ(results.size(), sum) << "entries size is not equal 0.";
}

/**
* @tc.name: DdmDeleteBatch003
* @tc.desc: Batch delete data when some keys are invalid.
* @tc.type: FUNC
* @tc.require: AR000DPSEA
* @tc.author: shanshuangshuang
*/
HWTEST_F(SingleKvStoreClientTest, DdmDeleteBatch003, TestSize.Level2)
{
    EXPECT_NE(nullptr, singleKvStore) << "singleKvStore is nullptr";

    // Store entries to KvStore.
    std::vector<Entry> entries;
    Entry entry1, entry2, entry3;
    entry1.key = "SingleKvStoreDdmDeleteBatch003_1";
    entry1.value = "age:20";
    entry2.key = "SingleKvStoreDdmDeleteBatch003_2";
    entry2.value = "age:19";
    entry3.key = "SingleKvStoreDdmDeleteBatch003_3";
    entry3.value = "age:23";
    entries.push_back(entry1);
    entries.push_back(entry2);
    entries.push_back(entry3);

    std::vector<Key> keys;
    keys.push_back("SingleKvStoreDdmDeleteBatch003_1");
    keys.push_back("SingleKvStoreDdmDeleteBatch003_2");
    keys.push_back("");

    Status status1 = singleKvStore->PutBatch(entries);
    EXPECT_EQ(Status::SUCCESS, status1) << "SingleKvStore putbatch data return wrong status";

    Status status2 = singleKvStore->DeleteBatch(keys);
    EXPECT_EQ(Status::INVALID_ARGUMENT, status2) << "KvStore deletebatch data return wrong status";
    std::vector<Entry> results;
    singleKvStore->GetEntries("SingleKvStoreDdmDeleteBatch003_", results);
    size_t sum = 3;
    EXPECT_EQ(results.size(), sum) << "entries size is not equal 3.";
}

/**
* @tc.name: DdmDeleteBatch004
* @tc.desc: Batch delete data when some keys are invalid.
* @tc.type: FUNC
* @tc.require: AR000DPSEA
* @tc.author: shanshuangshuang
*/
HWTEST_F(SingleKvStoreClientTest, DdmDeleteBatch004, TestSize.Level2)
{
    EXPECT_NE(nullptr, singleKvStore) << "singleKvStore is nullptr";

    // store entries to kvstore.
    std::vector<Entry> entries;
    Entry entry1, entry2, entry3;
    entry1.key = "SingleKvStoreDdmDeleteBatch004_1";
    entry1.value = "age:20";
    entry2.key = "SingleKvStoreDdmDeleteBatch004_2";
    entry2.value = "age:19";
    entry3.key = "SingleKvStoreDdmDeleteBatch004_3";
    entry3.value = "age:23";
    entries.push_back(entry1);
    entries.push_back(entry2);
    entries.push_back(entry3);

    std::vector<Key> keys;
    keys.push_back("SingleKvStoreDdmDeleteBatch004_1");
    keys.push_back("SingleKvStoreDdmDeleteBatch004_2");
    keys.push_back("          ");

    Status status1 = singleKvStore->PutBatch(entries);
    EXPECT_EQ(Status::SUCCESS, status1) << "SingleKvStore putbatch data return wrong status";

    std::vector<Entry> results1;
    singleKvStore->GetEntries("SingleKvStoreDdmDeleteBatch004_", results1);
    size_t sum1 = 3;
    EXPECT_EQ(results1.size(), sum1) << "entries size1111 is not equal 3.";

    Status status2 = singleKvStore->DeleteBatch(keys);
    EXPECT_EQ(Status::INVALID_ARGUMENT, status2) << "SingleKvStore deletebatch data return wrong status";
    std::vector<Entry> results;
    singleKvStore->GetEntries("SingleKvStoreDdmDeleteBatch004_", results);
    size_t sum = 3;
    EXPECT_EQ(results.size(), sum) << "entries size is not equal 3.";
}

/**
* @tc.name: DdmDeleteBatch005
* @tc.desc: Batch delete data when some keys are invalid.
* @tc.type: FUNC
* @tc.require: AR000DPSEA
* @tc.author: shanshuangshuang
*/
HWTEST_F(SingleKvStoreClientTest, DdmDeleteBatch005, TestSize.Level2)
{
    EXPECT_NE(nullptr, singleKvStore) << "singleKvStore is nullptr";

    // store entries to kvstore.
    std::vector<Entry> entries;
    Entry entry1, entry2, entry3;
    entry1.key = "SingleKvStoreDdmDeleteBatch005_1";
    entry1.value = "age:20";
    entry2.key = "SingleKvStoreDdmDeleteBatch005_2";
    entry2.value = "age:19";
    entry3.key = "SingleKvStoreDdmDeleteBatch005_3";
    entry3.value = "age:23";
    entries.push_back(entry1);
    entries.push_back(entry2);
    entries.push_back(entry3);

    std::vector<Key> keys;
    keys.push_back("SingleKvStoreDdmDeleteBatch005_1");
    keys.push_back("SingleKvStoreDdmDeleteBatch005_2");
    Key keyTmp = SingleGenerate1025KeyLen();
    keys.push_back(keyTmp);

    Status status1 = singleKvStore->PutBatch(entries);
    EXPECT_EQ(Status::SUCCESS, status1) << "SingleKvStore putbatch data return wrong status";

    std::vector<Entry> results1;
    singleKvStore->GetEntries("SingleKvStoreDdmDeleteBatch005_", results1);
    size_t sum1 = 3;
    EXPECT_EQ(results1.size(), sum1) << "entries111 size is not equal 3.";

    Status status2 = singleKvStore->DeleteBatch(keys);
    EXPECT_EQ(Status::INVALID_ARGUMENT, status2) << "SingleKvStore deletebatch data return wrong status";
    std::vector<Entry> results;
    singleKvStore->GetEntries("SingleKvStoreDdmDeleteBatch005_", results);
    size_t sum = 3;
    EXPECT_EQ(results.size(), sum) << "entries size is not equal 3.";
}

/**
* @tc.name: Transaction001
* @tc.desc: Batch delete data when some keys are invalid.
* @tc.type: FUNC
* @tc.require: AR000DPSEA
* @tc.author: shanshuangshuang
*/
HWTEST_F(SingleKvStoreClientTest, Transaction001, TestSize.Level2)
{
    EXPECT_NE(nullptr, singleKvStore) << "singleKvStore is nullptr";
    std::shared_ptr<KvStoreObserverTestImpl> observer = std::make_shared<KvStoreObserverTestImpl>();
    observer->ResetToZero();

    SubscribeType subscribeType = SubscribeType::SUBSCRIBE_TYPE_ALL;
    Status status = singleKvStore->SubscribeKvStore(subscribeType, observer);
    EXPECT_EQ(Status::SUCCESS, status) << "SubscribeKvStore return wrong status";

    Key key1 = "SingleKvStoreTransaction001_1";
    Value value1 = "subscribe";

    std::vector<Entry> entries;
    Entry entry1, entry2, entry3;
    entry1.key = "SingleKvStoreTransaction001_2";
    entry1.value = "subscribe";
    entry2.key = "SingleKvStoreTransaction001_3";
    entry2.value = "subscribe";
    entry3.key = "SingleKvStoreTransaction001_4";
    entry3.value = "subscribe";
    entries.push_back(entry1);
    entries.push_back(entry2);
    entries.push_back(entry3);

    std::vector<Key> keys;
    keys.push_back("SingleKvStoreTransaction001_2");
    keys.push_back("ISingleKvStoreTransaction001_3");

    status = singleKvStore->StartTransaction();
    EXPECT_EQ(Status::SUCCESS, status) << "SingleKvStore startTransaction return wrong status";

    status = singleKvStore->Put(key1, value1);  // insert or update key-value
    EXPECT_EQ(Status::SUCCESS, status) << "SingleKvStore put data return wrong status";
    status = singleKvStore->PutBatch(entries);
    EXPECT_EQ(Status::SUCCESS, status) << "SingleKvStore putbatch data return wrong status";
    status = singleKvStore->Delete(key1);
    EXPECT_EQ(Status::SUCCESS, status) << "SingleKvStore delete data return wrong status";
    status = singleKvStore->DeleteBatch(keys);
    EXPECT_EQ(Status::SUCCESS, status) << "SingleKvStore DeleteBatch data return wrong status";
    status = singleKvStore->Commit();
    EXPECT_EQ(Status::SUCCESS, status) << "SingleKvStore Commit return wrong status";

    usleep(200000);
    EXPECT_EQ(static_cast<int>(observer->GetCallCount()), 1);

    status = singleKvStore->UnSubscribeKvStore(subscribeType, observer);
    EXPECT_EQ(Status::SUCCESS, status) << "UnSubscribeKvStore return wrong status";
}

/**
* @tc.name: Transaction002
* @tc.desc: Batch delete data when some keys are invalid.
* @tc.type: FUNC
* @tc.require: AR000DPSEA
* @tc.author: shanshuangshuang
*/
HWTEST_F(SingleKvStoreClientTest, Transaction002, TestSize.Level2)
{
    EXPECT_NE(nullptr, singleKvStore) << "singleKvStore is nullptr";
    std::shared_ptr<KvStoreObserverTestImpl> observer = std::make_shared<KvStoreObserverTestImpl>();
    observer->ResetToZero();

    SubscribeType subscribeType = SubscribeType::SUBSCRIBE_TYPE_ALL;
    Status status = singleKvStore->SubscribeKvStore(subscribeType, observer);
    EXPECT_EQ(Status::SUCCESS, status) << "SubscribeKvStore return wrong status";

    Key key1 = "SingleKvStoreTransaction002_1";
    Value value1 = "subscribe";

    std::vector<Entry> entries;
    Entry entry1, entry2, entry3;
    entry1.key = "SingleKvStoreTransaction002_2";
    entry1.value = "subscribe";
    entry2.key = "SingleKvStoreTransaction002_3";
    entry2.value = "subscribe";
    entry3.key = "SingleKvStoreTransaction002_4";
    entry3.value = "subscribe";
    entries.push_back(entry1);
    entries.push_back(entry2);
    entries.push_back(entry3);

    std::vector<Key> keys;
    keys.push_back("SingleKvStoreTransaction002_2");
    keys.push_back("SingleKvStoreTransaction002_3");

    status = singleKvStore->StartTransaction();
    EXPECT_EQ(Status::SUCCESS, status) << "SingleKvStore startTransaction return wrong status";

    status = singleKvStore->Put(key1, value1);  // insert or update key-value
    EXPECT_EQ(Status::SUCCESS, status) << "SingleKvStore put data return wrong status";
    status = singleKvStore->PutBatch(entries);
    EXPECT_EQ(Status::SUCCESS, status) << "SingleKvStore putbatch data return wrong status";
    status = singleKvStore->Delete(key1);
    EXPECT_EQ(Status::SUCCESS, status) << "SingleKvStore delete data return wrong status";
    status = singleKvStore->DeleteBatch(keys);
    EXPECT_EQ(Status::SUCCESS, status) << "SingleKvStore DeleteBatch data return wrong status";
    status = singleKvStore->Rollback();
    EXPECT_EQ(Status::SUCCESS, status) << "SingleKvStore Commit return wrong status";

    usleep(200000);
    EXPECT_EQ(static_cast<int>(observer->GetCallCount()), 0);
    EXPECT_EQ(static_cast<int>(observer->insertEntries_.size()), 0);
    EXPECT_EQ(static_cast<int>(observer->updateEntries_.size()), 0);
    EXPECT_EQ(static_cast<int>(observer->deleteEntries_.size()), 0);

    status = singleKvStore->UnSubscribeKvStore(subscribeType, observer);
    EXPECT_EQ(Status::SUCCESS, status) << "UnSubscribeKvStore return wrong status";
    observer = nullptr;
}

/**
* @tc.name: DeviceSync001
* @tc.desc: Test sync enable.
* @tc.type: FUNC
* @tc.require:AR000EPAM8 AR000EPAMD
* @tc.author: HongBo
*/
HWTEST_F(SingleKvStoreClientTest, DeviceSync001, TestSize.Level1)
{
    std::shared_ptr<SingleKvStore> schemasingleKvStore;
    DistributedKvDataManager manager;
    Options options;
    options.encrypt = true;
    options.securityLevel = S1;
    options.area = EL1;
    options.kvStoreType = KvStoreType::SINGLE_VERSION;
    options.baseDir = "/data/service/el1/public/database/odmf";
    AppId appId = { "odmf" };
    StoreId storeId = { "schema_store_id001" };
    manager.GetSingleKvStore(options, appId, storeId, schemasingleKvStore);
    ASSERT_NE(schemasingleKvStore, nullptr) << "kvStorePtr is null.";
    auto result = schemasingleKvStore->GetStoreId();
    EXPECT_EQ(result.storeId, "schema_store_id001");

    auto testStatus = schemasingleKvStore->SetCapabilityEnabled(true);
    EXPECT_EQ(testStatus, Status::SUCCESS) << "set fail";
    manager.DeleteKvStore(appId, storeId, options.baseDir);
}

/**
* @tc.name: DeviceSync002
* @tc.desc: Test sync enable.
* @tc.type: FUNC
* @tc.require:SR000EPA22 AR000EPAM9
* @tc.author: HongBo
*/
HWTEST_F(SingleKvStoreClientTest, DeviceSync002, TestSize.Level1)
{
    std::shared_ptr<SingleKvStore> schemasingleKvStore;
    DistributedKvDataManager manager;
    Options options;
    options.encrypt = true;
    options.securityLevel = S1;
    options.area = EL1;
    options.kvStoreType = KvStoreType::SINGLE_VERSION;
    options.baseDir = "/data/service/el1/public/database/odmf";
    AppId appId = { "odmf" };
    StoreId storeId = { "schema_store_id002" };
    manager.GetSingleKvStore(options, appId, storeId, schemasingleKvStore);
    ASSERT_NE(schemasingleKvStore, nullptr) << "kvStorePtr is null.";
    auto result = schemasingleKvStore->GetStoreId();
    EXPECT_EQ(result.storeId, "schema_store_id002");

    std::vector<std::string> local = {"A", "B"};
    std::vector<std::string> remote = {"C", "D"};
    auto testStatus = schemasingleKvStore->SetCapabilityRange(local, remote);
    EXPECT_EQ(testStatus, Status::SUCCESS) << "set range fail";
    manager.DeleteKvStore(appId, storeId, options.baseDir);
}


/**
* @tc.name: DisableCapability
* @tc.desc: disable capability
* @tc.type: FUNC
* @tc.require: I605H3
* @tc.author: WangKai
*/
HWTEST_F(SingleKvStoreClientTest, DisableCapability, TestSize.Level1)
{
    std::shared_ptr<SingleKvStore> singleKvStore;
    DistributedKvDataManager manager;
    Options options;
    options.encrypt = true;
    options.securityLevel = S1;
    options.area = EL1;
    options.kvStoreType = KvStoreType::SINGLE_VERSION;
    options.baseDir = "/data/service/el1/public/database/odmf";
    AppId appId = { "odmf" };
    StoreId storeId = { "schema_store_id001" };
    manager.GetSingleKvStore(options, appId, storeId, singleKvStore);
    ASSERT_NE(singleKvStore, nullptr) << "kvStorePtr is null.";
    auto result = singleKvStore->GetStoreId();
    EXPECT_EQ(result.storeId, "schema_store_id001");

    auto testStatus = singleKvStore->SetCapabilityEnabled(false);
    EXPECT_EQ(testStatus, Status::SUCCESS) << "set success";
    manager.DeleteKvStore(appId, storeId, options.baseDir);
}

/**
* @tc.name: SyncWithCondition001
* @tc.desc: sync device data with condition;
* @tc.type: FUNC
* @tc.require: AR000GH097
* @tc.author: liuwenhui
*/
HWTEST_F(SingleKvStoreClientTest, SyncWithCondition001, TestSize.Level1)
{
    EXPECT_NE(singleKvStore, nullptr) << "kvStorePtr is null.";
    std::vector<std::string> deviceIds = {"invalid_device_id1", "invalid_device_id2"};
    DataQuery dataQuery;
    dataQuery.KeyPrefix("name");
    auto syncStatus = singleKvStore->Sync(deviceIds, SyncMode::PUSH, dataQuery, nullptr);
    EXPECT_NE(syncStatus, Status::SUCCESS) << "sync device should not return success";
}

/**
 * @tc.name: SubscribeWithQuery001
 * desc: subscribe and sync device data with query;
 * type: FUNC
 * require: AR000GH096
 * author:taoyuxin
 */
HWTEST_F(SingleKvStoreClientTest, SubscribeWithQuery001, TestSize.Level1)
{
    EXPECT_NE(singleKvStore, nullptr) << "kvStorePtr is null.";
    std::vector<std::string> deviceIds = {"invalid_device_id1", "invalid_device_id2"};
    DataQuery dataQuery;
    dataQuery.KeyPrefix("name");
    auto syncStatus = singleKvStore->SubscribeWithQuery(deviceIds, dataQuery);
    EXPECT_NE(syncStatus, Status::SUCCESS) << "sync device should not return success";
}

/**
 * @tc.name: UnSubscribeWithQuery001
 * desc: subscribe and sync device data with query;
 * type: FUNC
 * require: SR000GH095
 * author:taoyuxin
 */
HWTEST_F(SingleKvStoreClientTest, UnSubscribeWithQuery001, TestSize.Level1)
{
    EXPECT_NE(singleKvStore, nullptr) << "kvStorePtr is null.";
    std::vector<std::string> deviceIds = {"invalid_device_id1", "invalid_device_id2"};
    DataQuery dataQuery;
    dataQuery.KeyPrefix("name");
    auto unSubscribeStatus = singleKvStore->UnsubscribeWithQuery(deviceIds, dataQuery);
    EXPECT_NE(unSubscribeStatus, Status::SUCCESS) << "sync device should not return success";
}

/**
 * @tc.name: CloudSync001
 * desc: create kv store which supports cloud sync and execute CloudSync interface
 * type: FUNC
 * require:
 * author:taoyuxin
 */
HWTEST_F(SingleKvStoreClientTest, CloudSync001, TestSize.Level1)
{
    std::shared_ptr<SingleKvStore> cloudSyncKvStore = nullptr;
    DistributedKvDataManager manager{};
    Options options;
    options.encrypt = true;
    options.securityLevel = S1;
    options.area = EL1;
    options.kvStoreType = KvStoreType::SINGLE_VERSION;
    options.baseDir = "/data/service/el1/public/database/odmf";
    options.schema = VALID_SCHEMA_STRICT_DEFINE;
    options.isPublic = true;
    AppId appId = { "odmf" };
    StoreId storeId = { "cloud_store_id" };
    (void)manager.GetSingleKvStore(options, appId, storeId, cloudSyncKvStore);
    auto status = cloudSyncKvStore->CloudSync(nullptr);
<<<<<<< HEAD
    EXPECT_NE(status, Status::SUCCESS);
=======
    EXPECT_EQ(status, Status::SUCCESS) << "cloud sync should return success";
>>>>>>> e1102822
}
} // namespace OHOS::Test<|MERGE_RESOLUTION|>--- conflicted
+++ resolved
@@ -1218,10 +1218,6 @@
     StoreId storeId = { "cloud_store_id" };
     (void)manager.GetSingleKvStore(options, appId, storeId, cloudSyncKvStore);
     auto status = cloudSyncKvStore->CloudSync(nullptr);
-<<<<<<< HEAD
-    EXPECT_NE(status, Status::SUCCESS);
-=======
-    EXPECT_EQ(status, Status::SUCCESS) << "cloud sync should return success";
->>>>>>> e1102822
+    EXPECT_NE(status, Status::SUCCESS) << "cloud sync should not return success";
 }
 } // namespace OHOS::Test