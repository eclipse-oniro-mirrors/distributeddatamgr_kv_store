--- conflicted
+++ resolved
@@ -40,7 +40,7 @@
     TRANS_UNSUB,
     TRANS_GET_PASSWORD,
     TRANS_SYNC_EXT,
-<<<<<<< HEAD
+    TRANS_CLOUD_SYNC,
     TRANS_NOTIFY_DATA_CHANGE,
     TRANS_PUT_SWITCH,
     TRANS_GET_SWITCH,
@@ -54,9 +54,6 @@
     TRANS_SYNC_COMPLETED = TRANS_HEAD,
     TRANS_ON_REMOTE_CHANGED,
     TRANS_ON_SWITCH_CHANGED,
-=======
-    TRANS_CLOUD_SYNC,
->>>>>>> 8dce3761
     TRANS_BUTT
 };
 } // namespace OHOS::DistributedKv
