/*
 * Copyright (c) 2022 Huawei Device Co., Ltd.
 * Licensed under the Apache License, Version 2.0 (the "License");
 * you may not use this file except in compliance with the License.
 * You may obtain a copy of the License at
 *
 *     http://www.apache.org/licenses/LICENSE-2.0
 *
 * Unless required by applicable law or agreed to in writing, software
 * distributed under the License is distributed on an "AS IS" BASIS,
 * WITHOUT WARRANTIES OR CONDITIONS OF ANY KIND, either express or implied.
 * See the License for the specific language governing permissions and
 * limitations under the License.
 */

#ifndef OHOS_DISTRIBUTED_DATA_FRAMEWORKS_KVDB_STORE_FACTORY_H
#define OHOS_DISTRIBUTED_DATA_FRAMEWORKS_KVDB_STORE_FACTORY_H
#include <memory>

#include "concurrent_map.h"
#include "convertor.h"
#include "kv_store_delegate_manager.h"
#include "security_manager.h"
#include "single_store_impl.h"
namespace OHOS::DistributedKv {
class StoreFactory {
public:
    static StoreFactory &GetInstance();
    std::shared_ptr<SingleKvStore> GetOrOpenStore(const AppId &appId, const StoreId &storeId, const Options &options,
        Status &status, bool &isCreate);
    Status Delete(const AppId &appId, const StoreId &storeId, const std::string &path);
    Status Close(const AppId &appId, const StoreId &storeId, bool isForce = false);

private:
    using DBManager = DistributedDB::KvStoreDelegateManager;
    using DBOption = DistributedDB::KvStoreNbDelegate::Option;
    using DBStore = DistributedDB::KvStoreNbDelegate;
    using DBStatus = DistributedDB::DBStatus;
    using DBPassword = DistributedKv::SecurityManager::DBPassword;

    static constexpr int REKEY_TIMES = 3;
    static constexpr const char *REKEY_NEW = ".new";
    static constexpr uint64_t MAX_WAL_SIZE = 200 * 1024 * 1024; // the max size of WAL is 200MB

    StoreFactory();
    std::shared_ptr<DBManager> GetDBManager(const std::string &path, const AppId &appId);
    DBOption GetDBOption(const Options &options, const DBPassword &dbPassword) const;
    void ReKey(const std::string &storeId, const std::string &path, DBPassword &dbPassword,
        std::shared_ptr<DBManager> dbManager, const Options &options);
    Status RekeyRecover(const std::string &storeId, const std::string &path, DBPassword &dbPassword,
        std::shared_ptr<DBManager> dbManager, const Options &options);
<<<<<<< HEAD
    bool ExecuteRekey(const std::string &storeId, const std::string &path, DBPassword &dbPassword,
        DBStore *dbStore);
    Status IsPwdValid(const std::string &storeId, std::shared_ptr<DBManager> dbManager,
        const Options &options, DBPassword &dbPassword);
    bool UpdateKeyFile(const std::string &storeId, const std::string &path);
=======
    bool ExecuteRekey(const std::string &storeId, const std::string &path, DBPassword &dbPassword, DBStore *dbStore);
    Status IsPwdValid(const std::string &storeId, std::shared_ptr<DBManager> dbManager, const Options &options,
        DBPassword &dbPassword);
    void UpdateKeyFile(const std::string &storeId, const std::string &path);
    Status SetDbConfig(std::shared_ptr<DBStore> dbStore);
>>>>>>> 81ca9a0f
    ConcurrentMap<std::string, std::shared_ptr<DBManager>> dbManagers_;
    ConcurrentMap<std::string, std::map<std::string, std::shared_ptr<SingleStoreImpl>>> stores_;
    Convertor *convertors_[INVALID_TYPE];
};
} // namespace OHOS::DistributedKv
#endif // OHOS_DISTRIBUTED_DATA_FRAMEWORKS_KVDB_STORE_FACTORY_H<|MERGE_RESOLUTION|>--- conflicted
+++ resolved
@@ -49,19 +49,11 @@
         std::shared_ptr<DBManager> dbManager, const Options &options);
     Status RekeyRecover(const std::string &storeId, const std::string &path, DBPassword &dbPassword,
         std::shared_ptr<DBManager> dbManager, const Options &options);
-<<<<<<< HEAD
-    bool ExecuteRekey(const std::string &storeId, const std::string &path, DBPassword &dbPassword,
-        DBStore *dbStore);
-    Status IsPwdValid(const std::string &storeId, std::shared_ptr<DBManager> dbManager,
-        const Options &options, DBPassword &dbPassword);
-    bool UpdateKeyFile(const std::string &storeId, const std::string &path);
-=======
     bool ExecuteRekey(const std::string &storeId, const std::string &path, DBPassword &dbPassword, DBStore *dbStore);
     Status IsPwdValid(const std::string &storeId, std::shared_ptr<DBManager> dbManager, const Options &options,
         DBPassword &dbPassword);
-    void UpdateKeyFile(const std::string &storeId, const std::string &path);
+    bool UpdateKeyFile(const std::string &storeId, const std::string &path);
     Status SetDbConfig(std::shared_ptr<DBStore> dbStore);
->>>>>>> 81ca9a0f
     ConcurrentMap<std::string, std::shared_ptr<DBManager>> dbManagers_;
     ConcurrentMap<std::string, std::map<std::string, std::shared_ptr<SingleStoreImpl>>> stores_;
     Convertor *convertors_[INVALID_TYPE];
