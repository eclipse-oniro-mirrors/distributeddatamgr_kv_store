--- conflicted
+++ resolved
@@ -23,11 +23,7 @@
 #include "log_print.h"
 #include "store_result_set.h"
 #include "store_util.h"
-<<<<<<< HEAD
 #include "kv_thread_pool.h"
-=======
-#include "task_executor.h"
->>>>>>> 1dac9f2f
 namespace OHOS::DistributedKv {
 using namespace OHOS::DistributedDataDfx;
 using namespace std::chrono;
@@ -62,7 +58,7 @@
         DevManager::GetInstance().Unregister(this);
     }
     if (taskId_ > 0) {
-        TaskExecutor::GetInstance().RemoveTask(taskId_);
+        KvThreadPool::GetInstance().Remove(taskId_);
     }
 }
 
