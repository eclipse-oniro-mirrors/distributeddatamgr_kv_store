--- conflicted
+++ resolved
@@ -27,8 +27,6 @@
 using namespace testing::ext;
 using namespace OHOS::DistributedKv;
 namespace OHOS::Test {
-<<<<<<< HEAD
-=======
 
 std::vector<uint8_t> Random(int32_t len)
 {
@@ -41,7 +39,6 @@
     return key;
 }
 
->>>>>>> afda6cf2
 class SingleStoreImplTest : public testing::Test {
 public:
     class TestObserver : public KvStoreObserver {
@@ -1482,8 +1479,4 @@
     status = StoreManager::GetInstance().CloseKVStore(appId, storeId);
     ASSERT_EQ(status, SUCCESS);
 }
-<<<<<<< HEAD
-}
-=======
-} // namespace OHOS::Test
->>>>>>> afda6cf2
+} // namespace OHOS::Test