--- conflicted
+++ resolved
@@ -1,452 +1,448 @@
-/*
- * Copyright (c) 2021 Huawei Device Co., Ltd.
- * Licensed under the Apache License, Version 2.0 (the "License");
- * you may not use this file except in compliance with the License.
- * You may obtain a copy of the License at
- *
- *     http://www.apache.org/licenses/LICENSE-2.0
- *
- * Unless required by applicable law or agreed to in writing, software
- * distributed under the License is distributed on an "AS IS" BASIS,
- * WITHOUT WARRANTIES OR CONDITIONS OF ANY KIND, either express or implied.
- * See the License for the specific language governing permissions and
- * limitations under the License.
- */
-#include "shared_block.h"
-#include <ashmem.h>
-#include <fcntl.h>
-#include <securec.h>
-#include <sys/mman.h>
-#include <unistd.h>
-
-#include <codecvt>
-#include <iostream>
-
-#include "string_ex.h"
-#include "logger.h"
-
-namespace OHOS {
-namespace AppDataFwk {
-SharedBlock::SharedBlock(const std::string &name, sptr<Ashmem> ashmem, size_t size, bool readOnly)
-    : mName(name), ashmem_(ashmem), mSize(size), mReadOnly(readOnly)
-{
-    mData = const_cast<void *>(ashmem->ReadFromAshmem(sizeof(SharedBlockHeader), 0));
-    mHeader = static_cast<SharedBlockHeader *>(mData);
-}
-
-SharedBlock::~SharedBlock()
-{
-    if (ashmem_ != nullptr) {
-        ashmem_->UnmapAshmem();
-        ashmem_->CloseAshmem();
-        LOG_ERROR("SharedBlock: close ashmem");
-    }
-}
-
-std::u16string SharedBlock::ToUtf16(std::string str)
-{
-    return OHOS::Str8ToStr16(str);
-}
-
-std::string SharedBlock::ToUtf8(std::u16string str16)
-{
-    return OHOS::Str16ToStr8(str16);
-}
-
-int SharedBlock::CreateSharedBlock(const std::string &name, size_t size, sptr<Ashmem> ashmem,
-    SharedBlock *&outSharedBlock)
-{
-    LOG_DEBUG("CreateSharedBlock into.");
-    outSharedBlock = new SharedBlock(name, ashmem, size, false);
-    if (outSharedBlock == nullptr) {
-        LOG_ERROR("CreateSharedBlock: new SharedBlock error.");
-    }
-    return SHARED_BLOCK_OK;
-}
-
-int SharedBlock::Create(const std::string &name, size_t size, SharedBlock *&outSharedBlock)
-{
-    std::string ashmemName = "SharedBlock:" + name;
-
-    sptr<Ashmem> ashmem = Ashmem::CreateAshmem(ashmemName.c_str(), size);
-    if (ashmem == nullptr) {
-        LOG_ERROR("SharedBlock: CreateAshmem function error.");
-        return SHARED_BLOCK_ASHMEM_ERROR;
-    }
-
-    bool ret = ashmem->MapReadAndWriteAshmem();
-    if (!ret) {
-        LOG_ERROR("SharedBlock: MapReadAndWriteAshmem function error.");
-        ashmem->CloseAshmem();
-        return SHARED_BLOCK_SET_PORT_ERROR;
-    }
-
-    int result = CreateSharedBlock(name, size, ashmem, outSharedBlock);
-    if (result == SHARED_BLOCK_OK) {
-        return SHARED_BLOCK_OK;
-    }
-    ashmem->UnmapAshmem();
-    ashmem->CloseAshmem();
-    outSharedBlock = nullptr;
-    return result;
-}
-
-int SharedBlock::WriteMessageParcel(MessageParcel &parcel)
-{
-    return parcel.WriteString16(ToUtf16(mName)) && parcel.WriteAshmem(ashmem_);
-}
-
-int SharedBlock::ReadMessageParcel(MessageParcel &parcel, SharedBlock *&block)
-{
-    std::string name = ToUtf8(parcel.ReadString16());
-    sptr<Ashmem> ashmem = parcel.ReadAshmem();
-    if (ashmem == nullptr) {
-        LOG_ERROR("ReadMessageParcel: No ashmem in the parcel.");
-        return SHARED_BLOCK_BAD_VALUE;
-    }
-    bool ret = ashmem->MapReadAndWriteAshmem();
-    if (!ret) {
-        LOG_ERROR("ReadMessageParcel: MapReadAndWriteAshmem function error.");
-        ashmem->CloseAshmem();
-        return SHARED_BLOCK_SET_PORT_ERROR;
-    }
-    block = new (std::nothrow) SharedBlock(name, ashmem, ashmem->GetAshmemSize(), true);
-    if (block == nullptr) {
-        LOG_ERROR("ReadMessageParcel new SharedBlock error.");
-    }
-    LOG_DEBUG("Created SharedBlock from parcel: unusedOffset=%{private}d, "
-              "rowNums=%{private}d, columnNums=%{private}d, mSize=%{private}d, mData=%{private}p",
-              block->mHeader->unusedOffset, block->mHeader->rowNums, block->mHeader->columnNums,
-              static_cast<int>(block->mSize), block->mData);
-
-    return SHARED_BLOCK_OK;
-}
-
-int SharedBlock::Clear()
-{
-    if (mReadOnly) {
-        return SHARED_BLOCK_INVALID_OPERATION;
-    }
-
-    mHeader->unusedOffset = sizeof(SharedBlockHeader) + sizeof(RowGroupHeader);
-    mHeader->firstRowGroupOffset = sizeof(SharedBlockHeader);
-    mHeader->rowNums = 0;
-    mHeader->columnNums = 0;
-
-    RowGroupHeader *firstGroup = static_cast<RowGroupHeader *>(OffsetToPtr(mHeader->firstRowGroupOffset));
-    if (!firstGroup) {
-        LOG_ERROR("Failed to get group in clear().");
-        return SHARED_BLOCK_BAD_VALUE;
-    }
-    firstGroup->nextGroupOffset = 0;
-    return SHARED_BLOCK_OK;
-}
-
-int SharedBlock::SetColumnNum(uint32_t numColumns)
-{
-    if (mReadOnly) {
-        return SHARED_BLOCK_INVALID_OPERATION;
-    }
-
-    uint32_t cur = mHeader->columnNums;
-    if ((cur > 0 || mHeader->rowNums > 0) && cur != numColumns) {
-        LOG_ERROR("Trying to go from %{public}d columns to %{public}d", cur, numColumns);
-        return SHARED_BLOCK_INVALID_OPERATION;
-    }
-    if (numColumns > COL_MAX_NUM) {
-        LOG_ERROR("Trying to set %{public}d columns out of size", numColumns);
-        return SHARED_BLOCK_INVALID_OPERATION;
-    }
-    mHeader->columnNums = numColumns;
-    return SHARED_BLOCK_OK;
-}
-
-int SharedBlock::AllocRow()
-{
-    if (mReadOnly) {
-        return SHARED_BLOCK_INVALID_OPERATION;
-    }
-
-    /* Fill in the row offset */
-    uint32_t *rowOffset = AllocRowOffset();
-    if (rowOffset == nullptr) {
-        return SHARED_BLOCK_NO_MEMORY;
-    }
-
-    /* Allocate the units for the field directory */
-    size_t fieldDirSize = mHeader->columnNums * sizeof(CellUnit);
-
-    /* Aligned */
-    uint32_t fieldDirOffset = Alloc(fieldDirSize, true);
-    if (!fieldDirOffset) {
-        mHeader->rowNums--;
-        LOG_INFO("Alloc the row failed, so back out the new row accounting from allocRowoffset %{public}d",
-            mHeader->rowNums);
-        return SHARED_BLOCK_NO_MEMORY;
-    }
-
-    CellUnit *fieldDir = static_cast<CellUnit *>(OffsetToPtr(fieldDirOffset));
-    if (fieldDir == nullptr) {
-        return SHARED_BLOCK_BAD_VALUE;
-    }
-    int result = memset_s(fieldDir, fieldDirSize, 0, fieldDirSize);
-    if (result != 0) {
-        LOG_ERROR("Set memory failed");
-        return SHARED_BLOCK_NO_MEMORY;
-    }
-
-    *rowOffset = fieldDirOffset;
-    return SHARED_BLOCK_OK;
-}
-
-int SharedBlock::FreeLastRow()
-{
-    if (mReadOnly) {
-        return SHARED_BLOCK_INVALID_OPERATION;
-    }
-
-    if (mHeader->rowNums > 0) {
-        mHeader->rowNums--;
-    }
-
-    return SHARED_BLOCK_OK;
-}
-
-uint32_t SharedBlock::Alloc(size_t size, bool aligned)
-{
-    /* Number of unused offsets in the header */
-    uint32_t offsetDigit = 3;
-    uint32_t padding = aligned ? (~mHeader->unusedOffset + 1) & offsetDigit : 0;
-    uint32_t offset = mHeader->unusedOffset + padding;
-    uint32_t nextFreeOffset;
-
-    if (offset + size > mSize) {
-        LOG_ERROR("SharedBlock is full: requested allocation %{public}zu bytes,"
-            " free space %{public}zu bytes, block size %{public}zu bytes",
-            size, mSize - mHeader->unusedOffset, mSize);
-        return 0;
-    }
-    nextFreeOffset = offset + size;
-    mHeader->unusedOffset = nextFreeOffset;
-    return offset;
-}
-
-uint32_t *SharedBlock::GetRowOffset(uint32_t row)
-{
-    uint32_t rowPos = row;
-
-    RowGroupHeader *group = static_cast<RowGroupHeader *>(OffsetToPtr(mHeader->firstRowGroupOffset));
-    if (group == nullptr) {
-        LOG_ERROR("Failed to get group in getRowOffset().");
-        return nullptr;
-    }
-
-    while (rowPos >= ROW_OFFSETS_NUM) {
-        group = static_cast<RowGroupHeader *>(OffsetToPtr(group->nextGroupOffset));
-        if (group == nullptr) {
-            LOG_ERROR("Failed to get group in OffsetToPtr(group->nextGroupOffset) when while loop.");
-            return nullptr;
-        }
-        rowPos -= ROW_OFFSETS_NUM;
-    }
-
-    return &group->rowOffsets[rowPos];
-}
-
-uint32_t *SharedBlock::AllocRowOffset()
-{
-    uint32_t rowPos = mHeader->rowNums;
-
-    RowGroupHeader *group = static_cast<RowGroupHeader *>(OffsetToPtr(mHeader->firstRowGroupOffset));
-    if (group == nullptr) {
-        LOG_ERROR("Failed to get group in allocRowOffset().");
-        return nullptr;
-    }
-
-    while (rowPos > ROW_OFFSETS_NUM) {
-        group = static_cast<RowGroupHeader *>(OffsetToPtr(group->nextGroupOffset));
-        if (group == nullptr) {
-            LOG_ERROR("Failed to get group in OffsetToPtr(group->nextGroupOffset) when while loop.");
-            return nullptr;
-        }
-        rowPos -= ROW_OFFSETS_NUM;
-    }
-    if (rowPos == ROW_OFFSETS_NUM) {
-        if (!group->nextGroupOffset) {
-            /* Aligned */
-            group->nextGroupOffset = Alloc(sizeof(RowGroupHeader), true);
-            if (!group->nextGroupOffset) {
-                return nullptr;
-            }
-        }
-        group = static_cast<RowGroupHeader *>(OffsetToPtr(group->nextGroupOffset));
-        if (group == nullptr) {
-            LOG_ERROR("Failed to get group in OffsetToPtr(group->nextGroupOffset).");
-            return nullptr;
-        }
-        group->nextGroupOffset = 0;
-        rowPos = 0;
-    }
-
-    mHeader->rowNums += 1;
-    return &group->rowOffsets[rowPos];
-}
-
-SharedBlock::CellUnit *SharedBlock::GetCellUnit(uint32_t row, uint32_t column)
-{
-    if (row >= mHeader->rowNums || column >= mHeader->columnNums) {
-        LOG_ERROR("Failed to read row %{public}d, column %{public}d from a SharedBlock"
-            " which has %{public}d rows, %{public}d columns.",
-            row, column, mHeader->rowNums, mHeader->columnNums);
-        return nullptr;
-    }
-
-    uint32_t *rowOffset = GetRowOffset(row);
-    if (!rowOffset) {
-        LOG_ERROR("Failed to find rowOffset for row %{public}d.", row);
-        return nullptr;
-    }
-
-    CellUnit *cellUnit = static_cast<CellUnit *>(OffsetToPtr(*rowOffset));
-    if (!cellUnit) {
-        LOG_ERROR("Failed to find cellUnit for rowOffset %{public}d.", *rowOffset);
-        return nullptr;
-    }
-
-    return &cellUnit[column];
-}
-
-int SharedBlock::PutBlob(uint32_t row, uint32_t column, const void *value, size_t size)
-{
-    return PutBlobOrString(row, column, value, size, CELL_UNIT_TYPE_BLOB);
-}
-
-int SharedBlock::PutString(uint32_t row, uint32_t column, const char *value, size_t sizeIncludingNull)
-{
-    return PutBlobOrString(row, column, value, sizeIncludingNull, CELL_UNIT_TYPE_STRING);
-}
-
-int SharedBlock::PutBlobOrString(uint32_t row, uint32_t column, const void *value, size_t size, int32_t type)
-{
-    if (mReadOnly) {
-        return SHARED_BLOCK_INVALID_OPERATION;
-    }
-
-    CellUnit *cellUnit = GetCellUnit(row, column);
-    if (!cellUnit) {
-        return SHARED_BLOCK_BAD_VALUE;
-    }
-
-    uint32_t offset = Alloc(size);
-    if (!offset) {
-        return SHARED_BLOCK_NO_MEMORY;
-    }
-
-    void *ptr = OffsetToPtr(offset);
-    if (!ptr) {
-        return SHARED_BLOCK_NO_MEMORY;
-    }
-
-    if (size != 0) {
-<<<<<<< HEAD
-        error_t result = memcpy_s(ptr, size, value, size);
-=======
-        int result = memcpy_s(ptr, size, value, size);
->>>>>>> 35f27363
-        if (result != EOK) {
-            return SHARED_BLOCK_NO_MEMORY;
-        }
-    }
-
-    cellUnit->type = type;
-    cellUnit->cell.stringOrBlobValue.offset = offset;
-    cellUnit->cell.stringOrBlobValue.size = size;
-    return SHARED_BLOCK_OK;
-}
-
-int SharedBlock::PutLong(uint32_t row, uint32_t column, int64_t value)
-{
-    if (mReadOnly) {
-        return SHARED_BLOCK_INVALID_OPERATION;
-    }
-
-    CellUnit *cellUnit = GetCellUnit(row, column);
-    if (!cellUnit) {
-        return SHARED_BLOCK_BAD_VALUE;
-    }
-
-    cellUnit->type = CELL_UNIT_TYPE_INTEGER;
-    cellUnit->cell.longValue = value;
-    return SHARED_BLOCK_OK;
-}
-
-int SharedBlock::PutDouble(uint32_t row, uint32_t column, double value)
-{
-    if (mReadOnly) {
-        return SHARED_BLOCK_INVALID_OPERATION;
-    }
-
-    CellUnit *cellUnit = GetCellUnit(row, column);
-    if (!cellUnit) {
-        return SHARED_BLOCK_BAD_VALUE;
-    }
-
-    cellUnit->type = CELL_UNIT_TYPE_FLOAT;
-    cellUnit->cell.doubleValue = value;
-    return SHARED_BLOCK_OK;
-}
-
-int SharedBlock::PutNull(uint32_t row, uint32_t column)
-{
-    if (mReadOnly) {
-        return SHARED_BLOCK_INVALID_OPERATION;
-    }
-
-    CellUnit *cellUnit = GetCellUnit(row, column);
-    if (!cellUnit) {
-        return SHARED_BLOCK_BAD_VALUE;
-    }
-
-    cellUnit->type = CELL_UNIT_TYPE_NULL;
-    cellUnit->cell.stringOrBlobValue.offset = 0;
-    cellUnit->cell.stringOrBlobValue.size = 0;
-    return SHARED_BLOCK_OK;
-}
-
-size_t SharedBlock::SetRawData(const void *rawData, size_t size)
-{
-    if (size <= 0) {
-        LOG_ERROR("SharedBlock rawData is less than or equal to 0M");
-        return SHARED_BLOCK_INVALID_OPERATION;
-    }
-    if (size > mSize) {
-        LOG_ERROR("SharedBlock size is %{public}zu, current byteArray size is %{public}zu", mSize, size);
-        return SHARED_BLOCK_NO_MEMORY;
-    }
-
-    error_t result = memcpy_s(mHeader, mSize, rawData, size);
-    if (result != 0) {
-        return SHARED_BLOCK_NO_MEMORY;
-    }
-    return SHARED_BLOCK_OK;
-}
-
-void *SharedBlock::OffsetToPtr(uint32_t offset, uint32_t bufferSize)
-{
-    if (offset >= mSize) {
-        LOG_ERROR("Offset %" PRIu32 " out of bounds, max value %zu", offset, mSize);
-        return nullptr;
-    }
-    if (offset + bufferSize > mSize) {
-        LOG_ERROR("End offset %" PRIu32 " out of bounds, max value %zu", offset + bufferSize, mSize);
-        return nullptr;
-    }
-    return static_cast<uint8_t *>(mData) + offset;
-}
-
-uint32_t SharedBlock::OffsetFromPtr(void *ptr)
-{
-    return static_cast<uint8_t *>(ptr) - static_cast<uint8_t *>(mData);
-}
-} // namespace AppDataFwk
-} // namespace OHOS
+/*
+ * Copyright (c) 2021 Huawei Device Co., Ltd.
+ * Licensed under the Apache License, Version 2.0 (the "License");
+ * you may not use this file except in compliance with the License.
+ * You may obtain a copy of the License at
+ *
+ *     http://www.apache.org/licenses/LICENSE-2.0
+ *
+ * Unless required by applicable law or agreed to in writing, software
+ * distributed under the License is distributed on an "AS IS" BASIS,
+ * WITHOUT WARRANTIES OR CONDITIONS OF ANY KIND, either express or implied.
+ * See the License for the specific language governing permissions and
+ * limitations under the License.
+ */
+#include "shared_block.h"
+#include <ashmem.h>
+#include <fcntl.h>
+#include <securec.h>
+#include <sys/mman.h>
+#include <unistd.h>
+
+#include <codecvt>
+#include <iostream>
+
+#include "string_ex.h"
+#include "logger.h"
+
+namespace OHOS {
+namespace AppDataFwk {
+SharedBlock::SharedBlock(const std::string &name, sptr<Ashmem> ashmem, size_t size, bool readOnly)
+    : mName(name), ashmem_(ashmem), mSize(size), mReadOnly(readOnly)
+{
+    mData = const_cast<void *>(ashmem->ReadFromAshmem(sizeof(SharedBlockHeader), 0));
+    mHeader = static_cast<SharedBlockHeader *>(mData);
+}
+
+SharedBlock::~SharedBlock()
+{
+    if (ashmem_ != nullptr) {
+        ashmem_->UnmapAshmem();
+        ashmem_->CloseAshmem();
+        LOG_ERROR("SharedBlock: close ashmem");
+    }
+}
+
+std::u16string SharedBlock::ToUtf16(std::string str)
+{
+    return OHOS::Str8ToStr16(str);
+}
+
+std::string SharedBlock::ToUtf8(std::u16string str16)
+{
+    return OHOS::Str16ToStr8(str16);
+}
+
+int SharedBlock::CreateSharedBlock(const std::string &name, size_t size, sptr<Ashmem> ashmem,
+    SharedBlock *&outSharedBlock)
+{
+    LOG_DEBUG("CreateSharedBlock into.");
+    outSharedBlock = new SharedBlock(name, ashmem, size, false);
+    if (outSharedBlock == nullptr) {
+        LOG_ERROR("CreateSharedBlock: new SharedBlock error.");
+    }
+    return SHARED_BLOCK_OK;
+}
+
+int SharedBlock::Create(const std::string &name, size_t size, SharedBlock *&outSharedBlock)
+{
+    std::string ashmemName = "SharedBlock:" + name;
+
+    sptr<Ashmem> ashmem = Ashmem::CreateAshmem(ashmemName.c_str(), size);
+    if (ashmem == nullptr) {
+        LOG_ERROR("SharedBlock: CreateAshmem function error.");
+        return SHARED_BLOCK_ASHMEM_ERROR;
+    }
+
+    bool ret = ashmem->MapReadAndWriteAshmem();
+    if (!ret) {
+        LOG_ERROR("SharedBlock: MapReadAndWriteAshmem function error.");
+        ashmem->CloseAshmem();
+        return SHARED_BLOCK_SET_PORT_ERROR;
+    }
+
+    int result = CreateSharedBlock(name, size, ashmem, outSharedBlock);
+    if (result == SHARED_BLOCK_OK) {
+        return SHARED_BLOCK_OK;
+    }
+    ashmem->UnmapAshmem();
+    ashmem->CloseAshmem();
+    outSharedBlock = nullptr;
+    return result;
+}
+
+int SharedBlock::WriteMessageParcel(MessageParcel &parcel)
+{
+    return parcel.WriteString16(ToUtf16(mName)) && parcel.WriteAshmem(ashmem_);
+}
+
+int SharedBlock::ReadMessageParcel(MessageParcel &parcel, SharedBlock *&block)
+{
+    std::string name = ToUtf8(parcel.ReadString16());
+    sptr<Ashmem> ashmem = parcel.ReadAshmem();
+    if (ashmem == nullptr) {
+        LOG_ERROR("ReadMessageParcel: No ashmem in the parcel.");
+        return SHARED_BLOCK_BAD_VALUE;
+    }
+    bool ret = ashmem->MapReadAndWriteAshmem();
+    if (!ret) {
+        LOG_ERROR("ReadMessageParcel: MapReadAndWriteAshmem function error.");
+        ashmem->CloseAshmem();
+        return SHARED_BLOCK_SET_PORT_ERROR;
+    }
+    block = new (std::nothrow) SharedBlock(name, ashmem, ashmem->GetAshmemSize(), true);
+    if (block == nullptr) {
+        LOG_ERROR("ReadMessageParcel new SharedBlock error.");
+    }
+    LOG_DEBUG("Created SharedBlock from parcel: unusedOffset=%{private}d, "
+              "rowNums=%{private}d, columnNums=%{private}d, mSize=%{private}d, mData=%{private}p",
+              block->mHeader->unusedOffset, block->mHeader->rowNums, block->mHeader->columnNums,
+              static_cast<int>(block->mSize), block->mData);
+
+    return SHARED_BLOCK_OK;
+}
+
+int SharedBlock::Clear()
+{
+    if (mReadOnly) {
+        return SHARED_BLOCK_INVALID_OPERATION;
+    }
+
+    mHeader->unusedOffset = sizeof(SharedBlockHeader) + sizeof(RowGroupHeader);
+    mHeader->firstRowGroupOffset = sizeof(SharedBlockHeader);
+    mHeader->rowNums = 0;
+    mHeader->columnNums = 0;
+
+    RowGroupHeader *firstGroup = static_cast<RowGroupHeader *>(OffsetToPtr(mHeader->firstRowGroupOffset));
+    if (!firstGroup) {
+        LOG_ERROR("Failed to get group in clear().");
+        return SHARED_BLOCK_BAD_VALUE;
+    }
+    firstGroup->nextGroupOffset = 0;
+    return SHARED_BLOCK_OK;
+}
+
+int SharedBlock::SetColumnNum(uint32_t numColumns)
+{
+    if (mReadOnly) {
+        return SHARED_BLOCK_INVALID_OPERATION;
+    }
+
+    uint32_t cur = mHeader->columnNums;
+    if ((cur > 0 || mHeader->rowNums > 0) && cur != numColumns) {
+        LOG_ERROR("Trying to go from %{public}d columns to %{public}d", cur, numColumns);
+        return SHARED_BLOCK_INVALID_OPERATION;
+    }
+    if (numColumns > COL_MAX_NUM) {
+        LOG_ERROR("Trying to set %{public}d columns out of size", numColumns);
+        return SHARED_BLOCK_INVALID_OPERATION;
+    }
+    mHeader->columnNums = numColumns;
+    return SHARED_BLOCK_OK;
+}
+
+int SharedBlock::AllocRow()
+{
+    if (mReadOnly) {
+        return SHARED_BLOCK_INVALID_OPERATION;
+    }
+
+    /* Fill in the row offset */
+    uint32_t *rowOffset = AllocRowOffset();
+    if (rowOffset == nullptr) {
+        return SHARED_BLOCK_NO_MEMORY;
+    }
+
+    /* Allocate the units for the field directory */
+    size_t fieldDirSize = mHeader->columnNums * sizeof(CellUnit);
+
+    /* Aligned */
+    uint32_t fieldDirOffset = Alloc(fieldDirSize, true);
+    if (!fieldDirOffset) {
+        mHeader->rowNums--;
+        LOG_INFO("Alloc the row failed, so back out the new row accounting from allocRowoffset %{public}d",
+            mHeader->rowNums);
+        return SHARED_BLOCK_NO_MEMORY;
+    }
+
+    CellUnit *fieldDir = static_cast<CellUnit *>(OffsetToPtr(fieldDirOffset));
+    if (fieldDir == nullptr) {
+        return SHARED_BLOCK_BAD_VALUE;
+    }
+    int result = memset_s(fieldDir, fieldDirSize, 0, fieldDirSize);
+    if (result != 0) {
+        LOG_ERROR("Set memory failed");
+        return SHARED_BLOCK_NO_MEMORY;
+    }
+
+    *rowOffset = fieldDirOffset;
+    return SHARED_BLOCK_OK;
+}
+
+int SharedBlock::FreeLastRow()
+{
+    if (mReadOnly) {
+        return SHARED_BLOCK_INVALID_OPERATION;
+    }
+
+    if (mHeader->rowNums > 0) {
+        mHeader->rowNums--;
+    }
+
+    return SHARED_BLOCK_OK;
+}
+
+uint32_t SharedBlock::Alloc(size_t size, bool aligned)
+{
+    /* Number of unused offsets in the header */
+    uint32_t offsetDigit = 3;
+    uint32_t padding = aligned ? (~mHeader->unusedOffset + 1) & offsetDigit : 0;
+    uint32_t offset = mHeader->unusedOffset + padding;
+    uint32_t nextFreeOffset;
+
+    if (offset + size > mSize) {
+        LOG_ERROR("SharedBlock is full: requested allocation %{public}zu bytes,"
+            " free space %{public}zu bytes, block size %{public}zu bytes",
+            size, mSize - mHeader->unusedOffset, mSize);
+        return 0;
+    }
+    nextFreeOffset = offset + size;
+    mHeader->unusedOffset = nextFreeOffset;
+    return offset;
+}
+
+uint32_t *SharedBlock::GetRowOffset(uint32_t row)
+{
+    uint32_t rowPos = row;
+
+    RowGroupHeader *group = static_cast<RowGroupHeader *>(OffsetToPtr(mHeader->firstRowGroupOffset));
+    if (group == nullptr) {
+        LOG_ERROR("Failed to get group in getRowOffset().");
+        return nullptr;
+    }
+
+    while (rowPos >= ROW_OFFSETS_NUM) {
+        group = static_cast<RowGroupHeader *>(OffsetToPtr(group->nextGroupOffset));
+        if (group == nullptr) {
+            LOG_ERROR("Failed to get group in OffsetToPtr(group->nextGroupOffset) when while loop.");
+            return nullptr;
+        }
+        rowPos -= ROW_OFFSETS_NUM;
+    }
+
+    return &group->rowOffsets[rowPos];
+}
+
+uint32_t *SharedBlock::AllocRowOffset()
+{
+    uint32_t rowPos = mHeader->rowNums;
+
+    RowGroupHeader *group = static_cast<RowGroupHeader *>(OffsetToPtr(mHeader->firstRowGroupOffset));
+    if (group == nullptr) {
+        LOG_ERROR("Failed to get group in allocRowOffset().");
+        return nullptr;
+    }
+
+    while (rowPos > ROW_OFFSETS_NUM) {
+        group = static_cast<RowGroupHeader *>(OffsetToPtr(group->nextGroupOffset));
+        if (group == nullptr) {
+            LOG_ERROR("Failed to get group in OffsetToPtr(group->nextGroupOffset) when while loop.");
+            return nullptr;
+        }
+        rowPos -= ROW_OFFSETS_NUM;
+    }
+    if (rowPos == ROW_OFFSETS_NUM) {
+        if (!group->nextGroupOffset) {
+            /* Aligned */
+            group->nextGroupOffset = Alloc(sizeof(RowGroupHeader), true);
+            if (!group->nextGroupOffset) {
+                return nullptr;
+            }
+        }
+        group = static_cast<RowGroupHeader *>(OffsetToPtr(group->nextGroupOffset));
+        if (group == nullptr) {
+            LOG_ERROR("Failed to get group in OffsetToPtr(group->nextGroupOffset).");
+            return nullptr;
+        }
+        group->nextGroupOffset = 0;
+        rowPos = 0;
+    }
+
+    mHeader->rowNums += 1;
+    return &group->rowOffsets[rowPos];
+}
+
+SharedBlock::CellUnit *SharedBlock::GetCellUnit(uint32_t row, uint32_t column)
+{
+    if (row >= mHeader->rowNums || column >= mHeader->columnNums) {
+        LOG_ERROR("Failed to read row %{public}d, column %{public}d from a SharedBlock"
+            " which has %{public}d rows, %{public}d columns.",
+            row, column, mHeader->rowNums, mHeader->columnNums);
+        return nullptr;
+    }
+
+    uint32_t *rowOffset = GetRowOffset(row);
+    if (!rowOffset) {
+        LOG_ERROR("Failed to find rowOffset for row %{public}d.", row);
+        return nullptr;
+    }
+
+    CellUnit *cellUnit = static_cast<CellUnit *>(OffsetToPtr(*rowOffset));
+    if (!cellUnit) {
+        LOG_ERROR("Failed to find cellUnit for rowOffset %{public}d.", *rowOffset);
+        return nullptr;
+    }
+
+    return &cellUnit[column];
+}
+
+int SharedBlock::PutBlob(uint32_t row, uint32_t column, const void *value, size_t size)
+{
+    return PutBlobOrString(row, column, value, size, CELL_UNIT_TYPE_BLOB);
+}
+
+int SharedBlock::PutString(uint32_t row, uint32_t column, const char *value, size_t sizeIncludingNull)
+{
+    return PutBlobOrString(row, column, value, sizeIncludingNull, CELL_UNIT_TYPE_STRING);
+}
+
+int SharedBlock::PutBlobOrString(uint32_t row, uint32_t column, const void *value, size_t size, int32_t type)
+{
+    if (mReadOnly) {
+        return SHARED_BLOCK_INVALID_OPERATION;
+    }
+
+    CellUnit *cellUnit = GetCellUnit(row, column);
+    if (!cellUnit) {
+        return SHARED_BLOCK_BAD_VALUE;
+    }
+
+    uint32_t offset = Alloc(size);
+    if (!offset) {
+        return SHARED_BLOCK_NO_MEMORY;
+    }
+
+    void *ptr = OffsetToPtr(offset);
+    if (!ptr) {
+        return SHARED_BLOCK_NO_MEMORY;
+    }
+
+    if (size != 0) {
+        int result = memcpy_s(ptr, size, value, size);
+        if (result != EOK) {
+            return SHARED_BLOCK_NO_MEMORY;
+        }
+    }
+
+    cellUnit->type = type;
+    cellUnit->cell.stringOrBlobValue.offset = offset;
+    cellUnit->cell.stringOrBlobValue.size = size;
+    return SHARED_BLOCK_OK;
+}
+
+int SharedBlock::PutLong(uint32_t row, uint32_t column, int64_t value)
+{
+    if (mReadOnly) {
+        return SHARED_BLOCK_INVALID_OPERATION;
+    }
+
+    CellUnit *cellUnit = GetCellUnit(row, column);
+    if (!cellUnit) {
+        return SHARED_BLOCK_BAD_VALUE;
+    }
+
+    cellUnit->type = CELL_UNIT_TYPE_INTEGER;
+    cellUnit->cell.longValue = value;
+    return SHARED_BLOCK_OK;
+}
+
+int SharedBlock::PutDouble(uint32_t row, uint32_t column, double value)
+{
+    if (mReadOnly) {
+        return SHARED_BLOCK_INVALID_OPERATION;
+    }
+
+    CellUnit *cellUnit = GetCellUnit(row, column);
+    if (!cellUnit) {
+        return SHARED_BLOCK_BAD_VALUE;
+    }
+
+    cellUnit->type = CELL_UNIT_TYPE_FLOAT;
+    cellUnit->cell.doubleValue = value;
+    return SHARED_BLOCK_OK;
+}
+
+int SharedBlock::PutNull(uint32_t row, uint32_t column)
+{
+    if (mReadOnly) {
+        return SHARED_BLOCK_INVALID_OPERATION;
+    }
+
+    CellUnit *cellUnit = GetCellUnit(row, column);
+    if (!cellUnit) {
+        return SHARED_BLOCK_BAD_VALUE;
+    }
+
+    cellUnit->type = CELL_UNIT_TYPE_NULL;
+    cellUnit->cell.stringOrBlobValue.offset = 0;
+    cellUnit->cell.stringOrBlobValue.size = 0;
+    return SHARED_BLOCK_OK;
+}
+
+size_t SharedBlock::SetRawData(const void *rawData, size_t size)
+{
+    if (size <= 0) {
+        LOG_ERROR("SharedBlock rawData is less than or equal to 0M");
+        return SHARED_BLOCK_INVALID_OPERATION;
+    }
+    if (size > mSize) {
+        LOG_ERROR("SharedBlock size is %{public}zu, current byteArray size is %{public}zu", mSize, size);
+        return SHARED_BLOCK_NO_MEMORY;
+    }
+
+    error_t result = memcpy_s(mHeader, mSize, rawData, size);
+    if (result != 0) {
+        return SHARED_BLOCK_NO_MEMORY;
+    }
+    return SHARED_BLOCK_OK;
+}
+
+void *SharedBlock::OffsetToPtr(uint32_t offset, uint32_t bufferSize)
+{
+    if (offset >= mSize) {
+        LOG_ERROR("Offset %" PRIu32 " out of bounds, max value %zu", offset, mSize);
+        return nullptr;
+    }
+    if (offset + bufferSize > mSize) {
+        LOG_ERROR("End offset %" PRIu32 " out of bounds, max value %zu", offset + bufferSize, mSize);
+        return nullptr;
+    }
+    return static_cast<uint8_t *>(mData) + offset;
+}
+
+uint32_t SharedBlock::OffsetFromPtr(void *ptr)
+{
+    return static_cast<uint8_t *>(ptr) - static_cast<uint8_t *>(mData);
+}
+} // namespace AppDataFwk
+} // namespace OHOS