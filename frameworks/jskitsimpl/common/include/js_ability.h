--- conflicted
+++ resolved
@@ -29,11 +29,8 @@
 class Context {
 public:
     explicit Context(std::shared_ptr<AbilityRuntime::Context> stageContext);
-<<<<<<< HEAD
     explicit Context(std::shared_ptr<AbilityRuntime::AbilityContext> abilityContext);
-=======
-    explicit Context(AppExecFwk::Ability *featureAbility);
->>>>>>> 73c1d65f
+
     std::string GetDatabaseDir();
     std::string GetPreferencesDir();
     std::string GetBundleName();
