/*
 * Copyright (c) 2022 Huawei Device Co., Ltd.
 * Licensed under the Apache License, Version 2.0 (the "License");
 * you may not use this file except in compliance with the License.
 * You may obtain a copy of the License at
 *
 *     http://www.apache.org/licenses/LICENSE-2.0
 *
 * Unless required by applicable law or agreed to in writing, software
 * distributed under the License is distributed on an "AS IS" BASIS,
 * WITHOUT WARRANTIES OR CONDITIONS OF ANY KIND, either express or implied.
 * See the License for the specific language governing permissions and
 * limitations under the License.
 */

#ifndef OHOS_ERROR_UTILS_H
#define OHOS_ERROR_UTILS_H
#include <string>
#include <optional>
#include "store_errno.h"
#include "js_native_api.h"
#include "napi/native_common.h"
#include "log_print.h"

namespace OHOS {
namespace DistributedKVStore {
using Status = OHOS::DistributedKv::Status;

struct JsErrorCode {
    int32_t status;
    int32_t jsCode;
<<<<<<< HEAD
    const char * message;
=======
    const char *message;
>>>>>>> afda6cf2
};

const std::optional<JsErrorCode> GetJsErrorCode(int32_t errorCode);
Status GenerateNapiError(Status status, int32_t &errCode, std::string &errMessage);
void ThrowNapiError(napi_env env, int32_t errCode, std::string errMessage, bool isParamsCheck = true);
napi_value GenerateErrorMsg(napi_env env, JsErrorCode jsInfo);

#define ASSERT_ERR(env, assertion, errorCode, message)                                       \
    do {                                                                                     \
        if (!(assertion)) {                                                                  \
            ThrowNapiError(env, errorCode, message);                                         \
            return nullptr;                                                                  \
        }                                                                                    \
    } while (0)

#define ASSERT_BUSINESS_ERR(ctxt, assertion, errorCode, message)                             \
    do {                                                                                     \
        if (!(assertion)) {                                                                  \
            (ctxt)->isThrowError = true;                                                     \
            ThrowNapiError((ctxt)->env, errorCode, message);                                 \
            return;                                                                          \
        }                                                                                    \
    } while (0)

#define ASSERT_PERMISSION_ERR(ctxt, assertion, errorCode, message)                           \
    do {                                                                                     \
        if (!(assertion)) {                                                                  \
            (ctxt)->isThrowError = true;                                                     \
            ThrowNapiError((ctxt)->env, errorCode, message, false);                          \
            return;                                                                          \
        }                                                                                    \
    } while (0)

} // namespace DistributedKVStore
}  // namespace OHOS
#endif  // OHOS_ERROR_UTILS_H<|MERGE_RESOLUTION|>--- conflicted
+++ resolved
@@ -29,11 +29,7 @@
 struct JsErrorCode {
     int32_t status;
     int32_t jsCode;
-<<<<<<< HEAD
-    const char * message;
-=======
     const char *message;
->>>>>>> afda6cf2
 };
 
 const std::optional<JsErrorCode> GetJsErrorCode(int32_t errorCode);
