--- conflicted
+++ resolved
@@ -41,20 +41,12 @@
         INVALID = 255
     };
 	
-<<<<<<< HEAD
-    enum JsApiType{
-=======
     enum JsApiType {
->>>>>>> afda6cf2
         NORMAL = 0,
         DATASHARE = 1
     };
 	
-<<<<<<< HEAD
-    struct StatusMsg{
-=======
     struct StatusMsg {
->>>>>>> afda6cf2
         napi_status status = napi_ok;
         JsApiType jsApiType = NORMAL;
         StatusMsg(napi_status status) : status(status) {}
