/*
 * Copyright (c) 2022 Huawei Device Co., Ltd.
 * Licensed under the Apache License, Version 2.0 (the "License");
 * you may not use this file except in compliance with the License.
 * You may obtain a copy of the License at
 *
 *     http://www.apache.org/licenses/LICENSE-2.0
 *
 * Unless required by applicable law or agreed to in writing, software
 * distributed under the License is distributed on an "AS IS" BASIS,
 * WITHOUT WARRANTIES OR CONDITIONS OF ANY KIND, either express or implied.
 * See the License for the specific language governing permissions and
 * limitations under the License.
 */
#define LOG_TAG "JS_ERROR_UTILS"

#include "js_error_utils.h"
#include <algorithm>

#include <algorithm>

namespace OHOS::DistributedKVStore {
using JsErrorCode = OHOS::DistributedKVStore::JsErrorCode;

static constexpr JsErrorCode JS_ERROR_CODE_MSGS[] = {
<<<<<<< HEAD
        {Status::INVALID_ARGUMENT,          401,      "Parameter error."},
        {Status::STORE_NOT_OPEN,            0,        ""},
        {Status::STORE_ALREADY_SUBSCRIBE,   0,        ""},
        {Status::STORE_NOT_SUBSCRIBE,       0,        ""},
        {Status::NOT_FOUND,                 15100004, "Not found."},
        {Status::STORE_META_CHANGED,        15100002, "Open existed database with changed options."},
        {Status::PERMISSION_DENIED,         202,      "Permission denied"},
        {Status::CRYPT_ERROR,               15100003, "Database corrupted."},
        {Status::OVER_MAX_SUBSCRIBE_LIMITS, 15100001, "Over max subscribe limits."},
        {Status::ALREADY_CLOSED,            15100005, "Database or result set already closed."},
=======
    { Status::INVALID_ARGUMENT, 401, "Parameter error." },
    { Status::STORE_NOT_OPEN, 0, "" },
    { Status::STORE_ALREADY_SUBSCRIBE, 0, "" },
    { Status::STORE_NOT_SUBSCRIBE, 0, "" },
    { Status::NOT_FOUND, 15100004, "Not found." },
    { Status::STORE_META_CHANGED, 15100002, "Open existed database with changed options." },
    { Status::PERMISSION_DENIED, 202, "Permission denied" },
    { Status::CRYPT_ERROR, 15100003, "Database corrupted." },
    { Status::OVER_MAX_LIMITS, 15100001, "Over max subscribe limits." },
    { Status::ALREADY_CLOSED, 15100005, "Database or result set already closed." },
>>>>>>> afda6cf2
};

const std::optional<JsErrorCode> GetJsErrorCode(int32_t errorCode)
{
    auto jsErrorCode = JsErrorCode{ errorCode, -1, "" };
    auto iter = std::lower_bound(JS_ERROR_CODE_MSGS,
        JS_ERROR_CODE_MSGS + sizeof(JS_ERROR_CODE_MSGS) / sizeof(JS_ERROR_CODE_MSGS[0]), jsErrorCode,
        [](const JsErrorCode &jsErrorCode1, const JsErrorCode &jsErrorCode2) {
            return jsErrorCode1.status < jsErrorCode2.status;
        });
    if (iter < JS_ERROR_CODE_MSGS + sizeof(JS_ERROR_CODE_MSGS) / sizeof(JS_ERROR_CODE_MSGS[0]) &&
        iter->status == errorCode) {
        return *iter;
    }
    return std::nullopt;
}

Status GenerateNapiError(Status status, int32_t &errCode, std::string &errMessage)
{
    auto errorMsg = GetJsErrorCode(status);
    if (errorMsg.has_value()) {
        auto napiError = errorMsg.value();
        errCode = napiError.jsCode;
        errMessage = napiError.message;
    } else {
        // unmatched status return unified error code
        errCode = -1;
        errMessage = "";
    }
    ZLOGD("GenerateNapiError errCode is %{public}d", errCode);
    if (errCode == 0) {
        return Status::SUCCESS;
    }
    return status;
}

void ThrowNapiError(napi_env env, int32_t status, std::string errMessage, bool isParamsCheck)
{
    ZLOGD("ThrowNapiError message: %{public}s", errMessage.c_str());
    if (status == Status::SUCCESS) {
        return;
    }
    auto errorMsg = GetJsErrorCode(status);
    JsErrorCode napiError;
    if (errorMsg.has_value()) {
        napiError = errorMsg.value();
    } else {
        napiError.jsCode = -1;
        napiError.message = "";
    }

    std::string message(napiError.message);
    if (isParamsCheck) {
        napiError.jsCode = 401;
        message += errMessage;
    }

    std::string jsCode;
    if (napiError.jsCode == -1) {
        jsCode = "";
    } else {
        jsCode = std::to_string(napiError.jsCode);
    }
    napi_throw_error(env, jsCode.c_str(), message.c_str());
}
} // namespace OHOS::DistributedKVStore<|MERGE_RESOLUTION|>--- conflicted
+++ resolved
@@ -15,7 +15,6 @@
 #define LOG_TAG "JS_ERROR_UTILS"
 
 #include "js_error_utils.h"
-#include <algorithm>
 
 #include <algorithm>
 
@@ -23,18 +22,6 @@
 using JsErrorCode = OHOS::DistributedKVStore::JsErrorCode;
 
 static constexpr JsErrorCode JS_ERROR_CODE_MSGS[] = {
-<<<<<<< HEAD
-        {Status::INVALID_ARGUMENT,          401,      "Parameter error."},
-        {Status::STORE_NOT_OPEN,            0,        ""},
-        {Status::STORE_ALREADY_SUBSCRIBE,   0,        ""},
-        {Status::STORE_NOT_SUBSCRIBE,       0,        ""},
-        {Status::NOT_FOUND,                 15100004, "Not found."},
-        {Status::STORE_META_CHANGED,        15100002, "Open existed database with changed options."},
-        {Status::PERMISSION_DENIED,         202,      "Permission denied"},
-        {Status::CRYPT_ERROR,               15100003, "Database corrupted."},
-        {Status::OVER_MAX_SUBSCRIBE_LIMITS, 15100001, "Over max subscribe limits."},
-        {Status::ALREADY_CLOSED,            15100005, "Database or result set already closed."},
-=======
     { Status::INVALID_ARGUMENT, 401, "Parameter error." },
     { Status::STORE_NOT_OPEN, 0, "" },
     { Status::STORE_ALREADY_SUBSCRIBE, 0, "" },
@@ -45,7 +32,6 @@
     { Status::CRYPT_ERROR, 15100003, "Database corrupted." },
     { Status::OVER_MAX_LIMITS, 15100001, "Over max subscribe limits." },
     { Status::ALREADY_CLOSED, 15100005, "Database or result set already closed." },
->>>>>>> afda6cf2
 };
 
 const std::optional<JsErrorCode> GetJsErrorCode(int32_t errorCode)
