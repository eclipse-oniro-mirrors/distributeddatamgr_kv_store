--- conflicted
+++ resolved
@@ -227,13 +227,8 @@
             ASSERT_BUSINESS_ERR(ctxt, ctxt->status == napi_ok, Status::INVALID_ARGUMENT,
                 "The parameters predicates is incorrect.");
             ASSERT_PERMISSION_ERR(ctxt,
-<<<<<<< HEAD
-                !JSUtil::IsSystemApi(statusMsg.jsApiType) || reinterpret_cast<JsSingleKVStore *>(ctxt->native)->IsSystemApp(),
-                Status::PERMISSION_DENIED, "");
-=======
                 !JSUtil::IsSystemApi(statusMsg.jsApiType) ||
                 reinterpret_cast<JsSingleKVStore *>(ctxt->native)->IsSystemApp(), Status::PERMISSION_DENIED, "");
->>>>>>> afda6cf2
         }
     });
     ASSERT_NULL(!ctxt->isThrowError, "Delete exit");
@@ -337,13 +332,8 @@
         ASSERT_BUSINESS_ERR(ctxt, ctxt->status == napi_ok, Status::INVALID_ARGUMENT,
             "The type of entries is incorrect.");
         ASSERT_PERMISSION_ERR(ctxt,
-<<<<<<< HEAD
-            !JSUtil::IsSystemApi(statusMsg.jsApiType) || reinterpret_cast<JsSingleKVStore *>(ctxt->native)->IsSystemApp(),
-            Status::PERMISSION_DENIED, "");
-=======
             !JSUtil::IsSystemApi(statusMsg.jsApiType) ||
             reinterpret_cast<JsSingleKVStore *>(ctxt->native)->IsSystemApp(), Status::PERMISSION_DENIED, "");
->>>>>>> afda6cf2
     });
     ASSERT_NULL(!ctxt->isThrowError, "PutBatch exit");
 
@@ -999,13 +989,8 @@
         ctxt->status = statusMsg.status;
         ASSERT_BUSINESS_ERR(ctxt, ctxt->status == napi_ok, Status::INVALID_ARGUMENT, ctxt->va.errMsg);
         ASSERT_PERMISSION_ERR(ctxt,
-<<<<<<< HEAD
-            !JSUtil::IsSystemApi(statusMsg.jsApiType) || reinterpret_cast<JsSingleKVStore *>(ctxt->native)->IsSystemApp(),
-            Status::PERMISSION_DENIED, "");
-=======
             !JSUtil::IsSystemApi(statusMsg.jsApiType) ||
             reinterpret_cast<JsSingleKVStore *>(ctxt->native)->IsSystemApp(), Status::PERMISSION_DENIED, "");
->>>>>>> afda6cf2
         ctxt->ref = JSUtil::NewWithRef(env, 0, nullptr, reinterpret_cast<void**>(&ctxt->resultSet),
             JsKVStoreResultSet::Constructor(env));
         ASSERT_BUSINESS_ERR(ctxt, ctxt->resultSet != nullptr, Status::INVALID_ARGUMENT,
