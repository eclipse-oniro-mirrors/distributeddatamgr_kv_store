/*
 * Copyright (c) 2022 Huawei Device Co., Ltd.
 * Licensed under the Apache License, Version 2.0 (the "License");
 * you may not use this file except in compliance with the License.
 * You may obtain a copy of the License at
 *
 *     http://www.apache.org/licenses/LICENSE-2.0
 *
 * Unless required by applicable law or agreed to in writing, software
 * distributed under the License is distributed on an "AS IS" BASIS,
 * WITHOUT WARRANTIES OR CONDITIONS OF ANY KIND, either express or implied.
 * See the License for the specific language governing permissions and
 * limitations under the License.
 */
#define LOG_TAG "JSUtil"
#include "js_util.h"
#include "ability.h"
#include "hap_module_info.h"
#include "napi_base_context.h"
#include "js_schema.h"
#include "kv_utils.h"
#include "log_print.h"
#include "napi_queue.h"
#include "types.h"

namespace OHOS::DistributedKVStore {
constexpr int32_t STR_MAX_LENGTH = 4096;
constexpr size_t STR_TAIL_LENGTH = 1;

JSUtil::StatusMsg JSUtil::GetValue(napi_env env, napi_value in, napi_value& out)
{
    out = in;
    return napi_ok;
}

JSUtil::StatusMsg JSUtil::SetValue(napi_env env, napi_value in, napi_value& out)
{
    out = in;
    return napi_ok;
}

/* napi_value <-> bool */
JSUtil::StatusMsg JSUtil::GetValue(napi_env env, napi_value in, bool& out)
{
    return napi_get_value_bool(env, in, &out);
}

JSUtil::StatusMsg JSUtil::SetValue(napi_env env, const bool& in, napi_value& out)
{
    return napi_get_boolean(env, in, &out);
}

/* napi_value <-> int32_t */
JSUtil::StatusMsg JSUtil::GetValue(napi_env env, napi_value in, int32_t& out)
{
    return napi_get_value_int32(env, in, &out);
}

JSUtil::StatusMsg JSUtil::SetValue(napi_env env, const int32_t& in, napi_value& out)
{
    return napi_create_int32(env, in, &out);
}

/* napi_value <-> uint32_t */
JSUtil::StatusMsg JSUtil::GetValue(napi_env env, napi_value in, uint32_t& out)
{
    return napi_get_value_uint32(env, in, &out);
}

JSUtil::StatusMsg JSUtil::SetValue(napi_env env, const uint32_t& in, napi_value& out)
{
    return napi_create_uint32(env, in, &out);
}

/* napi_value <-> int64_t */
JSUtil::StatusMsg JSUtil::GetValue(napi_env env, napi_value in, int64_t& out)
{
    return napi_get_value_int64(env, in, &out);
}

JSUtil::StatusMsg JSUtil::SetValue(napi_env env, const int64_t& in, napi_value& out)
{
    return napi_create_int64(env, in, &out);
}

/* napi_value <-> double */
JSUtil::StatusMsg JSUtil::GetValue(napi_env env, napi_value in, double& out)
{
    return napi_get_value_double(env, in, &out);
}

JSUtil::StatusMsg JSUtil::SetValue(napi_env env, const double& in, napi_value& out)
{
    return napi_create_double(env, in, &out);
}

/* napi_value <-> std::string */
JSUtil::StatusMsg JSUtil::GetValue(napi_env env, napi_value in, std::string& out)
{
    napi_valuetype type = napi_undefined;
    napi_status status = napi_typeof(env, in, &type);
    ASSERT((status == napi_ok) && (type == napi_string), "invalid type", napi_invalid_arg);

    size_t maxLen = STR_MAX_LENGTH;
    status = napi_get_value_string_utf8(env, in, NULL, 0, &maxLen);
    if (maxLen <= 0) {
        return status;
    }
    ZLOGD("napi_value -> std::string get length %{public}d", (int)maxLen);
    char* buf = new (std::nothrow) char[maxLen + STR_TAIL_LENGTH];
    if (buf != nullptr) {
        size_t len = 0;
        status = napi_get_value_string_utf8(env, in, buf, maxLen + STR_TAIL_LENGTH, &len);
        if (status == napi_ok) {
            buf[len] = 0;
            out = std::string(buf);
        }
        delete[] buf;
    } else {
        status = napi_generic_failure;
    }
    return status;
}

JSUtil::StatusMsg JSUtil::SetValue(napi_env env, const std::string& in, napi_value& out)
{
    return napi_create_string_utf8(env, in.c_str(), in.size(), &out);
}

/* napi_value <-> std::vector<std::string> */
JSUtil::StatusMsg JSUtil::GetValue(napi_env env, napi_value in, std::vector<std::string>& out)
{
    ZLOGD("napi_value -> std::vector<std::string>");
    out.clear();
    bool isArray = false;
    napi_is_array(env, in, &isArray);
    ASSERT(isArray, "not an array", napi_invalid_arg);

    uint32_t length = 0;
    JSUtil::StatusMsg statusMsg = napi_get_array_length(env, in, &length);
    ASSERT((statusMsg.status == napi_ok) && (length > 0), "get_array failed!", napi_invalid_arg);
    for (uint32_t i = 0; i < length; ++i) {
        napi_value item = nullptr;
        statusMsg.status = napi_get_element(env, in, i, &item);
        ASSERT((item != nullptr) && (statusMsg.status == napi_ok), "no element", napi_invalid_arg);
        std::string value;
        statusMsg = GetValue(env, item, value);
        ASSERT(statusMsg.status == napi_ok, "not a string", napi_invalid_arg);
        out.push_back(value);
    }
    return statusMsg;
}

JSUtil::StatusMsg JSUtil::SetValue(napi_env env, const std::vector<std::string>& in, napi_value& out)
{
    ZLOGD("napi_value <- std::vector<std::string>");
    napi_status status = napi_create_array_with_length(env, in.size(), &out);
    ASSERT(status == napi_ok, "create array failed!", status);
    int index = 0;
    for (auto& item : in) {
        napi_value element = nullptr;
        SetValue(env, item, element);
        status = napi_set_element(env, out, index++, element);
        ASSERT((status == napi_ok), "napi_set_element failed!", status);
    }
    return status;
}

JSUtil::KvStoreVariant JSUtil::Blob2VariantValue(const DistributedKv::Blob& blob)
{
    auto& data = blob.Data();
    // number 2 means: valid Blob must have more than 2 bytes.
    if (data.size() < 1) {
        ZLOGE("Blob have no data!");
        return JSUtil::KvStoreVariant();
    }
    // number 1 means: skip the first byte, byte[0] is real data type.
    std::vector<uint8_t> real(data.begin() + 1, data.end());
    ZLOGD("Blob::type %{public}d size=%{public}d", static_cast<int>(data[0]), static_cast<int>(real.size()));
    if (data[0] == JSUtil::INTEGER) {
        uint32_t tmp4int = be32toh(*reinterpret_cast<uint32_t*>(&(real[0])));
        return JSUtil::KvStoreVariant(*reinterpret_cast<int32_t*>(&tmp4int));
    } else if (data[0] == JSUtil::FLOAT) {
        uint32_t tmp4flt = be32toh(*reinterpret_cast<uint32_t*>(&(real[0])));
        return JSUtil::KvStoreVariant(*reinterpret_cast<float*>((void*)(&tmp4flt)));
    } else if (data[0] == JSUtil::BYTE_ARRAY) {
        return JSUtil::KvStoreVariant(std::vector<uint8_t>(real.begin(), real.end()));
    } else if (data[0] == JSUtil::BOOLEAN) {
        return JSUtil::KvStoreVariant(static_cast<bool>(real[0]));
    } else if (data[0] == JSUtil::DOUBLE) {
        uint64_t tmp4dbl = be64toh(*reinterpret_cast<uint64_t*>(&(real[0])));
        return JSUtil::KvStoreVariant(*reinterpret_cast<double*>((void*)(&tmp4dbl)));
    } else if (data[0] == JSUtil::STRING){
        return JSUtil::KvStoreVariant(std::string(real.begin(), real.end()));
    } else {
        // for schema-db, if (data[0] == JSUtil::STRING), no beginning byte!
        return JSUtil::KvStoreVariant(std::string(data.begin(), data.end()));
    }
}

DistributedKv::Blob JSUtil::VariantValue2Blob(const JSUtil::KvStoreVariant& value)
{
    std::vector<uint8_t> data;
    auto strValue = std::get_if<std::string>(&value);
    if (strValue != nullptr) {
        data.push_back(JSUtil::STRING);
        data.insert(data.end(), (*strValue).begin(), (*strValue).end());
    }
    auto u8ArrayValue = std::get_if<std::vector<uint8_t>>(&value);
    if (u8ArrayValue != nullptr) {
        data.push_back(JSUtil::BYTE_ARRAY);
        data.insert(data.end(), (*u8ArrayValue).begin(), (*u8ArrayValue).end());
    }
    auto boolValue = std::get_if<bool>(&value);
    if (boolValue != nullptr) {
        data.push_back(JSUtil::BOOLEAN);
        data.push_back(static_cast<uint8_t>(*boolValue));
    }
    uint8_t *tmp = nullptr;
    auto intValue = std::get_if<int32_t>(&value);
    if (intValue != nullptr) {
        int32_t tmp4int = *intValue; // copy value, and make it available in stack space.
        uint32_t tmp32 = htobe32(*reinterpret_cast<uint32_t*>(&tmp4int));
        tmp = reinterpret_cast<uint8_t*>(&tmp32);
        data.push_back(JSUtil::INTEGER);
        data.insert(data.end(), tmp, tmp + sizeof(int32_t) / sizeof(uint8_t));
    }
    auto fltValue = std::get_if<float>(&value);
    if (fltValue != nullptr) {
        float tmp4flt = *fltValue; // copy value, and make it available in stack space.
        uint32_t tmp32 = htobe32(*reinterpret_cast<uint32_t*>(&tmp4flt));
        tmp = reinterpret_cast<uint8_t*>(&tmp32);
        data.push_back(JSUtil::FLOAT);
        data.insert(data.end(), tmp, tmp + sizeof(float) / sizeof(uint8_t));
    }
    auto dblValue = std::get_if<double>(&value);
    if (dblValue != nullptr) {
        double tmp4dbl = *dblValue; // copy value, and make it available in stack space.
        uint64_t tmp64 = htobe64(*reinterpret_cast<uint64_t*>(&tmp4dbl));
        tmp = reinterpret_cast<uint8_t*>(&tmp64);
        data.push_back(JSUtil::DOUBLE);
        data.insert(data.end(), tmp, tmp + sizeof(double) / sizeof(uint8_t));
    }
    return DistributedKv::Blob(data);
}

/* napi_value <-> KvStoreVariant */
JSUtil::StatusMsg JSUtil::GetValue(napi_env env, napi_value in, JSUtil::KvStoreVariant& out)
{
    napi_valuetype type = napi_undefined;
    JSUtil::StatusMsg statusMsg = napi_typeof(env, in, &type);
    ASSERT((statusMsg.status == napi_ok), "invalid type", statusMsg);
    switch (type) {
        case napi_boolean: {
            bool vBool = false;
            statusMsg = JSUtil::GetValue(env, in, vBool);
            out = vBool;
            break;
        }
        case napi_number: {
            double vNum = 0.0f;
            statusMsg = JSUtil::GetValue(env, in, vNum);
            out = vNum;
            break;
        }
        case napi_string: {
            std::string vString;
            statusMsg = JSUtil::GetValue(env, in, vString);
            out = vString;
            break;
        }
        case napi_object: {
            std::vector<uint8_t> vct;
            statusMsg = JSUtil::GetValue(env, in, vct);
            out = vct;
            break;
        }
        default:
            ZLOGE(" napi_value -> KvStoreVariant not [Uint8Array | string | boolean | number]  type=%{public}d", type);
            statusMsg = napi_invalid_arg;
            break;
    }
    return statusMsg;
}

JSUtil::StatusMsg JSUtil::SetValue(napi_env env, const JSUtil::KvStoreVariant& in, napi_value& out)
{
    auto strValue = std::get_if<std::string>(&in);
    if (strValue != nullptr) {
        return SetValue(env, *strValue, out);
    }
    auto intValue = std::get_if<int32_t>(&in);
    if (intValue != nullptr) {
        return SetValue(env, *intValue, out);
    }
    auto fltValue = std::get_if<float>(&in);
    if (fltValue != nullptr) {
        return SetValue(env, *fltValue, out);
    }
    auto pUint8 = std::get_if<std::vector<uint8_t>>(&in);
    if (pUint8 != nullptr) {
        return SetValue(env, *pUint8, out);
    }
    auto boolValue = std::get_if<bool>(&in);
    if (boolValue != nullptr) {
        return SetValue(env, *boolValue, out);
    }
    auto dblValue = std::get_if<double>(&in);
    if (dblValue != nullptr) {
        return SetValue(env, *dblValue, out);
    }

    ZLOGE("napi_value <- KvStoreVariant  INVALID value type");
    return napi_invalid_arg;
}

/* napi_value <-> QueryVariant */
JSUtil::StatusMsg JSUtil::GetValue(napi_env env, napi_value in, JSUtil::QueryVariant& out)
{
    napi_valuetype type = napi_undefined;
    JSUtil::StatusMsg statusMsg = napi_typeof(env, in, &type);
    ASSERT((statusMsg.status == napi_ok), "invalid type", statusMsg);
    ZLOGD("napi_value -> QueryVariant  type=%{public}d", type);
    switch (type) {
        case napi_boolean: {
            bool vBool = false;
            statusMsg = JSUtil::GetValue(env, in, vBool);
            out = vBool;
            break;
        }
        case napi_number: {
            double vNum = 0.0f;
            statusMsg = JSUtil::GetValue(env, in, vNum);
            out = vNum;
            break;
        }
        case napi_string: {
            std::string vString;
            statusMsg = JSUtil::GetValue(env, in, vString);
            out = vString;
            break;
        }
        default:
            statusMsg = napi_invalid_arg;
            break;
    }
    ASSERT((statusMsg.status == napi_ok), "napi_value -> QueryVariant bad value!", statusMsg);
    return statusMsg;
}

JSUtil::StatusMsg JSUtil::SetValue(napi_env env, const JSUtil::QueryVariant& in, napi_value& out)
{
    ZLOGD("napi_value <- QueryVariant ");
    JSUtil::StatusMsg status = napi_invalid_arg;
    auto strValue = std::get_if<std::string>(&in);
    if (strValue != nullptr) {
        status = SetValue(env, *strValue, out);
    }
    auto boolValue = std::get_if<bool>(&in);
    if (boolValue != nullptr) {
        status = SetValue(env, *boolValue, out);
    }
    auto dblValue = std::get_if<double>(&in);
    if (dblValue != nullptr) {
        status = SetValue(env, *dblValue, out);
    } else {
        ZLOGD("napi_value <- QueryVariant  INVALID value type");
    }
    return status;
}

/* napi_value <-> std::vector<uint8_t> */
JSUtil::StatusMsg JSUtil::GetValue(napi_env env, napi_value in, std::vector<uint8_t>& out)
{
    out.clear();
    ZLOGD("napi_value -> std::vector<uint8_t> ");
    napi_typedarray_type type = napi_biguint64_array;
    size_t length = 0;
    napi_value buffer = nullptr;
    size_t offset = 0;
    void* data = nullptr;
    JSUtil::StatusMsg statusMsg = napi_get_typedarray_info(env, in, &type, &length, &data, &buffer, &offset);
    ZLOGD("array type=%{public}d length=%{public}d offset=%{public}d", (int)type, (int)length, (int)offset);
    ASSERT(statusMsg.status == napi_ok, "napi_get_typedarray_info failed!", napi_invalid_arg);
    ASSERT(type == napi_uint8_array, "is not Uint8Array!", napi_invalid_arg);
    ASSERT((length > 0) && (data != nullptr), "invalid data!", napi_invalid_arg);
    out.assign((uint8_t*)data, ((uint8_t*)data) + length);
    return statusMsg;
}

JSUtil::StatusMsg JSUtil::SetValue(napi_env env, const std::vector<uint8_t>& in, napi_value& out)
{
    ZLOGD("napi_value <- std::vector<uint8_t> ");
    ASSERT(in.size() > 0, "invalid std::vector<uint8_t>", napi_invalid_arg);
    void* data = nullptr;
    napi_value buffer = nullptr;
    JSUtil::StatusMsg statusMsg = napi_create_arraybuffer(env, in.size(), &data, &buffer);
    ASSERT((statusMsg.status == napi_ok), "create array buffer failed!", statusMsg);

    if (memcpy_s(data, in.size(), in.data(), in.size()) != EOK) {
        ZLOGE("memcpy_s not EOK");
        return napi_invalid_arg;
    }
    statusMsg.status = napi_create_typedarray(env, napi_uint8_array, in.size(), buffer, 0, &out);
    ASSERT((statusMsg.status == napi_ok), "napi_value <- std::vector<uint8_t> invalid value", statusMsg);
    return statusMsg;
}

template <typename T>
void TypedArray2Vector(uint8_t* data, size_t length, napi_typedarray_type type, std::vector<T>& out)
{
    auto convert = [&out](auto* data, size_t elements) {
        for (size_t index = 0; index < elements; index++) {
            out.push_back(static_cast<T>(data[index]));
        }
    };

    switch (type) {
        case napi_int8_array:
            convert(reinterpret_cast<int8_t*>(data), length);
            break;
        case napi_uint8_array:
            convert(data, length);
            break;
        case napi_uint8_clamped_array:
            convert(data, length);
            break;
        case napi_int16_array:
            convert(reinterpret_cast<int16_t*>(data), length / sizeof(int16_t));
            break;
        case napi_uint16_array:
            convert(reinterpret_cast<uint16_t*>(data), length / sizeof(uint16_t));
            break;
        case napi_int32_array:
            convert(reinterpret_cast<int32_t*>(data), length / sizeof(int32_t));
            break;
        case napi_uint32_array:
            convert(reinterpret_cast<uint32_t*>(data), length / sizeof(uint32_t));
            break;
        case napi_float32_array:
            convert(reinterpret_cast<float*>(data), length / sizeof(float));
            break;
        case napi_float64_array:
            convert(reinterpret_cast<double*>(data), length / sizeof(double));
            break;
        case napi_bigint64_array:
            convert(reinterpret_cast<int64_t*>(data), length / sizeof(int64_t));
            break;
        case napi_biguint64_array:
            convert(reinterpret_cast<uint64_t*>(data), length / sizeof(uint64_t));
            break;
        default:
            ASSERT_VOID(false, "[FATAL] invalid napi_typedarray_type!");
    }
}

/* napi_value <-> std::vector<int32_t> */
JSUtil::StatusMsg JSUtil::GetValue(napi_env env, napi_value in, std::vector<int32_t>& out)
{
    out.clear();
    ZLOGD("napi_value -> std::vector<int32_t> ");
    napi_typedarray_type type = napi_biguint64_array;
    size_t length = 0;
    napi_value buffer = nullptr;
    size_t offset = 0;
    uint8_t* data = nullptr;
    napi_status status = napi_get_typedarray_info(env, in, &type, &length,
                                                  reinterpret_cast<void**>(&data), &buffer, &offset);
    ZLOGD("array type=%{public}d length=%{public}d offset=%{public}d", (int)type, (int)length, (int)offset);
    ASSERT(status == napi_ok, "napi_get_typedarray_info failed!", napi_invalid_arg);
    ASSERT(type <= napi_int32_array, "is not int32 supported typed array!", napi_invalid_arg);
    ASSERT((length > 0) && (data != nullptr), "invalid data!", napi_invalid_arg);
    TypedArray2Vector<int32_t>(data, length, type, out);
    return status;
}

JSUtil::StatusMsg JSUtil::SetValue(napi_env env, const std::vector<int32_t>& in, napi_value& out)
{
    ZLOGD("napi_value <- std::vector<int32_t> ");
    size_t bytes = in.size() * sizeof(int32_t);
    ASSERT(bytes > 0, "invalid std::vector<int32_t>", napi_invalid_arg);
    void* data = nullptr;
    napi_value buffer = nullptr;
    napi_status status = napi_create_arraybuffer(env, bytes, &data, &buffer);
    ASSERT((status == napi_ok), "invalid buffer", status);

    if (memcpy_s(data, bytes, in.data(), bytes) != EOK) {
        ZLOGE("memcpy_s not EOK");
        return napi_invalid_arg;
    }
    status = napi_create_typedarray(env, napi_int32_array, in.size(), buffer, 0, &out);
    ASSERT((status == napi_ok), "invalid buffer", status);
    return status;
}

/* napi_value <-> std::vector<uint32_t> */
JSUtil::StatusMsg JSUtil::GetValue(napi_env env, napi_value in, std::vector<uint32_t>& out)
{
    out.clear();
    ZLOGD("napi_value -> std::vector<uint32_t> ");
    napi_typedarray_type type = napi_biguint64_array;
    size_t length = 0;
    napi_value buffer = nullptr;
    size_t offset = 0;
    uint8_t* data = nullptr;
    napi_status status = napi_get_typedarray_info(env, in, &type, &length,
                                                  reinterpret_cast<void**>(&data), &buffer, &offset);
    ZLOGD("napi_get_typedarray_info type=%{public}d", (int)type);
    ASSERT(status == napi_ok, "napi_get_typedarray_info failed!", napi_invalid_arg);
    ASSERT((type <= napi_uint16_array) || (type == napi_uint32_array), "invalid type!", napi_invalid_arg);
    ASSERT((length > 0) && (data != nullptr), "invalid data!", napi_invalid_arg);
    TypedArray2Vector<uint32_t>(data, length, type, out);
    return status;
}

JSUtil::StatusMsg JSUtil::SetValue(napi_env env, const std::vector<uint32_t>& in, napi_value& out)
{
    ZLOGD("napi_value <- std::vector<uint32_t> ");
    size_t bytes = in.size() * sizeof(uint32_t);
    ASSERT(bytes > 0, "invalid std::vector<uint32_t>", napi_invalid_arg);
    void* data = nullptr;
    napi_value buffer = nullptr;
    napi_status status = napi_create_arraybuffer(env, bytes, &data, &buffer);
    ASSERT((status == napi_ok), "invalid buffer", status);

    if (memcpy_s(data, bytes, in.data(), bytes) != EOK) {
        ZLOGE("memcpy_s not EOK");
        return napi_invalid_arg;
    }
    status = napi_create_typedarray(env, napi_uint32_array, in.size(), buffer, 0, &out);
    ASSERT((status == napi_ok), "invalid buffer", status);
    return status;
}

/* napi_value <-> std::vector<int64_t> */
JSUtil::StatusMsg JSUtil::GetValue(napi_env env, napi_value in, std::vector<int64_t>& out)
{
    out.clear();
    ZLOGD("napi_value -> std::vector<int64_t> ");
    napi_typedarray_type type = napi_biguint64_array;
    size_t length = 0;
    napi_value buffer = nullptr;
    size_t offset = 0;
    uint8_t* data = nullptr;
    napi_status status = napi_get_typedarray_info(env, in, &type, &length,
                                                  reinterpret_cast<void**>(&data), &buffer, &offset);
    ZLOGD("array type=%{public}d length=%{public}d offset=%{public}d", (int)type, (int)length, (int)offset);
    ASSERT(status == napi_ok, "napi_get_typedarray_info failed!", napi_invalid_arg);
    ASSERT((type <= napi_uint32_array) || (type == napi_bigint64_array), "invalid type!", napi_invalid_arg);
    ASSERT((length > 0) && (data != nullptr), "invalid data!", napi_invalid_arg);
    TypedArray2Vector<int64_t>(data, length, type, out);
    return status;
}

JSUtil::StatusMsg JSUtil::SetValue(napi_env env, const std::vector<int64_t>& in, napi_value& out)
{
    ZLOGD("napi_value <- std::vector<int64_t> ");
    size_t bytes = in.size() * sizeof(int64_t);
    ASSERT(bytes > 0, "invalid std::vector<uint32_t>", napi_invalid_arg);
    void* data = nullptr;
    napi_value buffer = nullptr;
    napi_status status = napi_create_arraybuffer(env, bytes, &data, &buffer);
    ASSERT((status == napi_ok), "invalid buffer", status);

    if (memcpy_s(data, bytes, in.data(), bytes) != EOK) {
        ZLOGE("memcpy_s not EOK");
        return napi_invalid_arg;
    }
    status = napi_create_typedarray(env, napi_bigint64_array, in.size(), buffer, 0, &out);
    ASSERT((status == napi_ok), "invalid buffer", status);
    return status;
}
/* napi_value <-> std::vector<double> */
JSUtil::StatusMsg JSUtil::GetValue(napi_env env, napi_value in, std::vector<double>& out)
{
    out.clear();
    bool isTypedArray = false;
    napi_status status = napi_is_typedarray(env, in, &isTypedArray);
    ZLOGD("napi_value -> std::vector<double> input %{public}s a TypedArray", isTypedArray ? "is" : "is not");
    ASSERT((status == napi_ok), "napi_is_typedarray failed!", status);
    if (isTypedArray) {
        ZLOGD("napi_value -> std::vector<double> ");
        napi_typedarray_type type = napi_biguint64_array;
        size_t length = 0;
        napi_value buffer = nullptr;
        size_t offset = 0;
        uint8_t* data = nullptr;
        status = napi_get_typedarray_info(env, in, &type, &length, reinterpret_cast<void**>(&data), &buffer, &offset);
        ZLOGD("napi_get_typedarray_info status=%{public}d type=%{public}d", status, (int)type);
        ASSERT(status == napi_ok, "napi_get_typedarray_info failed!", napi_invalid_arg);
        ASSERT((length > 0) && (data != nullptr), "invalid data!", napi_invalid_arg);
        TypedArray2Vector<double>(data, length, type, out);
    } else {
        bool isArray = false;
        status = napi_is_array(env, in, &isArray);
        ZLOGD("napi_value -> std::vector<double> input %{public}s an Array", isArray ? "is" : "is not");
        ASSERT((status == napi_ok) && isArray, "invalid data!", napi_invalid_arg);
        uint32_t length = 0;
        status = napi_get_array_length(env, in, &length);
        ASSERT((status == napi_ok) && (length > 0), "invalid data!", napi_invalid_arg);
        for (uint32_t i = 0; i < length; ++i) {
            napi_value item = nullptr;
            status = napi_get_element(env, in, i, &item);
            ASSERT((item != nullptr) && (status == napi_ok), "no element", napi_invalid_arg);
            double vi = 0.0f;
            status = napi_get_value_double(env, item, &vi);
            ASSERT(status == napi_ok, "element not a double", napi_invalid_arg);
            out.push_back(vi);
        }
    }
    return status;
}

JSUtil::StatusMsg JSUtil::SetValue(napi_env env, const std::vector<double>& in, napi_value& out)
{
    ZLOGD("napi_value <- std::vector<double> ");
    (void)(env);
    (void)(in);
    (void)(out);
    ASSERT(false, "std::vector<double> to napi_value, unsupported!", napi_invalid_arg);
    return napi_invalid_arg;
}

/* napi_value <-> std::map<std::string, int32_t> */
JSUtil::StatusMsg JSUtil::GetValue(napi_env env, napi_value in, std::map<std::string, DistributedKv::Status>& out)
{
    ZLOGD("napi_value -> std::map<std::string, int32_t> ");
    (void)(env);
    (void)(in);
    (void)(out);
    ASSERT(false, "std::map<std::string, uint32_t> from napi_value, unsupported!", napi_invalid_arg);
    return napi_invalid_arg;
}

<<<<<<< HEAD
JSUtil::StatusMsg JSUtil::SetValue(napi_env env, const std::map<std::string, DistributedKv::Status>& in, napi_value& out)
=======
JSUtil::StatusMsg JSUtil::SetValue(
    napi_env env, const std::map<std::string, DistributedKv::Status>& in, napi_value& out)
>>>>>>> afda6cf2
{
    ZLOGD("napi_value <- std::map<std::string, int32_t> ");
    napi_status status = napi_create_array_with_length(env, in.size(), &out);
    ASSERT((status == napi_ok), "invalid object", status);
    int index = 0;
    for (const auto& [key, value] : in) {
        napi_value element = nullptr;
        napi_create_array_with_length(env, TUPLE_SIZE, &element);
        napi_value jsKey = nullptr;
        napi_create_string_utf8(env, key.c_str(), key.size(), &jsKey);
        napi_set_element(env, element, TUPLE_KEY, jsKey);
        napi_value jsValue = nullptr;
        napi_create_int32(env, static_cast<int32_t>(value), &jsValue);
        napi_set_element(env, element, TUPLE_VALUE, jsValue);
        napi_set_element(env, out, index++, element);
    }
    return status;
}

/*
 *  interface Value {
 *       type: ValueType;
 *       value: Uint8Array | string | number | boolean;
 *   }
 *    interface Entry {
 *        key: string;
 *        value: Value;
 *  }
 */
/* napi_value <-> DistributedKv::Entry */
JSUtil::StatusMsg JSUtil::GetValue(napi_env env, napi_value in, DistributedKv::Entry& out, bool hasSchema)
{
    ZLOGD("napi_value -> DistributedKv::Entry ");
    napi_value propKey = nullptr;
    JSUtil::StatusMsg statusMsg = napi_get_named_property(env, in, "key", &propKey);
    ASSERT((statusMsg.status == napi_ok), "no property key", statusMsg);
    std::string key;
    statusMsg = GetValue(env, propKey, key);
    ASSERT((statusMsg.status == napi_ok), "no value of key", statusMsg);

    napi_value propValue = nullptr;
    statusMsg = napi_get_named_property(env, in, "value", &propValue);
    ASSERT((statusMsg.status == napi_ok), "no property value", statusMsg);

    napi_value propVType = nullptr;
    statusMsg = napi_get_named_property(env, propValue, "type", &propVType);
    ASSERT((statusMsg.status == napi_ok), "no property value.type", statusMsg);
    int32_t type = 0; // int8_t
    statusMsg = GetValue(env, propVType, type);
    ASSERT((statusMsg.status == napi_ok), "no value of value.type", statusMsg);

    napi_value propVValue = nullptr;
    statusMsg = napi_get_named_property(env, propValue, "value", &propVValue);
    ASSERT((statusMsg.status == napi_ok), "no property value.value", statusMsg);
    KvStoreVariant value = 0;
    statusMsg = GetValue(env, propVValue, value);
    ASSERT((statusMsg.status == napi_ok), "no value of value.value", statusMsg);

    out.key = key;
    if (hasSchema) {
        out.value = std::get<std::string>(value);
    } else {
        out.value = JSUtil::VariantValue2Blob(value);
    }
    if (type != out.value[0]) {
        ZLOGE("unmarch type[%{public}d] to value.type[%{public}d]", (int)type, (int)out.value[0]);
    }
    return statusMsg;
}

JSUtil::StatusMsg JSUtil::SetValue(napi_env env, const DistributedKv::Entry& in, napi_value& out, bool hasSchema)
{
    ZLOGD("napi_value <- DistributedKv::Entry ");
    JSUtil::StatusMsg statusMsg = napi_create_object(env, &out);
    ASSERT((statusMsg.status == napi_ok), "invalid entry object", statusMsg);

    napi_value key = nullptr;
    statusMsg = SetValue(env, in.key.ToString(), key);
    ASSERT((statusMsg.status == napi_ok), "invalid entry key", statusMsg);
    napi_set_named_property(env, out, "key", key);

    ASSERT((in.value.Size() > 0), "invalid entry value", statusMsg);
    napi_value value = nullptr;

    statusMsg = napi_create_object(env, &value);
    ASSERT((statusMsg.status == napi_ok), "invalid value object", statusMsg);
    napi_value vType = nullptr;
    napi_create_int32(env, in.value[0], &vType);
    napi_set_named_property(env, value, "type", vType);

    napi_value vValue = nullptr;
    if (hasSchema) {
        statusMsg = SetValue(env, in.value.ToString(), vValue);
    } else {
        statusMsg = SetValue(env, Blob2VariantValue(in.value), vValue);
    }
    ASSERT((statusMsg.status == napi_ok), "invalid entry value", statusMsg);
    napi_set_named_property(env, value, "value", vValue);

    napi_set_named_property(env, out, "value", value);
    return statusMsg;
}

/* napi_value <-> std::list<DistributedKv::Entry> */
JSUtil::StatusMsg JSUtil::GetValue(napi_env env, napi_value in, std::list<DistributedKv::Entry>& out, bool hasSchema)
{
    ZLOGD("napi_value -> std::list<DistributedKv::Entry> ");
    bool isArray = false;
    napi_is_array(env, in, &isArray);
    ASSERT(isArray, "not array", napi_invalid_arg);

    uint32_t length = 0;
    JSUtil::StatusMsg statusMsg = napi_get_array_length(env, in, &length);
    ASSERT((statusMsg.status == napi_ok) && (length > 0), "get_array failed!", statusMsg);
    for (uint32_t i = 0; i < length; ++i) {
        napi_value item = nullptr;
        statusMsg = napi_get_element(env, in, i, &item);
        ASSERT((statusMsg.status == napi_ok), "no element", statusMsg);
        if ((statusMsg.status != napi_ok) || (item == nullptr)) {
            continue;
        }
        DistributedKv::Entry entry;
        statusMsg = GetValue(env, item, entry, hasSchema);
        out.push_back(entry);
    }
    return statusMsg;
}

<<<<<<< HEAD
JSUtil::StatusMsg JSUtil::SetValue(napi_env env, const std::list<DistributedKv::Entry>& in, napi_value& out, bool hasSchema)
=======
JSUtil::StatusMsg JSUtil::SetValue(
    napi_env env, const std::list<DistributedKv::Entry>& in, napi_value& out, bool hasSchema)
>>>>>>> afda6cf2
{
    ZLOGD("napi_value <- std::list<DistributedKv::Entry> %{public}d", static_cast<int>(in.size()));
    napi_status status = napi_create_array_with_length(env, in.size(), &out);
    ASSERT(status == napi_ok, "create array failed!", status);
    int index = 0;
    for (const auto& item : in) {
        napi_value entry = nullptr;
        SetValue(env, item, entry, hasSchema);
        napi_set_element(env, out, index++, entry);
    }
    return status;
}

JSUtil::StatusMsg JSUtil::GetValue(napi_env env, napi_value jsValue, ValueObject::Type &valueObject)
{
    napi_valuetype type = napi_undefined;
    napi_typeof(env, jsValue, &type);
    if (type == napi_string) {
        std::string value;
        JSUtil::GetValue(env, jsValue, value);
        valueObject = value;
    } else if (type == napi_number) {
        double value = 0;
        napi_get_value_double(env, jsValue, &value);
        valueObject = value;
    } else if (type == napi_boolean) {
        bool value = false;
        napi_get_value_bool(env, jsValue, &value);
        valueObject = value;
    } else if (type == napi_object) {
        std::vector<uint8_t> value;
        JSUtil::GetValue(env, jsValue, value);
        valueObject = std::move(value);
    }
    return napi_ok;
}

JSUtil::StatusMsg JSUtil::GetValue(napi_env env, napi_value jsValue, ValuesBucket &valuesBucket)
{
    napi_value keys = 0;
    napi_get_property_names(env, jsValue, &keys);
    uint32_t arrLen = 0;
    JSUtil::StatusMsg statusMsg = napi_get_array_length(env, keys, &arrLen);
    if (statusMsg.status != napi_ok) {
        return statusMsg;
    }
    for (size_t i = 0; i < arrLen; ++i) {
        napi_value jsKey = 0;
        statusMsg.status = napi_get_element(env, keys, i, &jsKey);
        ASSERT((statusMsg.status == napi_ok), "no element", statusMsg);
        std::string key;
        JSUtil::GetValue(env, jsKey, key);
        napi_value valueJs = 0;
        napi_get_property(env, jsValue, jsKey, &valueJs);
        GetValue(env, valueJs, valuesBucket.valuesMap[key]);
    }
    return napi_ok;
}

/* napi_value <-> std::vector<DistributedKv::Entry> */
JSUtil::StatusMsg JSUtil::GetValue(napi_env env, napi_value in, std::vector<DistributedKv::Entry> &out, bool hasSchema)
{
    out.clear();
    ZLOGD("napi_value -> std::vector<DistributedKv::Entry> ");
    bool isArray = false;
    napi_is_array(env, in, &isArray);
    ASSERT(isArray, "not array", napi_invalid_arg);

    uint32_t length = 0;
    JSUtil::StatusMsg statusMsg = napi_get_array_length(env, in, &length);
    ASSERT((statusMsg.status == napi_ok) && (length > 0), "get_array failed!", statusMsg);

    bool isValuesBucket = false;
    for (uint32_t i = 0; i < length; ++i) {
        napi_value item = nullptr;
        statusMsg.status = napi_get_element(env, in, i, &item);
        ASSERT(statusMsg.status == napi_ok, "get_element failed", statusMsg);
<<<<<<< HEAD
        if(item == nullptr){
=======
        if (item == nullptr) {
>>>>>>> afda6cf2
            continue;
        }
        DistributedKv::Entry entry;
        if (!isValuesBucket) {
            statusMsg = GetValue(env, item, entry, hasSchema);
            if (statusMsg.status == napi_ok) {
                out.push_back(entry);
                continue;
            }
            isValuesBucket = true;
        }
        OHOS::DataShare::DataShareValuesBucket values;
        statusMsg = GetValue(env, item, values);
        ASSERT(statusMsg.status == napi_ok, "get_element failed", statusMsg);
        entry = OHOS::DistributedKv::KvUtils::ToEntry(values);
        entry.key = std::vector<uint8_t>(entry.key.Data().begin(), entry.key.Data().end());
        if (hasSchema) {
            entry.value = std::vector<uint8_t>(entry.value.Data().begin() + 1, entry.value.Data().end());
        }
        out.push_back(entry);
    }

    if (isValuesBucket) {
        ZLOGD("valuesbucket type");
        statusMsg.jsApiType = DATASHARE;
    }

    return statusMsg;
}

<<<<<<< HEAD
JSUtil::StatusMsg JSUtil::SetValue(napi_env env, const std::vector<DistributedKv::Entry>& in, napi_value& out, bool hasSchema)
=======
JSUtil::StatusMsg JSUtil::SetValue(
    napi_env env, const std::vector<DistributedKv::Entry>& in, napi_value& out, bool hasSchema)
>>>>>>> afda6cf2
{
    ZLOGD("napi_value <- std::vector<DistributedKv::Entry> %{public}d", static_cast<int>(in.size()));
    napi_status status = napi_create_array_with_length(env, in.size(), &out);
    ASSERT(status == napi_ok, "create array failed!", status);
    int index = 0;
    for (const auto& item : in) {
        napi_value entry = nullptr;
        SetValue(env, item, entry, hasSchema);
        napi_set_element(env, out, index++, entry);
    }
    return status;
}

/* napi_value <-> std::vector<DistributedKv::StoreId> */
JSUtil::StatusMsg JSUtil::GetValue(napi_env env, napi_value in, std::vector<DistributedKv::StoreId>& out)
{
    out.clear();
    ZLOGD("napi_value -> std::vector<DistributedKv::StoreId> ");
    bool isArray = false;
    napi_is_array(env, in, &isArray);
    ASSERT(isArray, "not array", napi_invalid_arg);

    uint32_t length = 0;
    JSUtil::StatusMsg statusMsg = napi_get_array_length(env, in, &length);
    ASSERT((statusMsg.status == napi_ok) && (length > 0), "get_array failed!", statusMsg);
    for (uint32_t i = 0; i < length; ++i) {
        napi_value item = nullptr;
        statusMsg.status = napi_get_element(env, in, i, &item);
        ASSERT((statusMsg.status == napi_ok), "no element", statusMsg);
        if ((statusMsg.status != napi_ok) || (item == nullptr)) {
            continue;
        }
        std::string value;
        statusMsg = GetValue(env, item, value);
        DistributedKv::StoreId storeId { value };
        out.push_back(storeId);
    }
    return statusMsg;
}

JSUtil::StatusMsg JSUtil::SetValue(napi_env env, const std::vector<DistributedKv::StoreId>& in, napi_value& out)
{
    ZLOGD("napi_value <- std::vector<DistributedKv::StoreId>  %{public}d", static_cast<int>(in.size()));
    JSUtil::StatusMsg statusMsg = napi_create_array_with_length(env, in.size(), &out);
    ASSERT((statusMsg.status == napi_ok), "create_array failed!", statusMsg);
    int index = 0;
    for (const auto& item : in) {
        napi_value entry = nullptr;
        SetValue(env, item.storeId, entry);
        napi_set_element(env, out, index++, entry);
    }
    return statusMsg;
}

/* napi_value <-> DistributedKv::ChangeNotification */
JSUtil::StatusMsg JSUtil::GetValue(napi_env env, napi_value in, DistributedKv::ChangeNotification& out, bool hasSchema)
{
    ZLOGD("napi_value -> DistributedKv::ChangeNotification ");
    (void)(env);
    (void)(in);
    (void)(out);
    ASSERT(false, "DistributedKv::ChangeNotification from napi_value, unsupported!", napi_invalid_arg);
    return napi_invalid_arg;
}

<<<<<<< HEAD
JSUtil::StatusMsg JSUtil::SetValue(napi_env env, const DistributedKv::ChangeNotification& in, napi_value& out, bool hasSchema)
{
    ZLOGD("napi_value <- DistributedKv::ChangeNotification ");
    JSUtil::StatusMsg statusMsg = napi_create_object(env, &out);
    ASSERT((statusMsg.status == napi_ok), "napi_create_object for DistributedKv::ChangeNotification failed!", statusMsg);
=======
JSUtil::StatusMsg JSUtil::SetValue(
    napi_env env, const DistributedKv::ChangeNotification& in, napi_value& out, bool hasSchema)
{
    ZLOGD("napi_value <- DistributedKv::ChangeNotification ");
    JSUtil::StatusMsg statusMsg = napi_create_object(env, &out);
    ASSERT((statusMsg.status == napi_ok),
        "napi_create_object for DistributedKv::ChangeNotification failed!", statusMsg);
>>>>>>> afda6cf2
    napi_value deviceId = nullptr;
    statusMsg = SetValue(env, in.GetDeviceId(), deviceId);
    ASSERT((statusMsg.status == napi_ok) || (deviceId == nullptr), "GetDeviceId failed!", statusMsg);
    statusMsg = napi_set_named_property(env, out, "deviceId", deviceId);
    ASSERT((statusMsg.status == napi_ok), "set_named_property deviceId failed!", statusMsg);

    napi_value insertEntries = nullptr;
    statusMsg = SetValue(env, in.GetInsertEntries(), insertEntries, hasSchema);
    ASSERT((statusMsg.status == napi_ok) || (insertEntries == nullptr), "GetInsertEntries failed!", statusMsg);
    statusMsg = napi_set_named_property(env, out, "insertEntries", insertEntries);
    ASSERT((statusMsg.status == napi_ok), "set_named_property insertEntries failed!", statusMsg);

    napi_value updateEntries = nullptr;
    statusMsg = SetValue(env, in.GetUpdateEntries(), updateEntries, hasSchema);
    ASSERT((statusMsg.status == napi_ok) || (updateEntries == nullptr), "GetUpdateEntries failed!", statusMsg);
    statusMsg = napi_set_named_property(env, out, "updateEntries", updateEntries);
    ASSERT((statusMsg.status == napi_ok), "set_named_property updateEntries failed!", statusMsg);

    napi_value deleteEntries = nullptr;
    statusMsg = SetValue(env, in.GetDeleteEntries(), deleteEntries, hasSchema);
    ASSERT((statusMsg.status == napi_ok) || (deleteEntries == nullptr), "GetDeleteEntries failed!", statusMsg);
    statusMsg = napi_set_named_property(env, out, "deleteEntries", deleteEntries);
    ASSERT((statusMsg.status == napi_ok), "set_named_property deleteEntries failed!", statusMsg);
    return statusMsg;
}

/* napi_value <-> DistributedKv::Options */
JSUtil::StatusMsg JSUtil::GetValue(napi_env env, napi_value in, DistributedKv::Options& options)
{
    ZLOGD("napi_value -> DistributedKv::Options ");
    JSUtil::StatusMsg statusMsg = napi_invalid_arg;
    GetNamedProperty(env, in, "createIfMissing", options.createIfMissing);
    GetNamedProperty(env, in, "encrypt", options.encrypt);
    GetNamedProperty(env, in, "backup", options.backup);
    GetNamedProperty(env, in, "autoSync", options.autoSync);

    int32_t kvStoreType = 0;
    GetNamedProperty(env, in, "kvStoreType", kvStoreType);
    options.kvStoreType = static_cast<DistributedKv::KvStoreType>(kvStoreType);

    JsSchema *jsSchema = nullptr;
    statusMsg = GetNamedProperty(env, in, "schema", jsSchema);
    if (statusMsg.status == napi_ok) {
        options.schema = jsSchema->Dump();
    }

    int32_t level = 0;
    statusMsg = GetNamedProperty(env, in, "securityLevel", level);
    if (statusMsg.status != napi_ok) {
        return statusMsg;
    }

    return GetLevel(level, options.securityLevel);
}

napi_status JSUtil::GetLevel(int32_t level, int32_t &out)
{
    switch (level) {
        case OHOS::DistributedKv::SecurityLevel::S1:
        case OHOS::DistributedKv::SecurityLevel::S2:
        case OHOS::DistributedKv::SecurityLevel::S3:
        case OHOS::DistributedKv::SecurityLevel::S4:
            out = level;
            return napi_ok;
        default:
            return napi_invalid_arg;
    }
}

JSUtil::StatusMsg JSUtil::GetValue(napi_env env, napi_value inner, JsSchema*& out)
{
    return JsSchema::ToJson(env, inner, out);
}

JSUtil::StatusMsg JSUtil::SetValue(napi_env env, const DistributedKv::Options& in, napi_value& out)
{
    (void)(env);
    (void)(in);
    (void)(out);
    ASSERT(false, "DistributedKv::Options to napi_value, unsupported!", napi_invalid_arg);
    return napi_invalid_arg;
}

napi_value JSUtil::DefineClass(napi_env env, const std::string& name,
    const napi_property_descriptor* properties, size_t count, napi_callback newcb)
{
    // base64("data.distributedkvstore") as rootPropName, i.e. global.<root>
    const std::string rootPropName = "ZGF0YS5kaXN0cmlidXRlZGt2c3RvcmU";
    napi_value root = nullptr;
    bool hasRoot = false;
    napi_value global = nullptr;
    napi_get_global(env, &global);
    napi_has_named_property(env, global, rootPropName.c_str(), &hasRoot);
    if (hasRoot) {
        napi_get_named_property(env, global, rootPropName.c_str(), &root);
    } else {
        napi_create_object(env, &root);
        napi_set_named_property(env, global, rootPropName.c_str(), root);
    }

    std::string propName = "constructor_of_" + name;
    napi_value constructor = nullptr;
    bool hasProp = false;
    napi_has_named_property(env, root, propName.c_str(), &hasProp);
    if (hasProp) {
        napi_get_named_property(env, root, propName.c_str(), &constructor);
        if (constructor != nullptr) {
            ZLOGD("got data.distributeddata.%{public}s as constructor", propName.c_str());
            return constructor;
        }
        hasProp = false; // no constructor.
    }

    NAPI_CALL(env, napi_define_class(env, name.c_str(), name.size(), newcb, nullptr, count, properties, &constructor));
    NAPI_ASSERT(env, constructor != nullptr, "napi_define_class failed!");

    if (!hasProp) {
        napi_set_named_property(env, root, propName.c_str(), constructor);
        ZLOGD("save constructor to data.distributeddata.%{public}s", propName.c_str());
    }
    return constructor;
}

napi_ref JSUtil::NewWithRef(napi_env env, size_t argc, napi_value* argv, void** out, napi_value constructor)
{
    napi_value object = nullptr;
    napi_status status = napi_new_instance(env, constructor, argc, argv, &object);
    ASSERT(status == napi_ok, "napi_new_instance failed", nullptr);
    ASSERT(object != nullptr, "napi_new_instance failed", nullptr);

    status = napi_unwrap(env, object, out);
    ASSERT(status == napi_ok, "napi_unwrap failed", nullptr);
    ASSERT(out != nullptr, "napi_unwrap failed", nullptr);

    napi_ref ref = nullptr;
    status = napi_create_reference(env, object, 1, &ref);
    ASSERT(status == napi_ok, "napi_create_referenc!e failed", nullptr);
    ASSERT(ref != nullptr, "napi_create_referenc!e failed", nullptr);
    return ref;
}

napi_status JSUtil::Unwrap(napi_env env, napi_value in, void** out, napi_value constructor)
{
    if (constructor != nullptr) {
        bool isInstance = false;
        napi_instanceof(env, in, constructor, &isInstance);
        if (!isInstance) {
            ZLOGE("not a instance of *");
            return napi_invalid_arg;
        }
    }
    return napi_unwrap(env, in, out);
}

bool JSUtil::Equals(napi_env env, napi_value value, napi_ref copy)
{
    if (copy == nullptr) {
        return (value == nullptr);
    }

    napi_value copyValue = nullptr;
    napi_get_reference_value(env, copy, &copyValue);

    bool isEquals = false;
    napi_strict_equals(env, value, copyValue, &isEquals);
    return isEquals;
}

JSUtil::StatusMsg JSUtil::GetValue(napi_env env, napi_value in, std::vector<Blob> &out)
{
    ZLOGD("napi_value -> std::GetValue Blob");
    out.clear();
    napi_valuetype type = napi_undefined;
    JSUtil::StatusMsg statusMsg = napi_typeof(env, in, &type);
    ASSERT((statusMsg.status == napi_ok) && (type == napi_object), "invalid type", napi_invalid_arg);
    OHOS::DataShare::DataShareAbsPredicates::JsProxy *jsProxy = nullptr;
    napi_unwrap(env, in, reinterpret_cast<void **>(&jsProxy));
    ASSERT((jsProxy != nullptr && jsProxy->predicates_ != nullptr), "invalid type", napi_invalid_arg);
    std::vector<OHOS::DistributedKv::Key> keys;
    statusMsg.status = napi_invalid_arg;
    Status status = OHOS::DistributedKv::KvUtils::GetKeys(*(jsProxy->predicates_), keys);
    if (status == Status::SUCCESS) {
        ZLOGD("napi_value —> GetValue Blob ok");
        out = keys;
        statusMsg.status = napi_ok;
        statusMsg.jsApiType = DATASHARE;
    }
    return statusMsg;
}

JSUtil::StatusMsg JSUtil::GetValue(napi_env env, napi_value in, DataQuery &query)
{
    ZLOGD("napi_value -> std::GetValue DataQuery");
    napi_valuetype type = napi_undefined;
    napi_status nstatus = napi_typeof(env, in, &type);
    ASSERT((nstatus == napi_ok) && (type == napi_object), "invalid type", napi_invalid_arg);
    OHOS::DataShare::DataShareAbsPredicates::JsProxy *jsProxy = nullptr;
    napi_unwrap(env, in, reinterpret_cast<void **>(&jsProxy));
    ASSERT((jsProxy != nullptr && jsProxy->predicates_ != nullptr), "invalid type", napi_invalid_arg);
    Status status = OHOS::DistributedKv::KvUtils::ToQuery(*(jsProxy->predicates_), query);
    if (status != Status::SUCCESS) {
        ZLOGD("napi_value -> GetValue DataQuery failed ");
    }
    return nstatus;
}

JSUtil::StatusMsg JSUtil::GetCurrentAbilityParam(napi_env env, ContextParam &param)
{
    auto ability = AbilityRuntime::GetCurrentAbility(env);
    if (ability == nullptr) {
        ZLOGE("GetCurrentAbility -> ability pointer is nullptr");
        return napi_invalid_arg;
    }

    auto context = ability->GetAbilityContext();
    if (context == nullptr) {
        ZLOGE("Get fa context  -> fa context pointer is nullptr");
        return napi_invalid_arg;
    }
    param.area = context->GetArea();
    param.baseDir = context->GetDatabaseDir();
    auto hapInfo = context->GetHapModuleInfo();
    if (hapInfo != nullptr) {
        param.hapName = hapInfo->moduleName;
    }
<<<<<<< HEAD
    auto appInfo = context->GetApplicationInfo();
    if (appInfo != nullptr) {
        param.isSystemApp = appInfo->isSystemApp;
    }
    ZLOGI("area:%{public}d hapName:%{public}s baseDir:%{public}s  isSystemApp:%{public}d", param.area,
        param.hapName.c_str(), param.baseDir.c_str(), param.isSystemApp);
=======
    ZLOGI("area:%{public}d hapName:%{public}s baseDir:%{public}s", param.area, param.hapName.c_str(),
        param.baseDir.c_str());
>>>>>>> afda6cf2

    return napi_ok;
}

JSUtil::StatusMsg JSUtil::GetValue(napi_env env, napi_value in, ContextParam &param)
{
    if (in == nullptr) {
        ZLOGD("hasProp is false -> fa stage");
        return GetCurrentAbilityParam(env, param);
    }

    bool isStageMode = false;
    JSUtil::StatusMsg statusMsg = GetNamedProperty(env, in, "stageMode", isStageMode);
    ASSERT(statusMsg.status == napi_ok, "get stageMode param failed", napi_invalid_arg);
    if (!isStageMode) {
        ZLOGD("isStageMode is false -> fa stage");
        return GetCurrentAbilityParam(env, param);
    }

    ZLOGD("stage mode branch");
    statusMsg = GetNamedProperty(env, in, "databaseDir", param.baseDir);
    ASSERT(statusMsg.status == napi_ok, "get databaseDir param failed", napi_invalid_arg);
    statusMsg = GetNamedProperty(env, in, "area", param.area);
    ASSERT(statusMsg.status == napi_ok, "get area param failed", napi_invalid_arg);
    napi_value hapInfo = nullptr;
    GetNamedProperty(env, in, "currentHapModuleInfo", hapInfo);
    if (hapInfo != nullptr) {
        statusMsg = GetNamedProperty(env, hapInfo, "moduleName", param.hapName);
        ASSERT(statusMsg.status == napi_ok, "get hap name failed", napi_invalid_arg);
    }
    napi_value appInfo = nullptr;
    GetNamedProperty(env, in, "applicationInfo", appInfo);
    if (appInfo != nullptr) {
        statusMsg = GetNamedProperty(env, appInfo, "systemApp", param.isSystemApp);
        ASSERT(statusMsg.status == napi_ok, "get appInfo failed", napi_invalid_arg);
    }
    return napi_ok;
}

bool JSUtil::IsSystemApi(JSUtil::JsApiType jsApiType)
{
    return jsApiType == DATASHARE;
}

} // namespace OHOS::DistributedKVStore<|MERGE_RESOLUTION|>--- conflicted
+++ resolved
@@ -632,12 +632,8 @@
     return napi_invalid_arg;
 }
 
-<<<<<<< HEAD
-JSUtil::StatusMsg JSUtil::SetValue(napi_env env, const std::map<std::string, DistributedKv::Status>& in, napi_value& out)
-=======
 JSUtil::StatusMsg JSUtil::SetValue(
     napi_env env, const std::map<std::string, DistributedKv::Status>& in, napi_value& out)
->>>>>>> afda6cf2
 {
     ZLOGD("napi_value <- std::map<std::string, int32_t> ");
     napi_status status = napi_create_array_with_length(env, in.size(), &out);
@@ -766,12 +762,8 @@
     return statusMsg;
 }
 
-<<<<<<< HEAD
-JSUtil::StatusMsg JSUtil::SetValue(napi_env env, const std::list<DistributedKv::Entry>& in, napi_value& out, bool hasSchema)
-=======
 JSUtil::StatusMsg JSUtil::SetValue(
     napi_env env, const std::list<DistributedKv::Entry>& in, napi_value& out, bool hasSchema)
->>>>>>> afda6cf2
 {
     ZLOGD("napi_value <- std::list<DistributedKv::Entry> %{public}d", static_cast<int>(in.size()));
     napi_status status = napi_create_array_with_length(env, in.size(), &out);
@@ -849,11 +841,7 @@
         napi_value item = nullptr;
         statusMsg.status = napi_get_element(env, in, i, &item);
         ASSERT(statusMsg.status == napi_ok, "get_element failed", statusMsg);
-<<<<<<< HEAD
-        if(item == nullptr){
-=======
         if (item == nullptr) {
->>>>>>> afda6cf2
             continue;
         }
         DistributedKv::Entry entry;
@@ -884,12 +872,8 @@
     return statusMsg;
 }
 
-<<<<<<< HEAD
-JSUtil::StatusMsg JSUtil::SetValue(napi_env env, const std::vector<DistributedKv::Entry>& in, napi_value& out, bool hasSchema)
-=======
 JSUtil::StatusMsg JSUtil::SetValue(
     napi_env env, const std::vector<DistributedKv::Entry>& in, napi_value& out, bool hasSchema)
->>>>>>> afda6cf2
 {
     ZLOGD("napi_value <- std::vector<DistributedKv::Entry> %{public}d", static_cast<int>(in.size()));
     napi_status status = napi_create_array_with_length(env, in.size(), &out);
@@ -955,13 +939,6 @@
     return napi_invalid_arg;
 }
 
-<<<<<<< HEAD
-JSUtil::StatusMsg JSUtil::SetValue(napi_env env, const DistributedKv::ChangeNotification& in, napi_value& out, bool hasSchema)
-{
-    ZLOGD("napi_value <- DistributedKv::ChangeNotification ");
-    JSUtil::StatusMsg statusMsg = napi_create_object(env, &out);
-    ASSERT((statusMsg.status == napi_ok), "napi_create_object for DistributedKv::ChangeNotification failed!", statusMsg);
-=======
 JSUtil::StatusMsg JSUtil::SetValue(
     napi_env env, const DistributedKv::ChangeNotification& in, napi_value& out, bool hasSchema)
 {
@@ -969,7 +946,6 @@
     JSUtil::StatusMsg statusMsg = napi_create_object(env, &out);
     ASSERT((statusMsg.status == napi_ok),
         "napi_create_object for DistributedKv::ChangeNotification failed!", statusMsg);
->>>>>>> afda6cf2
     napi_value deviceId = nullptr;
     statusMsg = SetValue(env, in.GetDeviceId(), deviceId);
     ASSERT((statusMsg.status == napi_ok) || (deviceId == nullptr), "GetDeviceId failed!", statusMsg);
@@ -1195,17 +1171,8 @@
     if (hapInfo != nullptr) {
         param.hapName = hapInfo->moduleName;
     }
-<<<<<<< HEAD
-    auto appInfo = context->GetApplicationInfo();
-    if (appInfo != nullptr) {
-        param.isSystemApp = appInfo->isSystemApp;
-    }
-    ZLOGI("area:%{public}d hapName:%{public}s baseDir:%{public}s  isSystemApp:%{public}d", param.area,
-        param.hapName.c_str(), param.baseDir.c_str(), param.isSystemApp);
-=======
     ZLOGI("area:%{public}d hapName:%{public}s baseDir:%{public}s", param.area, param.hapName.c_str(),
         param.baseDir.c_str());
->>>>>>> afda6cf2
 
     return napi_ok;
 }
