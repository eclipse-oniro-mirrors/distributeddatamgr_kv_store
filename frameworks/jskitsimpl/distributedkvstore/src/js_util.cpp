--- conflicted
+++ resolved
@@ -993,19 +993,11 @@
 
 napi_status JSUtil::GetLevel(int32_t level, int32_t &out)
 {
-<<<<<<< HEAD
     switch(level) {
         case OHOS::DistributedKv::SecurityLevel::S1:
         case OHOS::DistributedKv::SecurityLevel::S2:
         case OHOS::DistributedKv::SecurityLevel::S3:
         case OHOS::DistributedKv::SecurityLevel::S4:
-=======
-    switch (level) {
-        case SecurityLevel::S1:
-        case SecurityLevel::S2:
-        case SecurityLevel::S3:
-        case SecurityLevel::S4:
->>>>>>> 6c37d7ec
             out = level;
             return napi_ok;
         default:
@@ -1142,12 +1134,8 @@
     PredicatesProxy *predicates = nullptr;
     napi_unwrap(env, in, reinterpret_cast<void **>(&predicates));
     ASSERT((predicates != nullptr), "invalid type", napi_invalid_arg);
-<<<<<<< HEAD
-    std::vector<OHOS::DistributedKv::Key> keys;
+
     Status status = OHOS::DistributedKv::KvUtils::ToQuery(*(predicates->predicates_), query);
-=======
-    Status status = KvUtils::ToQuery(*(predicates->predicates_), query);
->>>>>>> 6c37d7ec
     if (status != Status::SUCCESS) {
         ZLOGD("napi_value -> GetValue DataQuery failed ");
     }
