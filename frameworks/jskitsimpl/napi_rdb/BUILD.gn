# Copyright (c) 2022 Huawei Device Co., Ltd.
# Licensed under the Apache License, Version 2.0 (the "License");
# you may not use this file except in compliance with the License.
# You may obtain a copy of the License at
#
#     http://www.apache.org/licenses/LICENSE-2.0
#
# Unless required by applicable law or agreed to in writing, software
# distributed under the License is distributed on an "AS IS" BASIS,
# WITHOUT WARRANTIES OR CONDITIONS OF ANY KIND, either express or implied.
# See the License for the specific language governing permissions and
# limitations under the License.
import("//build/ohos.gni")
import("//build/ohos/ace/ace.gni")

ohos_copy("appdatamgr_declaration") {
  sources = [ "./api" ]
  outputs = [ target_out_dir + "/$target_name/" ]
  module_source_dir = target_out_dir + "/$target_name"
  module_install_name = ""
}

ohos_shared_library("rdb") {
  include_dirs = [
    "include",
    "../common/include",
    "../napi_resultset/include",
    "//third_party/node/src",
    "//utils/native/base/include",
  ]

  sources = [
    "../common/src/js_ability.cpp",
    "../common/src/js_utils.cpp",
    "src/entry_point.cpp",
    "src/napi_rdb_predicates.cpp",
    "src/napi_rdb_store.cpp",
    "src/napi_rdb_store_helper.cpp",
    "src/napi_values_bucket.cpp",
  ]

  deps = [
    "../napi_resultset:resultset",
    "//foundation/aafwk/standard/frameworks/kits/ability/native:abilitykit_native",
    "//utils/native/base:utils",
  ]

  external_deps = [
    "ability_runtime:ability_manager",
    "ability_runtime:app_manager",
    "ability_runtime:napi_base_context",
    "ability_runtime:want",
    "bundle_framework:appexecfwk_base",
    "bundle_framework:appexecfwk_core",
    "hilog_native:libhilog",
    "napi:ace_napi",
    "native_appdatamgr:native_appdatafwk",
    "native_appdatamgr:native_rdb",
  ]

<<<<<<< HEAD
=======
  if (is_standard_system) {
    defines = [ "STANDARD_SYSTEM_ENABLE" ]

    deps += [ "//foundation/aafwk/standard/frameworks/kits/ability/native:abilitykit_native" ]

    external_deps += [
      "ability_base:want",
      "ability_runtime:ability_manager",
      "bundle_framework:appexecfwk_base",
      "bundle_framework:appexecfwk_core",
    ]
  }

>>>>>>> 4ccaf184
  subsystem_name = "distributeddatamgr"
  part_name = "native_appdatamgr"
  relative_install_dir = "module/data"
}<|MERGE_RESOLUTION|>--- conflicted
+++ resolved
@@ -46,10 +46,10 @@
   ]
 
   external_deps = [
+    "ability_base:want",
     "ability_runtime:ability_manager",
     "ability_runtime:app_manager",
     "ability_runtime:napi_base_context",
-    "ability_runtime:want",
     "bundle_framework:appexecfwk_base",
     "bundle_framework:appexecfwk_core",
     "hilog_native:libhilog",
@@ -58,22 +58,6 @@
     "native_appdatamgr:native_rdb",
   ]
 
-<<<<<<< HEAD
-=======
-  if (is_standard_system) {
-    defines = [ "STANDARD_SYSTEM_ENABLE" ]
-
-    deps += [ "//foundation/aafwk/standard/frameworks/kits/ability/native:abilitykit_native" ]
-
-    external_deps += [
-      "ability_base:want",
-      "ability_runtime:ability_manager",
-      "bundle_framework:appexecfwk_base",
-      "bundle_framework:appexecfwk_core",
-    ]
-  }
-
->>>>>>> 4ccaf184
   subsystem_name = "distributeddatamgr"
   part_name = "native_appdatamgr"
   relative_install_dir = "module/data"
