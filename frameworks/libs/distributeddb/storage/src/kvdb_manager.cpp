--- conflicted
+++ resolved
@@ -34,17 +34,10 @@
     DefaultFactory g_defaultFactory;
 
     static const KvDBType g_dbTypeArr[] = {
-<<<<<<< HEAD
-            LOCAL_KVDB,
-            SINGER_VER_KVDB,
-#ifndef OMIT_MULTI_VER
-            MULTI_VER_KVDB
-=======
         LOCAL_KVDB,
         SINGER_VER_KVDB,
 #ifndef OMIT_MULTI_VER
         MULTI_VER_KVDB
->>>>>>> 81ca9a0f
 #endif // OMIT_MULTI_VER
     };
 
