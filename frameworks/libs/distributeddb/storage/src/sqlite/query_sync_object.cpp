--- conflicted
+++ resolved
@@ -143,12 +143,6 @@
     return len;
 }
 
-<<<<<<< HEAD
-    return len;
-}
-
-=======
->>>>>>> 48d5be3b
 std::string QuerySyncObject::GetIdentify() const
 {
     if (!isValid_) {
