/*
 * Copyright (c) 2021 Huawei Device Co., Ltd.
 * Licensed under the Apache License, Version 2.0 (the "License");
 * you may not use this file except in compliance with the License.
 * You may obtain a copy of the License at
 *
 *     http://www.apache.org/licenses/LICENSE-2.0
 *
 * Unless required by applicable law or agreed to in writing, software
 * distributed under the License is distributed on an "AS IS" BASIS,
 * WITHOUT WARRANTIES OR CONDITIONS OF ANY KIND, either express or implied.
 * See the License for the specific language governing permissions and
 * limitations under the License.
 */

#include "generic_syncer.h"

#include "db_common.h"
#include "db_errno.h"
#include "log_print.h"
#include "ref_object.h"
#include "sqlite_single_ver_natural_store.h"
#include "time_sync.h"
#include "single_ver_data_sync.h"
#ifndef OMIT_MULTI_VER
#include "commit_history_sync.h"
#include "multi_ver_data_sync.h"
#include "value_slice_sync.h"
#endif
#include "device_manager.h"
#include "db_constant.h"
#include "ability_sync.h"
#include "generic_single_ver_kv_entry.h"
#include "single_ver_serialize_manager.h"

namespace DistributedDB {
const int GenericSyncer::MIN_VALID_SYNC_ID = 1;
std::mutex GenericSyncer::moduleInitLock_;
int GenericSyncer::currentSyncId_ = 0;
std::mutex GenericSyncer::syncIdLock_;
GenericSyncer::GenericSyncer()
    : syncEngine_(nullptr),
      syncInterface_(nullptr),
      timeHelper_(nullptr),
      metadata_(nullptr),
      initialized_(false),
      queuedManualSyncSize_(0),
      queuedManualSyncLimit_(DBConstant::QUEUED_SYNC_LIMIT_DEFAULT),
      manualSyncEnable_(true),
      closing_(false),
      engineFinalize_(false),
      timeChangedListener_(nullptr)
{
}

GenericSyncer::~GenericSyncer()
{
    LOGD("[GenericSyncer] ~GenericSyncer!");
    if (syncEngine_ != nullptr) {
        syncEngine_->OnKill([this]() { this->syncEngine_->Close(); });
        RefObject::KillAndDecObjRef(syncEngine_);
        // waiting all thread exist
        std::unique_lock<std::mutex> cvLock(engineMutex_);
        bool engineFinalize = engineFinalizeCv_.wait_for(cvLock, std::chrono::milliseconds(DBConstant::MIN_TIMEOUT),
            [this]() { return engineFinalize_; });
        if (!engineFinalize) {
            LOGW("syncer finalize before engine finalize!");
        }
        syncEngine_ = nullptr;
    }
    ReleaseInnerResource();
    std::lock_guard<std::mutex> lock(syncerLock_);
    syncInterface_ = nullptr;
}

int GenericSyncer::Initialize(ISyncInterface *syncInterface, bool isNeedActive)
{
    if (syncInterface == nullptr) {
        LOGE("[Syncer] Init failed, the syncInterface is null!");
        return -E_INVALID_ARGS;
    }

    {
        std::lock_guard<std::mutex> lock(syncerLock_);
        if (initialized_) {
            return E_OK;
        }
        if (closing_) {
            LOGE("[Syncer] Syncer is closing, return!");
            return -E_BUSY;
        }
        std::vector<uint8_t> label = syncInterface->GetIdentifier();
        label.resize(3); // only show 3 Bytes enough
        label_ = DBCommon::VectorToHexString(label);

        // As metadata_ will be used in EraseDeviceWaterMark, it should not be clear even if engine init failed.
        // It will be clear in destructor.
        int errCodeMetadata = InitMetaData(syncInterface);

        // As timeHelper_ will be used in GetTimestamp, it should not be clear even if engine init failed.
        // It will be clear in destructor.
        int errCodeTimeHelper = InitTimeHelper(syncInterface);

        // As timeChangedListener_ will record time change, it should not be clear even if engine init failed.
        // It will be clear in destructor.
        int errCodeTimeChangedListener = InitTimeChangedListener();
        if (errCodeMetadata != E_OK || errCodeTimeHelper != E_OK || errCodeTimeChangedListener != E_OK) {
            return -E_INTERNAL_ERROR;
        }
        int errCode = CheckSyncActive(syncInterface, isNeedActive);
        if (errCode != E_OK) {
            return errCode;
        }

        if (!RuntimeContext::GetInstance()->IsCommunicatorAggregatorValid()) {
            LOGW("[Syncer] Communicator component not ready!");
            return -E_NOT_INIT;
        }

        errCode = SyncModuleInit();
        if (errCode != E_OK) {
            LOGE("[Syncer] Sync ModuleInit ERR!");
            return -E_INTERNAL_ERROR;
        }

        errCode = InitSyncEngine(syncInterface);
        if (errCode != E_OK) {
            return errCode;
        }
        syncEngine_->SetEqualIdentifier();
        initialized_ = true;
    }

    // StartCommunicator may start an auto sync, this function can not in syncerLock_
    syncEngine_->StartCommunicator();
    return E_OK;
}

int GenericSyncer::Close(bool isClosedOperation)
{
    int errCode = CloseInner(isClosedOperation);
    if (errCode != -E_BUSY && isClosedOperation) {
        ReleaseInnerResource();
    }
    return errCode;
}

int GenericSyncer::Sync(const std::vector<std::string> &devices, int mode,
    const std::function<void(const std::map<std::string, int> &)> &onComplete,
    const std::function<void(void)> &onFinalize, bool wait = false)
{
    SyncParma param;
    param.devices = devices;
    param.mode = mode;
    param.onComplete = onComplete;
    param.onFinalize = onFinalize;
    param.wait = wait;
    return Sync(param);
}

int GenericSyncer::Sync(const InternalSyncParma &param)
{
    SyncParma syncParam;
    syncParam.devices = param.devices;
    syncParam.mode = param.mode;
    syncParam.isQuerySync = param.isQuerySync;
    syncParam.syncQuery = param.syncQuery;
    return Sync(syncParam);
}

int GenericSyncer::Sync(const SyncParma &param)
{
    return Sync(param, DBConstant::IGNORE_CONNECTION_ID);
}

int GenericSyncer::Sync(const SyncParma &param, uint64_t connectionId)
{
    int errCode = SyncParamCheck(param);
    if (errCode != E_OK) {
        return errCode;
    }
    errCode = AddQueuedManualSyncSize(param.mode, param.wait);
    if (errCode != E_OK) {
        return errCode;
    }

    uint32_t syncId = GenerateSyncId();
    errCode = PrepareSync(param, syncId, connectionId);
    if (errCode != E_OK) {
        LOGE("[Syncer] PrepareSync failed when sync called, err %d", errCode);
        return errCode;
    }
    PerformanceAnalysis::GetInstance()->StepTimeRecordEnd(PT_TEST_RECORDS::RECORD_SYNC_TOTAL);
    return E_OK;
}

int GenericSyncer::PrepareSync(const SyncParma &param, uint32_t syncId, uint64_t connectionId)
{
    auto *operation =
        new (std::nothrow) SyncOperation(syncId, param.devices, param.mode, param.onComplete, param.wait);
    if (operation == nullptr) {
        SubQueuedSyncSize();
        return -E_OUT_OF_MEMORY;
    }
    {
        std::lock_guard<std::mutex> autoLock(syncerLock_);
        PerformanceAnalysis::GetInstance()->StepTimeRecordStart(PT_TEST_RECORDS::RECORD_SYNC_TOTAL);
        InitSyncOperation(operation, param);
        LOGI("[Syncer] GenerateSyncId %" PRIu32 ", mode = %d, wait = %d, label = %s, devices = %s", syncId, param.mode,
            param.wait, label_.c_str(), GetSyncDevicesStr(param.devices).c_str());
        AddSyncOperation(operation);
        PerformanceAnalysis::GetInstance()->StepTimeRecordEnd(PT_TEST_RECORDS::RECORD_SYNC_TOTAL);
    }
    if (!param.wait && connectionId != DBConstant::IGNORE_CONNECTION_ID) {
        std::lock_guard<std::mutex> lockGuard(syncIdLock_);
        connectionIdMap_[connectionId].push_back(static_cast<int>(syncId));
        syncIdMap_[static_cast<int>(syncId)] = connectionId;
    }
    if (operation->CheckIsAllFinished()) {
        operation->Finished();
        RefObject::KillAndDecObjRef(operation);
    } else {
        operation->WaitIfNeed();
        RefObject::DecObjRef(operation);
    }
    return E_OK;
}

int GenericSyncer::RemoveSyncOperation(int syncId)
{
    SyncOperation *operation = nullptr;
    std::unique_lock<std::mutex> lock(operationMapLock_);
    auto iter = syncOperationMap_.find(syncId);
    if (iter != syncOperationMap_.end()) {
        LOGD("[Syncer] RemoveSyncOperation id:%d.", syncId);
        operation = iter->second;
        syncOperationMap_.erase(syncId);
        lock.unlock();
        if ((!operation->IsAutoSync()) && (!operation->IsBlockSync()) && (!operation->IsAutoControlCmd())) {
            SubQueuedSyncSize();
        }
        operation->NotifyIfNeed();
        RefObject::KillAndDecObjRef(operation);
        operation = nullptr;
        std::lock_guard<std::mutex> lockGuard(syncIdLock_);
        if (syncIdMap_.find(syncId) == syncIdMap_.end()) {
            return E_OK;
        }
        uint64_t connectionId = syncIdMap_[syncId];
        if (connectionIdMap_.find(connectionId) != connectionIdMap_.end()) {
            connectionIdMap_[connectionId].remove(syncId);
        }
        syncIdMap_.erase(syncId);
        return E_OK;
    }
    return -E_INVALID_ARGS;
}

int GenericSyncer::StopSync(uint64_t connectionId)
{
    std::list<int> syncIdList;
    {
        std::lock_guard<std::mutex> lockGuard(syncIdLock_);
        if (connectionIdMap_.find(connectionId) == connectionIdMap_.end()) {
            return E_OK;
        }
        syncIdList = connectionIdMap_[connectionId];
        connectionIdMap_.erase(connectionId);
    }
    for (auto syncId : syncIdList) {
        RemoveSyncOperation(syncId);
        if (syncEngine_ != nullptr) {
            syncEngine_->AbortMachineIfNeed(syncId);
        }
    }
    if (syncEngine_ != nullptr) {
        syncEngine_->NotifyConnectionClosed(connectionId);
    }
    return E_OK;
}

uint64_t GenericSyncer::GetTimestamp()
{
    if (timeHelper_ == nullptr) {
        return TimeHelper::GetSysCurrentTime();
    }
    return timeHelper_->GetTime();
}

void GenericSyncer::QueryAutoSync(const InternalSyncParma &param)
{
    (void)param;
}

void GenericSyncer::AddSyncOperation(SyncOperation *operation)
{
    if (operation == nullptr) {
        return;
    }

    LOGD("[Syncer] AddSyncOperation.");
    syncEngine_->AddSyncOperation(operation);

    if (operation->CheckIsAllFinished()) {
        return;
    }

    std::lock_guard<std::mutex> lock(operationMapLock_);
    syncOperationMap_.insert(std::pair<int, SyncOperation *>(operation->GetSyncId(), operation));
    // To make sure operation alive before WaitIfNeed out
    RefObject::IncObjRef(operation);
}

void GenericSyncer::SyncOperationKillCallbackInner(int syncId)
{
    if (syncEngine_ != nullptr) {
        LOGI("[Syncer] Operation on kill id = %d", syncId);
        syncEngine_->RemoveSyncOperation(syncId);
    }
}

void GenericSyncer::SyncOperationKillCallback(int syncId)
{
    SyncOperationKillCallbackInner(syncId);
}

int GenericSyncer::InitMetaData(ISyncInterface *syncInterface)
{
    if (metadata_ != nullptr) {
        return E_OK;
    }

    metadata_ = std::make_shared<Metadata>();
    if (metadata_ == nullptr) {
        LOGE("[Syncer] metadata make shared failed");
        return -E_OUT_OF_MEMORY;
    }
    int errCode = metadata_->Initialize(syncInterface);
    if (errCode != E_OK) {
        LOGE("[Syncer] metadata Initializeate failed! err %d.", errCode);
        metadata_ = nullptr;
    }
    syncInterface_ = syncInterface;
    return errCode;
}

int GenericSyncer::InitTimeHelper(ISyncInterface *syncInterface)
{
    if (timeHelper_ != nullptr) {
        return E_OK;
    }

    timeHelper_ = std::make_shared<TimeHelper>();
    if (timeHelper_ == nullptr) {
        return -E_OUT_OF_MEMORY;
    }
    int errCode = timeHelper_->Initialize(syncInterface, metadata_);
    if (errCode != E_OK) {
        LOGE("[Syncer] TimeHelper init failed! err:%d.", errCode);
        timeHelper_ = nullptr;
    }
    return errCode;
}

int GenericSyncer::InitSyncEngine(ISyncInterface *syncInterface)
{
    if (syncEngine_ != nullptr && syncEngine_->IsEngineActive()) {
        LOGI("[Syncer] syncEngine is active");
        return E_OK;
    }
    int errCode = BuildSyncEngine();
    if (errCode != E_OK) {
        return errCode;
    }
    const std::function<void(std::string)> onlineFunc = std::bind(&GenericSyncer::RemoteDataChanged,
        this, std::placeholders::_1);
    const std::function<void(std::string)> offlineFunc = std::bind(&GenericSyncer::RemoteDeviceOffline,
        this, std::placeholders::_1);
    const std::function<void(const InternalSyncParma &param)> queryAutoSyncFunc =
        std::bind(&GenericSyncer::QueryAutoSync, this, std::placeholders::_1);
    errCode = syncEngine_->Initialize(syncInterface, metadata_, onlineFunc, offlineFunc, queryAutoSyncFunc);
    if (errCode == E_OK) {
        syncInterface->IncRefCount();
        label_ = syncEngine_->GetLabel();
        return E_OK;
    } else {
        LOGE("[Syncer] SyncEngine init failed! err:%d.", errCode);
        RefObject::KillAndDecObjRef(syncEngine_);
        syncEngine_ = nullptr;
        return errCode;
    }
}

int GenericSyncer::CheckSyncActive(ISyncInterface *syncInterface, bool isNeedActive)
{
    bool isSyncDualTupleMode = syncInterface->GetDbProperties().GetBoolProp(DBProperties::SYNC_DUAL_TUPLE_MODE,
        false);
    if (!isSyncDualTupleMode || isNeedActive) {
        return E_OK;
    }
    LOGI("[Syncer] syncer no need to active");
    int errCode = BuildSyncEngine();
    if (errCode != E_OK) {
        return errCode;
    }
    return -E_NO_NEED_ACTIVE;
}

uint32_t GenericSyncer::GenerateSyncId()
{
    std::lock_guard<std::mutex> lock(syncIdLock_);
    currentSyncId_++;
    // if overflow, reset to 1
    if (currentSyncId_ <= 0) {
        currentSyncId_ = MIN_VALID_SYNC_ID;
    }
    return currentSyncId_;
}

bool GenericSyncer::IsValidMode(int mode) const
{
    if ((mode >= SyncModeType::INVALID_MODE) || (mode < SyncModeType::PUSH)) {
        LOGE("[Syncer] Sync mode is not valid!");
        return false;
    }
    return true;
}

int GenericSyncer::SyncConditionCheck(QuerySyncObject &query, int mode, bool isQuerySync,
    const std::vector<std::string> &devices) const
{
    (void)query;
    (void)mode;
    (void)isQuerySync;
    (void)(devices);
    return E_OK;
}

bool GenericSyncer::IsValidDevices(const std::vector<std::string> &devices) const
{
    if (devices.empty()) {
        LOGE("[Syncer] devices is empty!");
        return false;
    }
    return true;
}

void GenericSyncer::ClearSyncOperations(bool isClosedOperation)
{
    std::vector<SyncOperation *> syncOperation;
    {
        std::lock_guard<std::mutex> lock(operationMapLock_);
        for (auto &item : syncOperationMap_) {
            bool isBlockSync = item.second->IsBlockSync();
            if (isBlockSync || !isClosedOperation) {
                int status = (!isClosedOperation) ? SyncOperation::OP_USER_CHANGED : SyncOperation::OP_FAILED;
                item.second->SetUnfinishedDevStatus(status);
                RefObject::IncObjRef(item.second);
                syncOperation.push_back(item.second);
            }
        }
    }

    if (!isClosedOperation) { // means user changed
        syncEngine_->NotifyUserChange();
    }

    for (auto &operation : syncOperation) {
        // block sync operation or userChange will trigger remove sync operation
        // caller won't blocked for block sync
        // caller won't blocked for userChange operation no mater it is block or non-block sync
        TriggerSyncFinished(operation);
        RefObject::DecObjRef(operation);
    }
    {
        std::lock_guard<std::mutex> lock(operationMapLock_);
        for (auto &iter : syncOperationMap_) {
            RefObject::KillAndDecObjRef(iter.second);
            iter.second = nullptr;
        }
        syncOperationMap_.clear();
    }
    {
        std::lock_guard<std::mutex> lock(syncIdLock_);
        connectionIdMap_.clear();
        syncIdMap_.clear();
    }
}

void GenericSyncer::TriggerSyncFinished(SyncOperation *operation)
{
    if (operation != nullptr && operation->CheckIsAllFinished()) {
        operation->Finished();
    }
}

void GenericSyncer::OnSyncFinished(int syncId)
{
    (void)(RemoveSyncOperation(syncId));
}

int GenericSyncer::SyncModuleInit()
{
    static bool isInit = false;
    std::lock_guard<std::mutex> lock(moduleInitLock_);
    if (!isInit) {
        int errCode = SyncResourceInit();
        if (errCode != E_OK) {
            return errCode;
        }
        isInit = true;
        return E_OK;
    }
    return E_OK;
}

int GenericSyncer::SyncResourceInit()
{
    int errCode = TimeSync::RegisterTransformFunc();
    if (errCode != E_OK) {
        LOGE("Register timesync message transform func ERR!");
        return errCode;
    }
    errCode = SingleVerSerializeManager::RegisterTransformFunc();
    if (errCode != E_OK) {
        LOGE("Register SingleVerDataSync message transform func ERR!");
        return errCode;
    }
#ifndef OMIT_MULTI_VER
    errCode = CommitHistorySync::RegisterTransformFunc();
    if (errCode != E_OK) {
        LOGE("Register CommitHistorySync message transform func ERR!");
        return errCode;
    }
    errCode = MultiVerDataSync::RegisterTransformFunc();
    if (errCode != E_OK) {
        LOGE("Register MultiVerDataSync message transform func ERR!");
        return errCode;
    }
    errCode = ValueSliceSync::RegisterTransformFunc();
    if (errCode != E_OK) {
        LOGE("Register ValueSliceSync message transform func ERR!");
        return errCode;
    }
#endif
    errCode = DeviceManager::RegisterTransformFunc();
    if (errCode != E_OK) {
        LOGE("Register DeviceManager message transform func ERR!");
        return errCode;
    }
    errCode = AbilitySync::RegisterTransformFunc();
    if (errCode != E_OK) {
        LOGE("Register AbilitySync message transform func ERR!");
        return errCode;
    }
    return E_OK;
}

int GenericSyncer::GetQueuedSyncSize(int *queuedSyncSize) const
{
    if (queuedSyncSize == nullptr) {
        return -E_INVALID_ARGS;
    }
    std::lock_guard<std::mutex> lock(queuedManualSyncLock_);
    *queuedSyncSize = queuedManualSyncSize_;
    LOGI("[GenericSyncer] GetQueuedSyncSize:%d", queuedManualSyncSize_);
    return E_OK;
}

int GenericSyncer::SetQueuedSyncLimit(const int *queuedSyncLimit)
{
    if (queuedSyncLimit == nullptr) {
        return -E_INVALID_ARGS;
    }
    std::lock_guard<std::mutex> lock(queuedManualSyncLock_);
    queuedManualSyncLimit_ = *queuedSyncLimit;
    LOGI("[GenericSyncer] SetQueuedSyncLimit:%d", queuedManualSyncLimit_);
    return E_OK;
}

int GenericSyncer::GetQueuedSyncLimit(int *queuedSyncLimit) const
{
    if (queuedSyncLimit == nullptr) {
        return -E_INVALID_ARGS;
    }
    std::lock_guard<std::mutex> lock(queuedManualSyncLock_);
    *queuedSyncLimit = queuedManualSyncLimit_;
    LOGI("[GenericSyncer] GetQueuedSyncLimit:%d", queuedManualSyncLimit_);
    return E_OK;
}

bool GenericSyncer::IsManualSync(int inMode) const
{
    int mode = SyncOperation::TransferSyncMode(inMode);
    if ((mode == SyncModeType::PULL) || (mode == SyncModeType::PUSH) || (mode == SyncModeType::PUSH_AND_PULL) ||
        (mode == SyncModeType::SUBSCRIBE_QUERY) || (mode == SyncModeType::UNSUBSCRIBE_QUERY)) {
        return true;
    }
    return false;
}

int GenericSyncer::AddQueuedManualSyncSize(int mode, bool wait)
{
    if (IsManualSync(mode) && (!wait)) {
        std::lock_guard<std::mutex> lock(queuedManualSyncLock_);
        if (!manualSyncEnable_) {
            LOGI("[GenericSyncer] manualSyncEnable is Disable");
            return -E_BUSY;
        }
        queuedManualSyncSize_++;
    }
    return E_OK;
}

bool GenericSyncer::IsQueuedManualSyncFull(int mode, bool wait) const
{
    std::lock_guard<std::mutex> lock(queuedManualSyncLock_);
    if (IsManualSync(mode) && (!manualSyncEnable_)) {
        LOGI("[GenericSyncer] manualSyncEnable_:false");
        return true;
    }
    if (IsManualSync(mode) && (!wait)) {
        if (queuedManualSyncSize_ < queuedManualSyncLimit_) {
            return false;
        } else {
            LOGD("[GenericSyncer] queuedManualSyncSize_:%d < queuedManualSyncLimit_:%d", queuedManualSyncSize_,
                queuedManualSyncLimit_);
            return true;
        }
    } else {
        return false;
    }
}

void GenericSyncer::SubQueuedSyncSize(void)
{
    std::lock_guard<std::mutex> lock(queuedManualSyncLock_);
    queuedManualSyncSize_--;
    if (queuedManualSyncSize_ < 0) {
        LOGE("[GenericSyncer] queuedManualSyncSize_ < 0!");
        queuedManualSyncSize_ = 0;
    }
}

int GenericSyncer::DisableManualSync(void)
{
    std::lock_guard<std::mutex> lock(queuedManualSyncLock_);
    if (queuedManualSyncSize_ > 0) {
        LOGD("[GenericSyncer] DisableManualSync fail, queuedManualSyncSize_:%d", queuedManualSyncSize_);
        return -E_BUSY;
    }
    manualSyncEnable_ = false;
    LOGD("[GenericSyncer] DisableManualSync ok");
    return E_OK;
}

int GenericSyncer::EnableManualSync(void)
{
    std::lock_guard<std::mutex> lock(queuedManualSyncLock_);
    manualSyncEnable_ = true;
    LOGD("[GenericSyncer] EnableManualSync ok");
    return E_OK;
}

int GenericSyncer::GetLocalIdentity(std::string &outTarget) const
{
    std::string deviceId;
    int errCode =  RuntimeContext::GetInstance()->GetLocalIdentity(deviceId);
    if (errCode != E_OK) {
        LOGE("[GenericSyncer] GetLocalIdentity fail errCode:%d", errCode);
        return errCode;
    }
    outTarget = DBCommon::TransferHashString(deviceId);
    return E_OK;
}

void GenericSyncer::GetOnlineDevices(std::vector<std::string> &devices) const
{
    std::string identifier;
    {
        std::lock_guard<std::mutex> lock(syncerLock_);
        // Get devices from AutoLaunch first.
        if (syncInterface_ == nullptr) {
            LOGI("[Syncer] GetOnlineDevices syncInterface_ is nullptr");
            return;
        }
        bool isSyncDualTupleMode = syncInterface_->GetDbProperties().GetBoolProp(KvDBProperties::SYNC_DUAL_TUPLE_MODE,
            false);
        if (isSyncDualTupleMode) {
            identifier = syncInterface_->GetDbProperties().GetStringProp(KvDBProperties::DUAL_TUPLE_IDENTIFIER_DATA,
                "");
        } else {
            identifier = syncInterface_->GetDbProperties().GetStringProp(KvDBProperties::IDENTIFIER_DATA, "");
        }
    }
    RuntimeContext::GetInstance()->GetAutoLaunchSyncDevices(identifier, devices);
    if (!devices.empty()) {
        return;
    }
    std::lock_guard<std::mutex> lock(syncerLock_);
    if (closing_) {
        LOGW("[Syncer] Syncer is closing, return!");
        return;
    }
    if (syncEngine_ != nullptr) {
        syncEngine_->GetOnlineDevices(devices);
    }
}

int GenericSyncer::SetSyncRetry(bool isRetry)
{
    if (syncEngine_ == nullptr) {
        return -E_NOT_INIT;
    }
    syncEngine_->SetSyncRetry(isRetry);
    return E_OK;
}

int GenericSyncer::SetEqualIdentifier(const std::string &identifier, const std::vector<std::string> &targets)
{
    std::lock_guard<std::mutex> lock(syncerLock_);
    if (syncEngine_ == nullptr) {
        return -E_NOT_INIT;
    }
    int errCode = syncEngine_->SetEqualIdentifier(identifier, targets);
    if (errCode == E_OK) {
        syncEngine_->SetEqualIdentifierMap(identifier, targets);
    }
    return errCode;
}

std::string GenericSyncer::GetSyncDevicesStr(const std::vector<std::string> &devices) const
{
    std::string syncDevices;
    for (const auto &dev:devices) {
        syncDevices += DBCommon::StringMasking(dev);
        syncDevices += ",";
    }
    return syncDevices.substr(0, syncDevices.size() - 1);
}

int GenericSyncer::StatusCheck() const
{
    if (!initialized_) {
        LOGE("[Syncer] Syncer is not initialized, return!");
        return -E_NOT_INIT;
    }
    if (closing_) {
        LOGW("[Syncer] Syncer is closing, return!");
        return -E_BUSY;
    }
    return E_OK;
}

int GenericSyncer::SyncParamCheck(const SyncParma &param) const
{
    std::lock_guard<std::mutex> lock(syncerLock_);
    int errCode = StatusCheck();
    if (errCode != E_OK) {
        return errCode;
    }
    if (!IsValidDevices(param.devices) || !IsValidMode(param.mode)) {
        return -E_INVALID_ARGS;
    }
    if (IsQueuedManualSyncFull(param.mode, param.wait)) {
        LOGE("[Syncer] -E_BUSY");
        return -E_BUSY;
    }
    QuerySyncObject syncQuery = param.syncQuery;
    return SyncConditionCheck(syncQuery, param.mode, param.isQuerySync, param.devices);
}

void GenericSyncer::InitSyncOperation(SyncOperation *operation, const SyncParma &param)
{
    operation->SetIdentifier(syncInterface_->GetIdentifier());
    operation->Initialize();
    operation->OnKill(std::bind(&GenericSyncer::SyncOperationKillCallback, this, operation->GetSyncId()));
    std::function<void(int)> onFinished = std::bind(&GenericSyncer::OnSyncFinished, this, std::placeholders::_1);
    operation->SetOnSyncFinished(onFinished);
    operation->SetOnSyncFinalize(param.onFinalize);
    if (param.isQuerySync) {
        operation->SetQuery(param.syncQuery);
    }
}

int GenericSyncer::BuildSyncEngine()
{
    if (syncEngine_ != nullptr) {
        return E_OK;
    }
    syncEngine_ = CreateSyncEngine();
    if (syncEngine_ == nullptr) {
        return -E_OUT_OF_MEMORY;
    }
    syncEngine_->OnLastRef([this]() {
        LOGD("[Syncer] SyncEngine finalized");
        {
            std::lock_guard<std::mutex> cvLock(engineMutex_);
            engineFinalize_ = true;
        }
        engineFinalizeCv_.notify_all();
    });
    return E_OK;
}

void GenericSyncer::Dump(int fd)
{
    if (syncEngine_ == nullptr) {
        return;
    }
    syncEngine_->Dump(fd);
}

SyncerBasicInfo GenericSyncer::DumpSyncerBasicInfo()
{
    SyncerBasicInfo baseInfo;
    if (syncEngine_ == nullptr) {
        return baseInfo;
    }
    RefObject::IncObjRef(syncEngine_);
    baseInfo.isSyncActive = syncEngine_->IsEngineActive();
    RefObject::DecObjRef(syncEngine_);
    return baseInfo;
}

int GenericSyncer::RemoteQuery(const std::string &device, const RemoteCondition &condition,
    uint64_t timeout, uint64_t connectionId, std::shared_ptr<ResultSet> &result)
{
    ISyncEngine *syncEngine = nullptr;
    {
        std::lock_guard<std::mutex> lock(syncerLock_);
        int errCode = StatusCheck();
        if (errCode != E_OK) {
            return errCode;
        }
        syncEngine = syncEngine_;
        RefObject::IncObjRef(syncEngine);
    }
    if (syncEngine == nullptr) {
        return -E_NOT_INIT;
    }
    int errCode = syncEngine->RemoteQuery(device, condition, timeout, connectionId, result);
    RefObject::DecObjRef(syncEngine);
    return errCode;
}

int GenericSyncer::InitTimeChangedListener()
{
    int errCode = E_OK;
    if (timeChangedListener_ != nullptr) {
        return errCode;
    }
    timeChangedListener_ = RuntimeContext::GetInstance()->RegisterTimeChangedLister(
        [this](void *changedOffset) {
            RecordTimeChangeOffset(changedOffset);
        }, errCode);
    if (timeChangedListener_ == nullptr) {
        LOGE("[GenericSyncer] Init RegisterTimeChangedLister failed");
        return errCode;
    }
    return E_OK;
}

<<<<<<< HEAD
=======
void GenericSyncer::ReleaseInnerResource()
{
    NotificationChain::Listener *timeChangedListener = nullptr;
    {
        std::lock_guard<std::mutex> lock(syncerLock_);
        if (timeChangedListener_ != nullptr) {
            timeChangedListener = timeChangedListener_;
            timeChangedListener_ = nullptr;
        }
        timeHelper_ = nullptr;
        metadata_ = nullptr;
    }
    if (timeChangedListener != nullptr) {
        timeChangedListener->Drop(true);
    }
}

void GenericSyncer::RecordTimeChangeOffset(void *changedOffset)
{
    std::shared_ptr<Metadata> metadata = nullptr;
    ISyncInterface *storage = nullptr;
    {
        std::lock_guard<std::mutex> lock(syncerLock_);
        if (changedOffset == nullptr || metadata_ == nullptr || syncInterface_ == nullptr) {
            return;
        }
        storage = syncInterface_;
        metadata = metadata_;
        storage->IncRefCount();
    }
    TimeOffset changedTimeOffset = *(reinterpret_cast<TimeOffset *>(changedOffset)) *
        static_cast<TimeOffset>(TimeHelper::TO_100_NS);
    TimeOffset orgOffset = metadata->GetLocalTimeOffset() - changedTimeOffset;
    TimeOffset currentSysTime = static_cast<TimeOffset>(TimeHelper::GetSysCurrentTime());
    Timestamp maxItemTime = 0;
    storage->GetMaxTimestamp(maxItemTime);
    if ((orgOffset + currentSysTime) > TimeHelper::BUFFER_VALID_TIME) {
        orgOffset = TimeHelper::BUFFER_VALID_TIME -
            currentSysTime + static_cast<TimeOffset>(TimeHelper::MS_TO_100_NS);
    }
    if ((currentSysTime + orgOffset) <= static_cast<TimeOffset>(maxItemTime)) {
        orgOffset = static_cast<TimeOffset>(maxItemTime) - currentSysTime +
            static_cast<TimeOffset>(TimeHelper::MS_TO_100_NS); // 1ms
    }
    metadata->SaveLocalTimeOffset(orgOffset);
    storage->DecRefCount();
}

int GenericSyncer::CloseInner(bool isClosedOperation)
{
    {
        std::lock_guard<std::mutex> lock(syncerLock_);
        if (!initialized_) {
            LOGW("[Syncer] Syncer[%s] don't need to close, because it has not been init", label_.c_str());
            return -E_NOT_INIT;
        }
        initialized_ = false;
        if (closing_) {
            LOGE("[Syncer] Syncer is closing, return!");
            return -E_BUSY;
        }
        closing_ = true;
    }
    ClearSyncOperations(isClosedOperation);
    if (syncEngine_ != nullptr) {
        syncEngine_->Close();
        LOGD("[Syncer] Close SyncEngine!");
        std::lock_guard<std::mutex> lock(syncerLock_);
        closing_ = false;
    }
    return E_OK;
}

>>>>>>> 6651cd1c
int GenericSyncer::GetSyncDataSize(const std::string &device, size_t &size) const
{
    uint64_t localWaterMark = 0;
    {
        std::lock_guard<std::mutex> lock(syncerLock_);
        if (metadata_ == nullptr || syncInterface_ == nullptr) {
            return -E_INTERNAL_ERROR;
        }
        if (closing_) {
            LOGE("[Syncer] Syncer is closing, return!");
            return -E_BUSY;
        }
        syncInterface_->IncRefCount();
        metadata_->GetLocalWaterMark(device, localWaterMark);
    }
    uint32_t expectedMtuSize = 1024u * 1024u; // 1M
    DataSizeSpecInfo syncDataSizeInfo = {expectedMtuSize, static_cast<size_t>(MAX_TIMESTAMP)};
    std::vector<SendDataItem> outData;
    ContinueToken token = nullptr;
    int errCode = static_cast<SyncGenericInterface *>(syncInterface_)->GetSyncData(localWaterMark, MAX_TIMESTAMP,
        outData, token, syncDataSizeInfo);
    if (token != nullptr) {
        static_cast<SyncGenericInterface *>(syncInterface_)->ReleaseContinueToken(token);
        token = nullptr;
    }
    if ((errCode != E_OK) && (errCode != -E_UNFINISHED)) {
        LOGE("calculate sync data size failed %d", errCode);
        syncInterface_->DecRefCount();
        return errCode;
    }
    uint32_t totalLen = 0;
    if (errCode == -E_UNFINISHED) {
        totalLen = expectedMtuSize;
    } else {
        totalLen = GenericSingleVerKvEntry::CalculateLens(outData, SOFTWARE_VERSION_CURRENT);
    }
    for (auto &entry : outData) {
        delete entry;
        entry = nullptr;
    }
    syncInterface_->DecRefCount();
    // if larger than 1M, return 1M
    size = (totalLen >= expectedMtuSize) ? expectedMtuSize : totalLen;
    return E_OK;
}
} // namespace DistributedDB<|MERGE_RESOLUTION|>--- conflicted
+++ resolved
@@ -861,8 +861,6 @@
     return E_OK;
 }
 
-<<<<<<< HEAD
-=======
 void GenericSyncer::ReleaseInnerResource()
 {
     NotificationChain::Listener *timeChangedListener = nullptr;
@@ -936,7 +934,6 @@
     return E_OK;
 }
 
->>>>>>> 6651cd1c
 int GenericSyncer::GetSyncDataSize(const std::string &device, size_t &size) const
 {
     uint64_t localWaterMark = 0;
