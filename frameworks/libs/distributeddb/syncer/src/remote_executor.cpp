--- conflicted
+++ resolved
@@ -540,11 +540,7 @@
     }
     packet->SetAckCode(errCode);
     packet->SetLastAck();
-<<<<<<< HEAD
     (void)ResponseStart(packet, sessionId, sequenceId, device);
-=======
-    (void) ResponseStart(packet, sessionId, sequenceId, device);
->>>>>>> 7574cf1c
 }
 
 int RemoteExecutor::ResponseData(RelationalRowDataSet &&dataSet, uint32_t sessionId, uint32_t sequenceId, bool isLast,
