--- conflicted
+++ resolved
@@ -423,20 +423,6 @@
 }
 
 distributeddb_unittest("DistributedDBSingleVerP2PSimpleSyncTest") {
-<<<<<<< HEAD
-  sources =
-      [ "unittest/common/syncer/distributeddb_single_ver_p2p_simple_sync_test.cpp" ]
-}
-
-distributeddb_unittest("DistributedDBSingleVerP2PPermissionSyncTest") {
-  sources =
-      [ "unittest/common/syncer/distributeddb_single_ver_p2p_permission_sync_test.cpp" ]
-}
-
-distributeddb_unittest("DistributedDBSingleVerP2PComplexSyncTest") {
-  sources =
-      [ "unittest/common/syncer/distributeddb_single_ver_p2p_complex_sync_test.cpp" ]
-=======
   sources = [
     "unittest/common/syncer/distributeddb_single_ver_p2p_simple_sync_test.cpp",
   ]
@@ -450,7 +436,6 @@
   sources = [
     "unittest/common/syncer/distributeddb_single_ver_p2p_complex_sync_test.cpp",
   ]
->>>>>>> afda6cf2
 }
 
 distributeddb_unittest("DistributedDBSingleVerMsgScheduleTest") {
@@ -845,17 +830,14 @@
     ":DistributedDBSingleVerMsgScheduleTest",
     ":DistributedDBSingleVerMultiUserTest",
     ":DistributedDBSingleVerP2PComplexSyncTest",
+    ":DistributedDBSingleVerP2PComplexSyncTest",
+    ":DistributedDBSingleVerP2PPermissionSyncTest",
     ":DistributedDBSingleVerP2PPermissionSyncTest",
     ":DistributedDBSingleVerP2PQuerySyncTest",
     ":DistributedDBSingleVerP2PSimpleSyncTest",
+    ":DistributedDBSingleVerP2PSimpleSyncTest",
     ":DistributedDBSingleVerP2PSubscribeSyncTest",
     ":DistributedDBSingleVerP2PSyncCheckTest",
-<<<<<<< HEAD
-    ":DistributedDBSingleVerP2PSimpleSyncTest",
-    ":DistributedDBSingleVerP2PPermissionSyncTest",
-    ":DistributedDBSingleVerP2PComplexSyncTest",
-=======
->>>>>>> afda6cf2
     ":DistributedDBSingleVersionResultSetTest",
     ":DistributedDBSqliteRegisterTest",
     ":DistributedDBSqliteUtilsTest",
