--- conflicted
+++ resolved
@@ -172,11 +172,7 @@
             }
             return !statuses.empty();
         });
-<<<<<<< HEAD
-    return callStatus;   
-=======
     return callStatus;
->>>>>>> 6651cd1c
 }
 
 KvStoreObserverTest::KvStoreObserverTest() : callCount_(0), isCleared_(false)
@@ -196,11 +192,7 @@
 sqlite3 *RdbTestUtils::CreateDataBase(const std::string &dbUri)
 {
     sqlite3 *db = nullptr;
-<<<<<<< HEAD
-    if (int r = sqlite3_open_v2(dbUri.c_str(), &db, SQLITE_OPEN_READWRITE | SQLITE_OPEN_CREATE, nullptr) != SQLITE_OK) {
-=======
     if (sqlite3_open_v2(dbUri.c_str(), &db, SQLITE_OPEN_READWRITE | SQLITE_OPEN_CREATE, nullptr) != SQLITE_OK) {
->>>>>>> 6651cd1c
         if (db != nullptr) {
             (void)sqlite3_close_v2(db);
             db = nullptr;
