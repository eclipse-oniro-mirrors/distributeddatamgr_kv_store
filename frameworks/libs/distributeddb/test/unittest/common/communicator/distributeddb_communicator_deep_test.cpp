/*
 * Copyright (c) 2021 Huawei Device Co., Ltd.
 * Licensed under the Apache License, Version 2.0 (the "License");
 * you may not use this file except in compliance with the License.
 * You may obtain a copy of the License at
 *
 *     http://www.apache.org/licenses/LICENSE-2.0
 *
 * Unless required by applicable law or agreed to in writing, software
 * distributed under the License is distributed on an "AS IS" BASIS,
 * WITHOUT WARRANTIES OR CONDITIONS OF ANY KIND, either express or implied.
 * See the License for the specific language governing permissions and
 * limitations under the License.
 */

#include <gtest/gtest.h>
#include <gmock/gmock.h>
#include <new>
#include <thread>
#include "db_errno.h"
#include "distributeddb_communicator_common.h"
#include "distributeddb_tools_unit_test.h"
#include "log_print.h"
#include "network_adapter.h"
#include "message.h"
#include "mock_process_communicator.h"
#include "serial_buffer.h"

using namespace std;
using namespace testing::ext;
using namespace DistributedDB;

namespace {
    EnvHandle g_envDeviceA;
    EnvHandle g_envDeviceB;
    EnvHandle g_envDeviceC;
    ICommunicator *g_commAA = nullptr;
    ICommunicator *g_commAB = nullptr;
    ICommunicator *g_commBB = nullptr;
    ICommunicator *g_commBC = nullptr;
    ICommunicator *g_commCC = nullptr;
    ICommunicator *g_commCA = nullptr;
}

class DistributedDBCommunicatorDeepTest : public testing::Test {
public:
    static void SetUpTestCase(void);
    static void TearDownTestCase(void);
    void SetUp();
    void TearDown();
};

void DistributedDBCommunicatorDeepTest::SetUpTestCase(void)
{
    /**
     * @tc.setup: Create and init CommunicatorAggregator and AdapterStub
     */
    LOGI("[UT][DeepTest][SetUpTestCase] Enter.");
    bool errCode = SetUpEnv(g_envDeviceA, DEVICE_NAME_A);
    ASSERT_EQ(errCode, true);
    errCode = SetUpEnv(g_envDeviceB, DEVICE_NAME_B);
    ASSERT_EQ(errCode, true);
    errCode = SetUpEnv(g_envDeviceC, DEVICE_NAME_C);
    ASSERT_EQ(errCode, true);
    DoRegTransformFunction();
    CommunicatorAggregator::EnableCommunicatorNotFoundFeedback(false);
}

void DistributedDBCommunicatorDeepTest::TearDownTestCase(void)
{
    /**
     * @tc.teardown: Finalize and release CommunicatorAggregator and AdapterStub
     */
    LOGI("[UT][DeepTest][TearDownTestCase] Enter.");
    std::this_thread::sleep_for(std::chrono::seconds(7)); // Wait 7 s to make sure all thread quiet and memory released
    TearDownEnv(g_envDeviceA);
    TearDownEnv(g_envDeviceB);
    TearDownEnv(g_envDeviceC);
    CommunicatorAggregator::EnableCommunicatorNotFoundFeedback(true);
}

namespace {
void AllocAllCommunicator()
{
    int errorNo = E_OK;
    g_commAA = g_envDeviceA.commAggrHandle->AllocCommunicator(LABEL_A, errorNo);
    ASSERT_NOT_NULL_AND_ACTIVATE(g_commAA);
    g_commAB = g_envDeviceA.commAggrHandle->AllocCommunicator(LABEL_B, errorNo);
    ASSERT_NOT_NULL_AND_ACTIVATE(g_commAB);
    g_commBB = g_envDeviceB.commAggrHandle->AllocCommunicator(LABEL_B, errorNo);
    ASSERT_NOT_NULL_AND_ACTIVATE(g_commBB);
    g_commBC = g_envDeviceB.commAggrHandle->AllocCommunicator(LABEL_C, errorNo);
    ASSERT_NOT_NULL_AND_ACTIVATE(g_commBC);
    g_commCC = g_envDeviceC.commAggrHandle->AllocCommunicator(LABEL_C, errorNo);
    ASSERT_NOT_NULL_AND_ACTIVATE(g_commCC);
    g_commCA = g_envDeviceC.commAggrHandle->AllocCommunicator(LABEL_A, errorNo);
    ASSERT_NOT_NULL_AND_ACTIVATE(g_commCA);
}

void ReleaseAllCommunicator()
{
    g_envDeviceA.commAggrHandle->ReleaseCommunicator(g_commAA);
    g_commAA = nullptr;
    g_envDeviceA.commAggrHandle->ReleaseCommunicator(g_commAB);
    g_commAB = nullptr;
    g_envDeviceB.commAggrHandle->ReleaseCommunicator(g_commBB);
    g_commBB = nullptr;
    g_envDeviceB.commAggrHandle->ReleaseCommunicator(g_commBC);
    g_commBC = nullptr;
    g_envDeviceC.commAggrHandle->ReleaseCommunicator(g_commCC);
    g_commCC = nullptr;
    g_envDeviceC.commAggrHandle->ReleaseCommunicator(g_commCA);
    g_commCA = nullptr;
}
}

void DistributedDBCommunicatorDeepTest::SetUp()
{
    DistributedDBUnitTest::DistributedDBToolsUnitTest::PrintTestCaseInfo();
    /**
     * @tc.setup: Alloc communicator AA, AB, BB, BC, CC, CA
     */
    AllocAllCommunicator();
}

void DistributedDBCommunicatorDeepTest::TearDown()
{
    /**
     * @tc.teardown: Release communicator AA, AB, BB, BC, CC, CA
     */
    ReleaseAllCommunicator();
    std::this_thread::sleep_for(std::chrono::milliseconds(200)); // Wait 200 ms to make sure all thread quiet
}

/**
 * @tc.name: WaitAndRetrySend 001
 * @tc.desc: Test send retry semantic
 * @tc.type: FUNC
 * @tc.require: AR000BVDGI AR000CQE0M
 * @tc.author: xiaozhenjian
 */
HWTEST_F(DistributedDBCommunicatorDeepTest, WaitAndRetrySend001, TestSize.Level2)
{
    // Preset
    Message *msgForBB = nullptr;
    g_commBB->RegOnMessageCallback([&msgForBB](const std::string &srcTarget, Message *inMsg) {
        msgForBB = inMsg;
    }, nullptr);

    /**
     * @tc.steps: step1. connect device A with device B
     */
    AdapterStub::ConnectAdapterStub(g_envDeviceA.adapterHandle, g_envDeviceB.adapterHandle);
    std::this_thread::sleep_for(std::chrono::milliseconds(200)); // Wait 200 ms to make sure quiet

    /**
     * @tc.steps: step2. device A simulate send retry
     */
    g_envDeviceA.adapterHandle->SimulateSendRetry(DEVICE_NAME_B);

    /**
     * @tc.steps: step3. device A send message to device B using communicator AB
     * @tc.expected: step3. communicator BB received no message
     */
    Message *msgForAB = BuildRegedTinyMessage();
    ASSERT_NE(msgForAB, nullptr);
    SendConfig conf = {true, false, 0};
    int errCode = g_commAB->SendMessage(DEVICE_NAME_B, msgForAB, conf);
    EXPECT_EQ(errCode, E_OK);
    std::this_thread::sleep_for(std::chrono::milliseconds(100)); // Wait 100 ms
    EXPECT_EQ(msgForBB, nullptr);

    /**
     * @tc.steps: step4. device A simulate sendable feedback
     * @tc.expected: step4. communicator BB received the message
     */
    g_envDeviceA.adapterHandle->SimulateSendRetryClear(DEVICE_NAME_B);
    std::this_thread::sleep_for(std::chrono::milliseconds(100)); // Wait 100 ms
    EXPECT_NE(msgForBB, nullptr);
    delete msgForBB;
    msgForBB = nullptr;

    // CleanUp
    AdapterStub::DisconnectAdapterStub(g_envDeviceA.adapterHandle, g_envDeviceB.adapterHandle);
}

static int CreateBufferThenAddIntoScheduler(SendTaskScheduler &scheduler, const std::string &dstTarget, Priority inPrio)
{
    SerialBuffer *eachBuff = new (std::nothrow) SerialBuffer();
    if (eachBuff == nullptr) {
        return -E_OUT_OF_MEMORY;
    }
    int errCode = eachBuff->AllocBufferByTotalLength(100, 0); // 100 totallen without header
    if (errCode != E_OK) {
        delete eachBuff;
        eachBuff = nullptr;
        return errCode;
    }
    SendTask task{eachBuff, dstTarget};
    errCode = scheduler.AddSendTaskIntoSchedule(task, inPrio);
    if (errCode != E_OK) {
        delete eachBuff;
        eachBuff = nullptr;
        return errCode;
    }
    return E_OK;
}

/**
 * @tc.name: SendSchedule 001
 * @tc.desc: Test schedule in Priority order than in send order
 * @tc.type: FUNC
 * @tc.require: AR000BVDGI AR000CQE0M
 * @tc.author: xiaozhenjian
 */
HWTEST_F(DistributedDBCommunicatorDeepTest, SendSchedule001, TestSize.Level2)
{
    // Preset
    SendTaskScheduler scheduler;
    scheduler.Initialize();

    /**
     * @tc.steps: step1. Add low priority target A buffer to schecduler
     */
    int errCode = CreateBufferThenAddIntoScheduler(scheduler, DEVICE_NAME_A, Priority::LOW);
    EXPECT_EQ(errCode, E_OK);

    /**
     * @tc.steps: step2. Add low priority target B buffer to schecduler
     */
    errCode = CreateBufferThenAddIntoScheduler(scheduler, DEVICE_NAME_B, Priority::LOW);
    EXPECT_EQ(errCode, E_OK);

    /**
     * @tc.steps: step3. Add normal priority target B buffer to schecduler
     */
    errCode = CreateBufferThenAddIntoScheduler(scheduler, DEVICE_NAME_B, Priority::NORMAL);
    EXPECT_EQ(errCode, E_OK);

    /**
     * @tc.steps: step4. Add normal priority target C buffer to schecduler
     */
    errCode = CreateBufferThenAddIntoScheduler(scheduler, DEVICE_NAME_C, Priority::NORMAL);
    EXPECT_EQ(errCode, E_OK);

    /**
     * @tc.steps: step5. Add high priority target C buffer to schecduler
     */
    errCode = CreateBufferThenAddIntoScheduler(scheduler, DEVICE_NAME_C, Priority::HIGH);
    EXPECT_EQ(errCode, E_OK);

    /**
     * @tc.steps: step6. Add high priority target A buffer to schecduler
     */
    errCode = CreateBufferThenAddIntoScheduler(scheduler, DEVICE_NAME_A, Priority::HIGH);
    EXPECT_EQ(errCode, E_OK);

    /**
     * @tc.steps: step7. schedule out buffers one by one
     * @tc.expected: step7. the order is: high priority target C
     *                                    high priority target A
     *                                    normal priority target B
     *                                    normal priority target C
     *                                    low priority target A
     *                                    low priority target B
     */
    SendTask outTask;
    SendTaskInfo outTaskInfo;
    // high priority target C
    errCode = scheduler.ScheduleOutSendTask(outTask, outTaskInfo);
    ASSERT_EQ(errCode, E_OK);
    EXPECT_EQ(outTask.dstTarget, DEVICE_NAME_C);
    EXPECT_EQ(outTaskInfo.taskPrio, Priority::HIGH);
    scheduler.FinalizeLastScheduleTask();
    // high priority target A
    errCode = scheduler.ScheduleOutSendTask(outTask, outTaskInfo);
    ASSERT_EQ(errCode, E_OK);
    EXPECT_EQ(outTask.dstTarget, DEVICE_NAME_A);
    EXPECT_EQ(outTaskInfo.taskPrio, Priority::HIGH);
    scheduler.FinalizeLastScheduleTask();
    // normal priority target B
    errCode = scheduler.ScheduleOutSendTask(outTask, outTaskInfo);
    ASSERT_EQ(errCode, E_OK);
    EXPECT_EQ(outTask.dstTarget, DEVICE_NAME_B);
    EXPECT_EQ(outTaskInfo.taskPrio, Priority::NORMAL);
    scheduler.FinalizeLastScheduleTask();
    // normal priority target C
    errCode = scheduler.ScheduleOutSendTask(outTask, outTaskInfo);
    ASSERT_EQ(errCode, E_OK);
    EXPECT_EQ(outTask.dstTarget, DEVICE_NAME_C);
    EXPECT_EQ(outTaskInfo.taskPrio, Priority::NORMAL);
    scheduler.FinalizeLastScheduleTask();
    // low priority target A
    errCode = scheduler.ScheduleOutSendTask(outTask, outTaskInfo);
    ASSERT_EQ(errCode, E_OK);
    EXPECT_EQ(outTask.dstTarget, DEVICE_NAME_A);
    EXPECT_EQ(outTaskInfo.taskPrio, Priority::LOW);
    scheduler.FinalizeLastScheduleTask();
    // low priority target B
    errCode = scheduler.ScheduleOutSendTask(outTask, outTaskInfo);
    ASSERT_EQ(errCode, E_OK);
    EXPECT_EQ(outTask.dstTarget, DEVICE_NAME_B);
    EXPECT_EQ(outTaskInfo.taskPrio, Priority::LOW);
    scheduler.FinalizeLastScheduleTask();
}

/**
 * @tc.name: Fragment 001
 * @tc.desc: Test fragmentation in send and receive
 * @tc.type: FUNC
 * @tc.require: AR000BVDGI AR000CQE0M
 * @tc.author: xiaozhenjian
 */
HWTEST_F(DistributedDBCommunicatorDeepTest, Fragment001, TestSize.Level2)
{
    // Preset
    Message *recvMsgForBB = nullptr;
    g_commBB->RegOnMessageCallback([&recvMsgForBB](const std::string &srcTarget, Message *inMsg) {
        recvMsgForBB = inMsg;
    }, nullptr);

    /**
     * @tc.steps: step1. connect device A with device B
     */
    AdapterStub::ConnectAdapterStub(g_envDeviceA.adapterHandle, g_envDeviceB.adapterHandle);

    /**
     * @tc.steps: step2. device A send message(registered and giant) to device B using communicator AB
     * @tc.expected: step2. communicator BB received the message
     */
    const uint32_t dataLength = 13 * 1024 * 1024; // 13 MB, 1024 is scale
    Message *sendMsgForAB = BuildRegedGiantMessage(dataLength);
    ASSERT_NE(sendMsgForAB, nullptr);
    SendConfig conf = {false, false, 0};
    int errCode = g_commAB->SendMessage(DEVICE_NAME_B, sendMsgForAB, conf);
    EXPECT_EQ(errCode, E_OK);
    std::this_thread::sleep_for(std::chrono::milliseconds(2600)); // Wait 2600 ms to make sure send done
    ASSERT_NE(recvMsgForBB, nullptr);
    ASSERT_EQ(recvMsgForBB->GetMessageId(), REGED_GIANT_MSG_ID);

    /**
     * @tc.steps: step3. Compare received data with send data
     * @tc.expected: step3. equal
     */
    Message *oriMsgForAB = BuildRegedGiantMessage(dataLength);
    ASSERT_NE(oriMsgForAB, nullptr);
    const RegedGiantObject *oriObjForAB = oriMsgForAB->GetObject<RegedGiantObject>();
    ASSERT_NE(oriObjForAB, nullptr);
    const RegedGiantObject *recvObjForBB = recvMsgForBB->GetObject<RegedGiantObject>();
    ASSERT_NE(recvObjForBB, nullptr);
    bool isEqual = RegedGiantObject::CheckEqual(*oriObjForAB, *recvObjForBB);
    EXPECT_EQ(isEqual, true);

    // CleanUp
    delete oriMsgForAB;
    oriMsgForAB = nullptr;
    delete recvMsgForBB;
    recvMsgForBB = nullptr;
    AdapterStub::DisconnectAdapterStub(g_envDeviceA.adapterHandle, g_envDeviceB.adapterHandle);
}

/**
 * @tc.name: Fragment 002
 * @tc.desc: Test fragmentation in partial loss
 * @tc.type: FUNC
 * @tc.require: AR000BVDGI AR000CQE0M
 * @tc.author: xiaozhenjian
 */
HWTEST_F(DistributedDBCommunicatorDeepTest, Fragment002, TestSize.Level2)
{
    // Preset
    Message *recvMsgForCC = nullptr;
    g_commCC->RegOnMessageCallback([&recvMsgForCC](const std::string &srcTarget, Message *inMsg) {
        recvMsgForCC = inMsg;
    }, nullptr);

    /**
     * @tc.steps: step1. connect device B with device C
     */
    AdapterStub::ConnectAdapterStub(g_envDeviceB.adapterHandle, g_envDeviceC.adapterHandle);
    std::this_thread::sleep_for(std::chrono::milliseconds(200)); // Wait 200 ms to make sure quiet

    /**
     * @tc.steps: step2. device B simulate partial loss
     */
    g_envDeviceB.adapterHandle->SimulateSendPartialLoss();

    /**
     * @tc.steps: step3. device B send message(registered and giant) to device C using communicator BC
     * @tc.expected: step3. communicator CC not receive the message
     */
    uint32_t dataLength = 13 * 1024 * 1024; // 13 MB, 1024 is scale
    Message *sendMsgForBC = BuildRegedGiantMessage(dataLength);
    ASSERT_NE(sendMsgForBC, nullptr);
    SendConfig conf = {false, false, 0};
    int errCode = g_commBC->SendMessage(DEVICE_NAME_C, sendMsgForBC, conf);
    EXPECT_EQ(errCode, E_OK);
    std::this_thread::sleep_for(std::chrono::milliseconds(2600)); // Wait 2600 ms to make sure send done
    EXPECT_EQ(recvMsgForCC, nullptr);

    /**
     * @tc.steps: step4. device B not simulate partial loss
     */
    g_envDeviceB.adapterHandle->SimulateSendPartialLossClear();

    /**
     * @tc.steps: step5. device B send message(registered and giant) to device C using communicator BC
     * @tc.expected: step5. communicator CC received the message, the length equal to the one that is second send
     */
    dataLength = 17 * 1024 * 1024; // 17 MB, 1024 is scale
    Message *resendMsgForBC = BuildRegedGiantMessage(dataLength);
    ASSERT_NE(resendMsgForBC, nullptr);
    errCode = g_commBC->SendMessage(DEVICE_NAME_C, resendMsgForBC, conf);
    EXPECT_EQ(errCode, E_OK);
    std::this_thread::sleep_for(std::chrono::milliseconds(3400)); // Wait 3400 ms to make sure send done
    ASSERT_NE(recvMsgForCC, nullptr);
    ASSERT_EQ(recvMsgForCC->GetMessageId(), REGED_GIANT_MSG_ID);
    const RegedGiantObject *recvObjForCC = recvMsgForCC->GetObject<RegedGiantObject>();
    ASSERT_NE(recvObjForCC, nullptr);
    EXPECT_EQ(dataLength, recvObjForCC->rawData_.size());

    // CleanUp
    delete recvMsgForCC;
    recvMsgForCC = nullptr;
    AdapterStub::DisconnectAdapterStub(g_envDeviceB.adapterHandle, g_envDeviceC.adapterHandle);
}

/**
 * @tc.name: Fragment 003
 * @tc.desc: Test fragmentation simultaneously
 * @tc.type: FUNC
 * @tc.require: AR000BVDGI AR000CQE0M
 * @tc.author: xiaozhenjian
 */
HWTEST_F(DistributedDBCommunicatorDeepTest, Fragment003, TestSize.Level3)
{
    // Preset
    std::atomic<int> count {0};
    OnMessageCallback callback = [&count](const std::string &srcTarget, Message *inMsg) {
        delete inMsg;
        inMsg = nullptr;
        count.fetch_add(1, std::memory_order_seq_cst);
    };
    g_commBB->RegOnMessageCallback(callback, nullptr);
    g_commBC->RegOnMessageCallback(callback, nullptr);

    /**
     * @tc.steps: step1. connect device A with device B, then device B with device C
     */
    AdapterStub::ConnectAdapterStub(g_envDeviceA.adapterHandle, g_envDeviceB.adapterHandle);
    AdapterStub::ConnectAdapterStub(g_envDeviceB.adapterHandle, g_envDeviceC.adapterHandle);
    std::this_thread::sleep_for(std::chrono::milliseconds(400)); // Wait 400 ms to make sure quiet

    /**
     * @tc.steps: step2. device A and device C simulate send block
     */
    g_envDeviceA.adapterHandle->SimulateSendBlock();
    g_envDeviceC.adapterHandle->SimulateSendBlock();

    /**
     * @tc.steps: step3. device A send message(registered and giant) to device B using communicator AB
     */
    uint32_t dataLength = 23 * 1024 * 1024; // 23 MB, 1024 is scale
    Message *sendMsgForAB = BuildRegedGiantMessage(dataLength);
    ASSERT_NE(sendMsgForAB, nullptr);
    SendConfig conf = {false, false, 0};
    int errCode = g_commAB->SendMessage(DEVICE_NAME_B, sendMsgForAB, conf);
    EXPECT_EQ(errCode, E_OK);

    /**
     * @tc.steps: step4. device C send message(registered and giant) to device B using communicator CC
     */
    Message *sendMsgForCC = BuildRegedGiantMessage(dataLength);
    ASSERT_NE(sendMsgForCC, nullptr);
    errCode = g_commCC->SendMessage(DEVICE_NAME_B, sendMsgForCC, conf);
    EXPECT_EQ(errCode, E_OK);

    /**
     * @tc.steps: step5. device A and device C not simulate send block
     * @tc.expected: step5. communicator BB and BV received the message
     */
    g_envDeviceA.adapterHandle->SimulateSendBlockClear();
    g_envDeviceC.adapterHandle->SimulateSendBlockClear();
    std::this_thread::sleep_for(std::chrono::milliseconds(9200)); // Wait 9200 ms to make sure send done
    EXPECT_EQ(count, 2); // 2 combined message received

    // CleanUp
    AdapterStub::DisconnectAdapterStub(g_envDeviceA.adapterHandle, g_envDeviceB.adapterHandle);
    AdapterStub::DisconnectAdapterStub(g_envDeviceB.adapterHandle, g_envDeviceC.adapterHandle);
}

namespace {
void ClearPreviousTestCaseInfluence()
{
    ReleaseAllCommunicator();
    AdapterStub::ConnectAdapterStub(g_envDeviceA.adapterHandle, g_envDeviceB.adapterHandle);
    AdapterStub::ConnectAdapterStub(g_envDeviceB.adapterHandle, g_envDeviceC.adapterHandle);
    AdapterStub::ConnectAdapterStub(g_envDeviceC.adapterHandle, g_envDeviceA.adapterHandle);
    std::this_thread::sleep_for(std::chrono::seconds(10)); // Wait 10 s to make sure all thread quiet
    AdapterStub::DisconnectAdapterStub(g_envDeviceA.adapterHandle, g_envDeviceB.adapterHandle);
    AdapterStub::DisconnectAdapterStub(g_envDeviceB.adapterHandle, g_envDeviceC.adapterHandle);
    AdapterStub::DisconnectAdapterStub(g_envDeviceC.adapterHandle, g_envDeviceA.adapterHandle);
    AllocAllCommunicator();
}
}

/**
 * @tc.name: ReliableOnline 001
 * @tc.desc: Test device online reliability
 * @tc.type: FUNC
 * @tc.require: AR000BVDGJ AR000CQE0N
 * @tc.author: xiaozhenjian
 */
HWTEST_F(DistributedDBCommunicatorDeepTest, ReliableOnline001, TestSize.Level2)
{
    // Preset
    ClearPreviousTestCaseInfluence();
    std::atomic<int> count {0};
    OnConnectCallback callback = [&count](const std::string &target, bool isConnect) {
        if (isConnect) {
            count.fetch_add(1, std::memory_order_seq_cst);
        }
    };
    g_commAA->RegOnConnectCallback(callback, nullptr);
    g_commAB->RegOnConnectCallback(callback, nullptr);
    g_commBB->RegOnConnectCallback(callback, nullptr);
    g_commBC->RegOnConnectCallback(callback, nullptr);
    g_commCC->RegOnConnectCallback(callback, nullptr);
    g_commCA->RegOnConnectCallback(callback, nullptr);

    /**
     * @tc.steps: step1. device A and device B and device C simulate send total loss
     */
    g_envDeviceA.adapterHandle->SimulateSendTotalLoss();
    g_envDeviceB.adapterHandle->SimulateSendTotalLoss();
    g_envDeviceC.adapterHandle->SimulateSendTotalLoss();

    /**
     * @tc.steps: step2. connect device A with device B, device B with device C, device C with device A
     */
    AdapterStub::ConnectAdapterStub(g_envDeviceA.adapterHandle, g_envDeviceB.adapterHandle);
    AdapterStub::ConnectAdapterStub(g_envDeviceB.adapterHandle, g_envDeviceC.adapterHandle);
    AdapterStub::ConnectAdapterStub(g_envDeviceC.adapterHandle, g_envDeviceA.adapterHandle);

    /**
     * @tc.steps: step3. wait a long time
     * @tc.expected: step3. no communicator received the online callback
     */
    std::this_thread::sleep_for(std::chrono::seconds(7)); // Wait 7 s to make sure quiet
    EXPECT_EQ(count, 0); // no online callback received

    /**
     * @tc.steps: step4. device A and device B and device C not simulate send total loss
     */
    g_envDeviceA.adapterHandle->SimulateSendTotalLossClear();
    g_envDeviceB.adapterHandle->SimulateSendTotalLossClear();
    g_envDeviceC.adapterHandle->SimulateSendTotalLossClear();
    std::this_thread::sleep_for(std::chrono::seconds(7)); // Wait 7 s to make sure send done
    EXPECT_EQ(count, 6); // 6 online callback received in total

    // CleanUp
    AdapterStub::DisconnectAdapterStub(g_envDeviceA.adapterHandle, g_envDeviceB.adapterHandle);
    AdapterStub::DisconnectAdapterStub(g_envDeviceB.adapterHandle, g_envDeviceC.adapterHandle);
    AdapterStub::DisconnectAdapterStub(g_envDeviceC.adapterHandle, g_envDeviceA.adapterHandle);
}

/**
 * @tc.name: NetworkAdapter001
 * @tc.desc: Test networkAdapter start func
 * @tc.type: FUNC
 * @tc.require: AR000BVDGJ
 * @tc.author: zhangqiquan
 */
HWTEST_F(DistributedDBCommunicatorDeepTest, NetworkAdapter001, TestSize.Level1)
{
    auto processCommunicator = std::make_shared<MockProcessCommunicator>();
<<<<<<< HEAD
    EXPECT_CALL(*processCommunicator, Stop).WillRepeatedly([]() {
        return OK;
    });
=======
    EXPECT_CALL(*processCommunicator, Stop()).WillRepeatedly(testing::Return(OK));
>>>>>>> 81ca9a0f
    /**
     * @tc.steps: step1. adapter start with empty label
     * @tc.expected: step1. start failed
     */
    auto adapter = std::make_shared<NetworkAdapter>("");
    EXPECT_EQ(adapter->StartAdapter(), -E_INVALID_ARGS);
    /**
     * @tc.steps: step2. adapter start with not empty label but processCommunicator is null
     * @tc.expected: step2. start failed
     */
    adapter = std::make_shared<NetworkAdapter>("label");
    EXPECT_EQ(adapter->StartAdapter(), -E_INVALID_ARGS);
    /**
     * @tc.steps: step3. processCommunicator start not ok
     * @tc.expected: step3. start failed
     */
    adapter = std::make_shared<NetworkAdapter>("label", processCommunicator);
<<<<<<< HEAD
    EXPECT_CALL(*processCommunicator, Start).WillRepeatedly([](const std::string &) {
        return DB_ERROR;
    });
=======
    EXPECT_CALL(*processCommunicator, Start).WillRepeatedly(testing::Return(DB_ERROR));
>>>>>>> 81ca9a0f
    EXPECT_EQ(adapter->StartAdapter(), -E_PERIPHERAL_INTERFACE_FAIL);
    /**
     * @tc.steps: step4. processCommunicator reg not ok
     * @tc.expected: step4. start failed
     */
<<<<<<< HEAD
    EXPECT_CALL(*processCommunicator, Start).WillRepeatedly([](const std::string &) {
        return OK;
    });
    EXPECT_CALL(*processCommunicator, RegOnDataReceive).WillRepeatedly([](const OnDataReceive &) {
        return DB_ERROR;
    });
    EXPECT_EQ(adapter->StartAdapter(), -E_PERIPHERAL_INTERFACE_FAIL);
    EXPECT_CALL(*processCommunicator, RegOnDataReceive).WillRepeatedly([](const OnDataReceive &) {
        return OK;
    });
    EXPECT_CALL(*processCommunicator, RegOnDeviceChange).WillRepeatedly([](const OnDeviceChange &) {
        return DB_ERROR;
    });
=======
    EXPECT_CALL(*processCommunicator, Start).WillRepeatedly(testing::Return(OK));
    EXPECT_CALL(*processCommunicator, RegOnDataReceive).WillRepeatedly(testing::Return(DB_ERROR));
    EXPECT_EQ(adapter->StartAdapter(), -E_PERIPHERAL_INTERFACE_FAIL);
    EXPECT_CALL(*processCommunicator, RegOnDataReceive).WillRepeatedly(testing::Return(OK));
    EXPECT_CALL(*processCommunicator, RegOnDeviceChange).WillRepeatedly(testing::Return(DB_ERROR));
>>>>>>> 81ca9a0f
    EXPECT_EQ(adapter->StartAdapter(), -E_PERIPHERAL_INTERFACE_FAIL);
    /**
     * @tc.steps: step5. processCommunicator reg ok
     * @tc.expected: step5. start success
     */
<<<<<<< HEAD
    EXPECT_CALL(*processCommunicator, RegOnDeviceChange).WillRepeatedly([](const OnDeviceChange &) {
        return OK;
    });
=======
    EXPECT_CALL(*processCommunicator, RegOnDeviceChange).WillRepeatedly(testing::Return(OK));
>>>>>>> 81ca9a0f
    EXPECT_CALL(*processCommunicator, GetLocalDeviceInfos).WillRepeatedly([]() {
        DeviceInfos deviceInfos;
        deviceInfos.identifier = "DEVICES_A"; // local is deviceA
        return deviceInfos;
    });
    EXPECT_CALL(*processCommunicator, GetRemoteOnlineDeviceInfosList).WillRepeatedly([]() {
        std::vector<DeviceInfos> res;
        DeviceInfos deviceInfos;
        deviceInfos.identifier = "DEVICES_A"; // search local is deviceA
        res.push_back(deviceInfos);
        deviceInfos.identifier = "DEVICES_B"; // search remote is deviceB
        res.push_back(deviceInfos);
        return res;
    });
    EXPECT_CALL(*processCommunicator, IsSameProcessLabelStartedOnPeerDevice).WillRepeatedly([](const DeviceInfos &) {
        return false;
    });
    EXPECT_EQ(adapter->StartAdapter(), E_OK);
    RuntimeContext::GetInstance()->StopTaskPool();
}

/**
 * @tc.name: NetworkAdapter002
 * @tc.desc: Test networkAdapter get mtu func
 * @tc.type: FUNC
 * @tc.require: AR000BVDGJ
 * @tc.author: zhangqiquan
 */
HWTEST_F(DistributedDBCommunicatorDeepTest, NetworkAdapter002, TestSize.Level1)
{
    auto processCommunicator = std::make_shared<MockProcessCommunicator>();
    auto adapter = std::make_shared<NetworkAdapter>("label", processCommunicator);
    /**
     * @tc.steps: step1. processCommunicator return 0 mtu
     * @tc.expected: step1. adapter will adjust to min mtu
     */
    EXPECT_CALL(*processCommunicator, GetMtuSize).WillRepeatedly([]() {
        return 0u;
    });
    EXPECT_EQ(adapter->GetMtuSize(), DBConstant::MIN_MTU_SIZE);
    /**
     * @tc.steps: step2. processCommunicator return 2 max mtu
     * @tc.expected: step2. adapter will return min mtu util re make
     */
    EXPECT_CALL(*processCommunicator, GetMtuSize).WillRepeatedly([]() {
        return 2 * DBConstant::MAX_MTU_SIZE;
    });
    EXPECT_EQ(adapter->GetMtuSize(), DBConstant::MIN_MTU_SIZE);
    adapter = std::make_shared<NetworkAdapter>("label", processCommunicator);
    EXPECT_EQ(adapter->GetMtuSize(), DBConstant::MAX_MTU_SIZE);
}

/**
 * @tc.name: NetworkAdapter003
 * @tc.desc: Test networkAdapter get timeout func
 * @tc.type: FUNC
 * @tc.require: AR000BVDGJ
 * @tc.author: zhangqiquan
 */
HWTEST_F(DistributedDBCommunicatorDeepTest, NetworkAdapter003, TestSize.Level1)
{
    auto processCommunicator = std::make_shared<MockProcessCommunicator>();
    auto adapter = std::make_shared<NetworkAdapter>("label", processCommunicator);
    /**
     * @tc.steps: step1. processCommunicator return 0 timeout
     * @tc.expected: step1. adapter will adjust to min timeout
     */
    EXPECT_CALL(*processCommunicator, GetTimeout).WillRepeatedly([]() {
        return 0u;
    });
    EXPECT_EQ(adapter->GetTimeout(), DBConstant::MIN_TIMEOUT);
    /**
     * @tc.steps: step2. processCommunicator return 2 max timeout
     * @tc.expected: step2. adapter will adjust to max timeout
     */
    EXPECT_CALL(*processCommunicator, GetTimeout).WillRepeatedly([]() {
        return 2 * DBConstant::MAX_TIMEOUT;
    });
    EXPECT_EQ(adapter->GetTimeout(), DBConstant::MAX_TIMEOUT);
}

/**
 * @tc.name: NetworkAdapter004
 * @tc.desc: Test networkAdapter send bytes func
 * @tc.type: FUNC
 * @tc.require: AR000BVDGJ
 * @tc.author: zhangqiquan
 */
HWTEST_F(DistributedDBCommunicatorDeepTest, NetworkAdapter004, TestSize.Level1)
{
    auto processCommunicator = std::make_shared<MockProcessCommunicator>();
    auto adapter = std::make_shared<NetworkAdapter>("label", processCommunicator);

    EXPECT_CALL(*processCommunicator, SendData).WillRepeatedly([](const DeviceInfos &, const uint8_t *, uint32_t) {
        return OK;
    });
    /**
     * @tc.steps: step1. adapter send data with error param
     * @tc.expected: step1. adapter send failed
     */
    auto data = std::make_shared<uint8_t>(1u);
    EXPECT_EQ(adapter->SendBytes("DEVICES_B", nullptr, 1), -E_INVALID_ARGS);
    EXPECT_EQ(adapter->SendBytes("DEVICES_B", data.get(), 0), -E_INVALID_ARGS);
    /**
     * @tc.steps: step2. adapter send data with right param
     * @tc.expected: step2. adapter send ok
     */
    EXPECT_EQ(adapter->SendBytes("DEVICES_B", data.get(), 1), E_OK);
    RuntimeContext::GetInstance()->StopTaskPool();
}

namespace {
void InitAdapter(const std::shared_ptr<NetworkAdapter> &adapter,
    const std::shared_ptr<MockProcessCommunicator> &processCommunicator,
    OnDataReceive &onDataReceive, OnDeviceChange &onDataChange)
{
    EXPECT_CALL(*processCommunicator, Stop).WillRepeatedly([]() {
        return OK;
    });
    EXPECT_CALL(*processCommunicator, Start).WillRepeatedly([](const std::string &) {
        return OK;
    });
    EXPECT_CALL(*processCommunicator, RegOnDataReceive).WillRepeatedly(
        [&onDataReceive](const OnDataReceive &callback) {
            onDataReceive = callback;
            return OK;
    });
    EXPECT_CALL(*processCommunicator, RegOnDeviceChange).WillRepeatedly(
        [&onDataChange](const OnDeviceChange &callback) {
            onDataChange = callback;
            return OK;
    });
    EXPECT_CALL(*processCommunicator, GetRemoteOnlineDeviceInfosList).WillRepeatedly([]() {
        std::vector<DeviceInfos> res;
        return res;
    });
    EXPECT_CALL(*processCommunicator, IsSameProcessLabelStartedOnPeerDevice).WillRepeatedly([](const DeviceInfos &) {
        return false;
    });
    EXPECT_EQ(adapter->StartAdapter(), E_OK);
}
}
/**
 * @tc.name: NetworkAdapter005
 * @tc.desc: Test networkAdapter receive data func
 * @tc.type: FUNC
 * @tc.require: AR000BVDGJ
 * @tc.author: zhangqiquan
 */
HWTEST_F(DistributedDBCommunicatorDeepTest, NetworkAdapter005, TestSize.Level1)
{
    auto processCommunicator = std::make_shared<MockProcessCommunicator>();
    auto adapter = std::make_shared<NetworkAdapter>("label", processCommunicator);
    OnDataReceive onDataReceive;
    OnDeviceChange onDeviceChange;
    InitAdapter(adapter, processCommunicator, onDataReceive, onDeviceChange);
    ASSERT_NE(onDataReceive, nullptr);
    /**
     * @tc.steps: step1. adapter recv data with error param
     */
    auto data = std::make_shared<uint8_t>(1);
    DeviceInfos deviceInfos;
    onDataReceive(deviceInfos, nullptr, 1);
    onDataReceive(deviceInfos, data.get(), 0);
    /**
     * @tc.steps: step2. adapter recv data with no permission
     */
    EXPECT_CALL(*processCommunicator, CheckAndGetDataHeadInfo).WillRepeatedly(
        [](const uint8_t *, uint32_t, uint32_t &, std::vector<std::string> &) {
        return NO_PERMISSION;
    });
    onDataReceive(deviceInfos, data.get(), 1);
    EXPECT_CALL(*processCommunicator, CheckAndGetDataHeadInfo).WillRepeatedly(
        [](const uint8_t *, uint32_t, uint32_t &, std::vector<std::string> &userIds) {
            userIds.emplace_back("1");
            return OK;
    });
    /**
     * @tc.steps: step3. adapter recv data with no callback
     */
    onDataReceive(deviceInfos, data.get(), 1);
    adapter->RegBytesReceiveCallback([](const std::string &, const uint8_t *, uint32_t, const std::string &) {
    }, nullptr);
    onDataReceive(deviceInfos, data.get(), 1);
    RuntimeContext::GetInstance()->StopTaskPool();
}

/**
 * @tc.name: NetworkAdapter006
 * @tc.desc: Test networkAdapter device change func
 * @tc.type: FUNC
 * @tc.require: AR000BVDGJ
 * @tc.author: zhangqiquan
 */
HWTEST_F(DistributedDBCommunicatorDeepTest, NetworkAdapter006, TestSize.Level1)
{
    auto processCommunicator = std::make_shared<MockProcessCommunicator>();
    auto adapter = std::make_shared<NetworkAdapter>("label", processCommunicator);
    OnDataReceive onDataReceive;
    OnDeviceChange onDeviceChange;
    InitAdapter(adapter, processCommunicator, onDataReceive, onDeviceChange);
    ASSERT_NE(onDeviceChange, nullptr);
    DeviceInfos deviceInfos;
    /**
     * @tc.steps: step1. onDeviceChange with no same process
     */
    onDeviceChange(deviceInfos, true);
    /**
     * @tc.steps: step2. onDeviceChange with same process
     */
    EXPECT_CALL(*processCommunicator, IsSameProcessLabelStartedOnPeerDevice).WillRepeatedly([](const DeviceInfos &) {
        return true;
    });
    onDeviceChange(deviceInfos, true);
    adapter->RegTargetChangeCallback([](const std::string &, bool) {
    }, nullptr);
    onDeviceChange(deviceInfos, false);
    /**
     * @tc.steps: step3. adapter send data with db_error
     * @tc.expected: step3. adapter send failed
     */
    onDeviceChange(deviceInfos, true);
    EXPECT_CALL(*processCommunicator, SendData).WillRepeatedly([](const DeviceInfos &, const uint8_t *, uint32_t) {
        return DB_ERROR;
    });
    EXPECT_CALL(*processCommunicator, IsSameProcessLabelStartedOnPeerDevice).WillRepeatedly([](const DeviceInfos &) {
        return false;
    });
    auto data = std::make_shared<uint8_t>(1);
    EXPECT_EQ(adapter->SendBytes("", data.get(), 1), -E_PERIPHERAL_INTERFACE_FAIL);
    RuntimeContext::GetInstance()->StopTaskPool();
    EXPECT_EQ(adapter->IsDeviceOnline(""), false);
    ExtendInfo info;
    EXPECT_EQ(adapter->GetExtendHeaderHandle(info), nullptr);
}<|MERGE_RESOLUTION|>--- conflicted
+++ resolved
@@ -574,13 +574,7 @@
 HWTEST_F(DistributedDBCommunicatorDeepTest, NetworkAdapter001, TestSize.Level1)
 {
     auto processCommunicator = std::make_shared<MockProcessCommunicator>();
-<<<<<<< HEAD
-    EXPECT_CALL(*processCommunicator, Stop).WillRepeatedly([]() {
-        return OK;
-    });
-=======
     EXPECT_CALL(*processCommunicator, Stop()).WillRepeatedly(testing::Return(OK));
->>>>>>> 81ca9a0f
     /**
      * @tc.steps: step1. adapter start with empty label
      * @tc.expected: step1. start failed
@@ -598,51 +592,23 @@
      * @tc.expected: step3. start failed
      */
     adapter = std::make_shared<NetworkAdapter>("label", processCommunicator);
-<<<<<<< HEAD
-    EXPECT_CALL(*processCommunicator, Start).WillRepeatedly([](const std::string &) {
-        return DB_ERROR;
-    });
-=======
     EXPECT_CALL(*processCommunicator, Start).WillRepeatedly(testing::Return(DB_ERROR));
->>>>>>> 81ca9a0f
     EXPECT_EQ(adapter->StartAdapter(), -E_PERIPHERAL_INTERFACE_FAIL);
     /**
      * @tc.steps: step4. processCommunicator reg not ok
      * @tc.expected: step4. start failed
      */
-<<<<<<< HEAD
-    EXPECT_CALL(*processCommunicator, Start).WillRepeatedly([](const std::string &) {
-        return OK;
-    });
-    EXPECT_CALL(*processCommunicator, RegOnDataReceive).WillRepeatedly([](const OnDataReceive &) {
-        return DB_ERROR;
-    });
-    EXPECT_EQ(adapter->StartAdapter(), -E_PERIPHERAL_INTERFACE_FAIL);
-    EXPECT_CALL(*processCommunicator, RegOnDataReceive).WillRepeatedly([](const OnDataReceive &) {
-        return OK;
-    });
-    EXPECT_CALL(*processCommunicator, RegOnDeviceChange).WillRepeatedly([](const OnDeviceChange &) {
-        return DB_ERROR;
-    });
-=======
     EXPECT_CALL(*processCommunicator, Start).WillRepeatedly(testing::Return(OK));
     EXPECT_CALL(*processCommunicator, RegOnDataReceive).WillRepeatedly(testing::Return(DB_ERROR));
     EXPECT_EQ(adapter->StartAdapter(), -E_PERIPHERAL_INTERFACE_FAIL);
     EXPECT_CALL(*processCommunicator, RegOnDataReceive).WillRepeatedly(testing::Return(OK));
     EXPECT_CALL(*processCommunicator, RegOnDeviceChange).WillRepeatedly(testing::Return(DB_ERROR));
->>>>>>> 81ca9a0f
     EXPECT_EQ(adapter->StartAdapter(), -E_PERIPHERAL_INTERFACE_FAIL);
     /**
      * @tc.steps: step5. processCommunicator reg ok
      * @tc.expected: step5. start success
      */
-<<<<<<< HEAD
-    EXPECT_CALL(*processCommunicator, RegOnDeviceChange).WillRepeatedly([](const OnDeviceChange &) {
-        return OK;
-    });
-=======
     EXPECT_CALL(*processCommunicator, RegOnDeviceChange).WillRepeatedly(testing::Return(OK));
->>>>>>> 81ca9a0f
     EXPECT_CALL(*processCommunicator, GetLocalDeviceInfos).WillRepeatedly([]() {
         DeviceInfos deviceInfos;
         deviceInfos.identifier = "DEVICES_A"; // local is deviceA
