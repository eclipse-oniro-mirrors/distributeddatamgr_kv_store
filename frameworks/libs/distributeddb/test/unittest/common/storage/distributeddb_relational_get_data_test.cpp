--- conflicted
+++ resolved
@@ -1536,7 +1536,6 @@
 }
 
 /**
-<<<<<<< HEAD
   * @tc.name: SetSchema1
   * @tc.desc: Test invalid parameters of query_object.cpp
   * @tc.type: FUNC
@@ -1565,7 +1564,9 @@
     errorNo = queryObj2.Init();
     EXPECT_EQ(errorNo, -E_INVALID_QUERY_FIELD);
     RefObject::DecObjRef(g_store);
-=======
+}
+
+/**
  * @tc.name: CloseStore001
  * @tc.desc: Test Relational Store Close Action.
  * @tc.type: FUNC
@@ -1652,6 +1653,5 @@
         RefObject::KillAndDecObjRef(storageEngine);
     }
     userChangeThread.join();
->>>>>>> 6651cd1c
 }
 #endif