/*
 * Copyright (c) 2021 Huawei Device Co., Ltd.
 * Licensed under the Apache License, Version 2.0 (the "License");
 * you may not use this file except in compliance with the License.
 * You may obtain a copy of the License at
 *
 *     http://www.apache.org/licenses/LICENSE-2.0
 *
 * Unless required by applicable law or agreed to in writing, software
 * distributed under the License is distributed on an "AS IS" BASIS,
 * WITHOUT WARRANTIES OR CONDITIONS OF ANY KIND, either express or implied.
 * See the License for the specific language governing permissions and
 * limitations under the License.
 */
#include <gtest/gtest.h>
#include <openssl/rand.h>

#include "db_common.h"
#include "db_errno.h"
#include "distributeddb_data_generate_unit_test.h"
#include "distributeddb_tools_unit_test.h"
#include "generic_single_ver_kv_entry.h"
#include "kvdb_manager.h"
#include "query_sync_object.h"
#include "sqlite_single_ver_continue_token.h"
#include "sqlite_single_ver_natural_store.h"
#include "sqlite_single_ver_natural_store_connection.h"
#include "storage_engine_manager.h"

using namespace testing::ext;
using namespace DistributedDB;
using namespace DistributedDBUnitTest;
using namespace std;

namespace {
    DistributedDB::KvStoreConfig g_config;
    std::string g_testDir;
    DistributedDB::SQLiteSingleVerNaturalStore *g_store = nullptr;
    DistributedDB::SQLiteSingleVerNaturalStore *g_schemaStore = nullptr;
    DistributedDB::SQLiteSingleVerNaturalStoreConnection *g_connection = nullptr;
    DistributedDB::SQLiteSingleVerNaturalStoreConnection *g_schemaConnect = nullptr;

    KvStoreDelegateManager g_mgr(APP_ID, USER_ID);
    // define the g_kvDelegateCallback, used to get some information when open a kv store.
    DBStatus g_kvDelegateStatus = INVALID_ARGS;
    KvStoreNbDelegate *g_kvNbDelegatePtr = nullptr;
    auto g_kvNbDelegateCallback = bind(&DistributedDBToolsUnitTest::KvStoreNbDelegateCallback,
        placeholders::_1, placeholders::_2, std::ref(g_kvDelegateStatus), std::ref(g_kvNbDelegatePtr));

    const std::string REMOTE_DEVICE_ID = "remote_device_id";
    const Key PREFIX_KEY = { 'k' };
    const Key KEY1 = { 'k', '1' };
    const Key KEY2 = { 'k', '2' };
    const Key KEY3 = { 'k', '3' };
    const Value VALUE1 = { 'v', '1' };
    const Value VALUE2 = { 'v', '2' };
    const Value VALUE3 = { 'v', '3' };
    const int VERSION_BIT = 19;

    void ReleaseKvEntries(std::vector<SingleVerKvEntry *> &entries)
    {
        for (auto &itemEntry : entries) {
            delete itemEntry;
            itemEntry = nullptr;
        }
        entries.clear();
    }

    const string SCHEMA_STRING =
    "{\"SCHEMA_VERSION\":\"1.0\","
    "\"SCHEMA_MODE\":\"STRICT\","
    "\"SCHEMA_DEFINE\":{"
    "\"field_name1\":\"BOOL\","
    "\"field_name2\":\"BOOL\","
    "\"field_name3\":\"INTEGER, NOT NULL\","
    "\"field_name4\":\"LONG, DEFAULT 100\","
    "\"field_name5\":\"DOUBLE, NOT NULL, DEFAULT 3.14\","
    "\"field_name6\":\"STRING, NOT NULL, DEFAULT '3.1415'\","
    "\"field_name7\":\"LONG, DEFAULT 100\","
    "\"field_name8\":\"LONG, DEFAULT 100\","
    "\"field_name9\":\"LONG, DEFAULT 100\","
    "\"field_name10\":\"LONG, DEFAULT 100\""
    "},"
    "\"SCHEMA_INDEXES\":[\"$.field_name1\", \"$.field_name2\"]}";

    const std::string SCHEMA_VALUE1 =
    "{\"field_name1\":true,"
    "\"field_name2\":false,"
    "\"field_name3\":10,"
    "\"field_name4\":20,"
    "\"field_name5\":3.14,"
    "\"field_name6\":\"3.1415\","
    "\"field_name7\":100,"
    "\"field_name8\":100,"
    "\"field_name9\":100,"
    "\"field_name10\":100}";
}

class DistributedDBStorageQuerySyncTest : public testing::Test {
public:
    static void SetUpTestCase(void);
    static void TearDownTestCase(void);
    void SetUp();
    void TearDown();
};

void DistributedDBStorageQuerySyncTest::SetUpTestCase(void)
{
    DistributedDBToolsUnitTest::TestDirInit(g_testDir);
    LOGD("Test dir is %s", g_testDir.c_str());
    DistributedDBToolsUnitTest::RemoveTestDbFiles(g_testDir + "/TestQuerySync/" + DBConstant::SINGLE_SUB_DIR);

    g_config.dataDir = g_testDir;
    g_mgr.SetKvStoreConfig(g_config);
    // Create schema database
    KvStoreNbDelegate::Option option = {true, false, false};
    option.schema = SCHEMA_STRING;
    g_mgr.GetKvStore("QuerySyncSchema", option, g_kvNbDelegateCallback);
    ASSERT_TRUE(g_kvNbDelegatePtr != nullptr);
    EXPECT_TRUE(g_kvDelegateStatus == OK);
    Value value(SCHEMA_VALUE1.begin(), SCHEMA_VALUE1.end());
    g_kvNbDelegatePtr->Put(KEY_1, value);

    EXPECT_EQ(g_mgr.CloseKvStore(g_kvNbDelegatePtr), OK);
}

void DistributedDBStorageQuerySyncTest::TearDownTestCase(void)
{
    DistributedDBToolsUnitTest::RemoveTestDbFiles(g_testDir);
}

void DistributedDBStorageQuerySyncTest::SetUp(void)
{
    DistributedDBToolsUnitTest::PrintTestCaseInfo();
    KvDBProperties property;
    property.SetStringProp(KvDBProperties::DATA_DIR, g_testDir);
    property.SetStringProp(KvDBProperties::STORE_ID, "31");
    property.SetStringProp(KvDBProperties::IDENTIFIER_DIR, "TestQuerySync");
    property.SetBoolProp(KvDBProperties::MEMORY_MODE, false);
    property.SetIntProp(KvDBProperties::DATABASE_TYPE, KvDBProperties::SINGLE_VER_TYPE);
    property.SetIntProp(KvDBProperties::CONFLICT_RESOLVE_POLICY, ConflictResolvePolicy::DEVICE_COLLABORATION);
    g_store = new (std::nothrow) SQLiteSingleVerNaturalStore;
    ASSERT_NE(g_store, nullptr);
    ASSERT_EQ(g_store->Open(property), E_OK);

    int erroCode = E_OK;
    g_connection = static_cast<SQLiteSingleVerNaturalStoreConnection *>(g_store->GetDBConnection(erroCode));
    ASSERT_NE(g_connection, nullptr);
    g_store->DecObjRef(g_store);
    EXPECT_EQ(erroCode, E_OK);

    std::string oriIdentifier = USER_ID + "-" + APP_ID + "-" + "QuerySyncSchema";
    std::string identifier = DBCommon::TransferHashString(oriIdentifier);
    property.SetStringProp(KvDBProperties::IDENTIFIER_DATA, identifier);
    std::string identifierHex = DBCommon::TransferStringToHex(identifier);
    property.SetStringProp(KvDBProperties::DATA_DIR, g_testDir);
    property.SetStringProp(KvDBProperties::STORE_ID, "QuerySyncSchema");
    property.SetStringProp(KvDBProperties::IDENTIFIER_DIR, identifierHex);

    g_schemaStore = new (std::nothrow) SQLiteSingleVerNaturalStore;
    ASSERT_NE(g_schemaStore, nullptr);
    ASSERT_EQ(g_schemaStore->Open(property), E_OK);
    g_schemaConnect = static_cast<SQLiteSingleVerNaturalStoreConnection *>(g_schemaStore->GetDBConnection(erroCode));
    ASSERT_NE(g_schemaConnect, nullptr);

    std::vector<Entry> entries;
    IOption option;
    option.dataType = IOption::SYNC_DATA;
    g_schemaConnect->GetEntries(option, Query::Select(), entries);
    ASSERT_FALSE(entries.empty());

    g_schemaStore->DecObjRef(g_schemaStore);
}

void DistributedDBStorageQuerySyncTest::TearDown(void)
{
    if (g_connection != nullptr) {
        g_connection->Close();
    }

    if (g_schemaConnect != nullptr) {
        g_schemaConnect->Close();
    }

    g_store = nullptr;
    DistributedDBToolsUnitTest::RemoveTestDbFiles(g_testDir + "/TestQuerySync/" + DBConstant::SINGLE_SUB_DIR);
}

/**
  * @tc.name: GetSyncData001
  * @tc.desc: To test the function of querying the data in the time stamp range in the database.
  * @tc.type: FUNC
  * @tc.require: AR000CRAKO
  * @tc.author: wangbingquan
  */
HWTEST_F(DistributedDBStorageQuerySyncTest, GetQuerySyncData001, TestSize.Level1)
{
    /**
     * @tc.steps:step1. Obtain the data within the time stamp range
     *  through the GetSyncData(A, C) interface of the NaturalStore, where A<B<C.
     * @tc.expected: step1. GetSyncData The number of output parameter
     *  in the output parameter OK, dataItems is 1.
     */
    IOption option;
    option.dataType = IOption::SYNC_DATA;
    Key key;
    Value value;
    DistributedDBToolsUnitTest::GetRandomKeyValue(key);
    DistributedDBToolsUnitTest::GetRandomKeyValue(value);
    EXPECT_EQ(g_connection->Put(option, key, value), E_OK);

    Query query = Query::Select().PrefixKey(key);
    QueryObject queryObj(query);
    DataSizeSpecInfo  specInfo = {4 * 1024 * 1024, DBConstant::MAX_HPMODE_PACK_ITEM_SIZE};
    std::vector<SingleVerKvEntry *> entries;
    ContinueToken token = nullptr;
    EXPECT_EQ(g_store->GetSyncData(queryObj, SyncTimeRange{}, specInfo, token, entries), E_OK);
    EXPECT_EQ(entries.size(), 1UL);
    ReleaseKvEntries(entries);

    Key keyOther = key;
    keyOther.push_back('1');
    g_store->ReleaseContinueToken(token);
    EXPECT_EQ(g_connection->Put(option, keyOther, value), E_OK);
    EXPECT_EQ(g_store->GetSyncData(queryObj, SyncTimeRange{}, specInfo, token, entries), E_OK);
    EXPECT_EQ(entries.size(), 2UL);
    ReleaseKvEntries(entries);
    g_store->ReleaseContinueToken(token);
}

/**
 * @tc.name: GetQuerySyncData002
 * @tc.desc: To test GetSyncData function is available and check the boundary value.
 * @tc.type: FUNC
 * @tc.require: AR000FN6G9
 * @tc.author: lidongwei
 */
HWTEST_F(DistributedDBStorageQuerySyncTest, GetQuerySyncData002, TestSize.Level1)
{
    /**
     * @tc.steps: step1. Put k1 k2. k1's timestamp is 0 and k2's timestamp is INT64_MAX-1.
     * @tc.expected: step1. Put k1 k2 successfully.
     */
    DataItem data1{KEY1, VALUE1, 0, DataItem::LOCAL_FLAG, REMOTE_DEVICE_ID};
    DataItem data2{KEY2, VALUE2, INT64_MAX - 1, DataItem::LOCAL_FLAG, REMOTE_DEVICE_ID};
    EXPECT_EQ(DistributedDBToolsUnitTest::PutSyncDataTest(g_store, vector{data1, data2}, REMOTE_DEVICE_ID), E_OK);

    /**
     * @tc.steps: step2. Get k1 k2. SyncTimeRange is default(all time range).
     * @tc.expected: step2. Get k1 k2 successfully.
     */
    Query query = Query::Select().PrefixKey(PREFIX_KEY);
    QueryObject queryObj(query);
    DataSizeSpecInfo  specInfo = {4 * 1024 * 1024, DBConstant::MAX_HPMODE_PACK_ITEM_SIZE};
    std::vector<SingleVerKvEntry *> entries;
    ContinueToken token = nullptr;
    EXPECT_EQ(g_store->GetSyncData(queryObj, SyncTimeRange{}, specInfo, token, entries), E_OK);
    EXPECT_EQ(entries.size(), 2UL);
    ReleaseKvEntries(entries);
    g_store->ReleaseContinueToken(token);

    /**
     * @tc.steps: step3. Put k3. k3's timestamp t3 is random.
     * @tc.expected: step3. Put k3.
     */
    auto time3 = static_cast<Timestamp>(DistributedDBToolsUnitTest::GetRandInt64(0, g_store->GetCurrentTimestamp()));
    DataItem data3{KEY3, VALUE3, time3, DataItem::LOCAL_FLAG, REMOTE_DEVICE_ID};
    EXPECT_EQ(DistributedDBToolsUnitTest::PutSyncDataTest(g_store, vector{data3}, REMOTE_DEVICE_ID), E_OK);

    /**
     * @tc.steps: step4. Get k3. SyncTimeRange is between t3 and t3 + 1.
     * @tc.expected: step4. Get k3 successfully.
     */
    EXPECT_EQ(g_store->GetSyncData(queryObj, SyncTimeRange{time3, 0, time3 + 1, 0},
        specInfo, token, entries), E_OK);
    EXPECT_EQ(entries.size(), 1UL);
    ReleaseKvEntries(entries);
    g_store->ReleaseContinueToken(token);

    /**
     * @tc.steps: step5. Delete k1 k3.
     * @tc.expected: step5. Delete k1 k3 successfully.
     */
    IOption option{ IOption::SYNC_DATA };
    Timestamp deleteBeginTime = g_store->GetCurrentTimestamp();
    g_connection->DeleteBatch(option, vector{KEY1, KEY3});

    /**
     * @tc.steps: step6. Get deleted data.
     * @tc.expected: step6. Get k1 k3.
     */
    Timestamp deleteEndTime = g_store->GetCurrentTimestamp();
    EXPECT_EQ(g_store->GetSyncData(queryObj, SyncTimeRange{0, deleteBeginTime, 0, deleteEndTime}, specInfo, token,
        entries), E_OK);
    EXPECT_EQ(entries.size(), 2UL);
    ReleaseKvEntries(entries);
    g_store->ReleaseContinueToken(token);
}

/**
 * @tc.name: GetQuerySyncData004
 * @tc.desc: To test GetSyncDataNext function is available and check the boundary value.
 * @tc.type: FUNC
 * @tc.require: AR000FN6G9
 * @tc.author: lidongwei
 */
HWTEST_F(DistributedDBStorageQuerySyncTest, GetQuerySyncData004, TestSize.Level1)
{
    /**
     * @tc.steps: step1. Put k1 k2. k1's timestamp is 0 and k2's timestamp is INT64_MAX-1.
     * @tc.expected: step1. Put k1 k2 successfully.
     */
    DataItem data1{KEY1, VALUE1, 0, DataItem::LOCAL_FLAG, REMOTE_DEVICE_ID};
    DataItem data2{KEY2, VALUE2, INT64_MAX - 1, DataItem::LOCAL_FLAG, REMOTE_DEVICE_ID};
    EXPECT_EQ(DistributedDBToolsUnitTest::PutSyncDataTest(g_store, vector{data1, data2}, REMOTE_DEVICE_ID), E_OK);

    /**
     * @tc.steps: step2. Get k1 k2. SyncTimeRange is default(all time range).
     * @tc.expected: step2. Get k1 k2 successfully.
     */
    Query query = Query::Select().PrefixKey(PREFIX_KEY);
    QueryObject queryObj(query);
    DataSizeSpecInfo  specInfo = {4 * 1024 * 1024, DBConstant::MAX_HPMODE_PACK_ITEM_SIZE};
    std::vector<SingleVerKvEntry *> entries;
    ContinueToken token = new (std::nothrow) SQLiteSingleVerContinueToken{SyncTimeRange{}, queryObj};
    EXPECT_EQ(g_store->GetSyncDataNext(entries, token, specInfo), E_OK);
    EXPECT_EQ(entries.size(), 2UL);
    ReleaseKvEntries(entries);
    g_store->ReleaseContinueToken(token);

    /**
     * @tc.steps: step3. Put k3. k3's timestamp t3 is random.
     * @tc.expected: step3. Put k3.
     */
    auto time3 = static_cast<Timestamp>(DistributedDBToolsUnitTest::GetRandInt64(0, g_store->GetCurrentTimestamp()));
    DataItem data3{KEY3, VALUE3, time3, DataItem::LOCAL_FLAG, REMOTE_DEVICE_ID};
    EXPECT_EQ(DistributedDBToolsUnitTest::PutSyncDataTest(g_store, vector{data3}, REMOTE_DEVICE_ID), E_OK);

    /**
     * @tc.steps: step4. Get k3. SyncTimeRange is between t3 and t3 + 1.
     * @tc.expected: step4. Get k3 successfully.
     */
    token = new (std::nothrow) SQLiteSingleVerContinueToken{SyncTimeRange{time3, 0, time3 + 1}, queryObj};
    EXPECT_EQ(g_store->GetSyncDataNext(entries, token, specInfo), E_OK);
    EXPECT_EQ(entries.size(), 1UL);
    ReleaseKvEntries(entries);
    g_store->ReleaseContinueToken(token);

    /**
     * @tc.steps: step5. Delete k1 k3.
     * @tc.expected: step5. Delete k1 k3 successfully.
     */
    IOption option{ IOption::SYNC_DATA };
    Timestamp deleteBeginTime = g_store->GetCurrentTimestamp();
    g_connection->DeleteBatch(option, vector{KEY1, KEY3});

    /**
     * @tc.steps: step6. Get deleted data.
     * @tc.expected: step6. Get k1 k3.
     */
    Timestamp deleteEndTime = g_store->GetCurrentTimestamp();
    token = new (std::nothrow) SQLiteSingleVerContinueToken{SyncTimeRange{0, deleteBeginTime, 0, deleteEndTime},
        queryObj};
    EXPECT_EQ(g_store->GetSyncDataNext(entries, token, specInfo), E_OK);
    EXPECT_EQ(entries.size(), 2UL);
    ReleaseKvEntries(entries);
    g_store->ReleaseContinueToken(token);
}

/**
 * @tc.name: GetQuerySyncData006
 * @tc.desc: To test if parameter is invalid, GetSyncData function return an E_INVALID_ARGS code. If no data found,
    GetSyncData will return E_OK but entries will be empty.
 * @tc.type: FUNC
 * @tc.require: AR000FN6G9
 * @tc.author: lidongwei
 */
HWTEST_F(DistributedDBStorageQuerySyncTest, GetQuerySyncData006, TestSize.Level1)
{
    /**
     * @tc.steps: step1. Get sync data when no data exists in DB.
     * @tc.expected: step1. GetSyncData return E_OK and entries is empty.
     */
    Query query = Query::Select().PrefixKey(PREFIX_KEY);
    QueryObject queryObj(query);
    DataSizeSpecInfo  specInfo = {4 * 1024 * 1024, DBConstant::MAX_HPMODE_PACK_ITEM_SIZE};
    std::vector<SingleVerKvEntry *> entries;
    ContinueToken token = nullptr;
    EXPECT_EQ(g_store->GetSyncData(queryObj, SyncTimeRange{}, specInfo, token, entries), E_OK);
    EXPECT_TRUE(entries.empty());
    ReleaseKvEntries(entries);
    g_store->ReleaseContinueToken(token);

    /**
     * @tc.steps: step2. Get sync data with invalid SyncTimeRange(beginTime is greater than endTime).
     * @tc.expected: step2. GetSyncData return E_INVALID_ARGS.
     */
    auto time = static_cast<Timestamp>(DistributedDBToolsUnitTest::GetRandInt64(0, INT64_MAX));
    EXPECT_EQ(g_store->GetSyncData(queryObj, SyncTimeRange{time, 0, 0}, specInfo, token, entries),
        -E_INVALID_ARGS);
}

/**
 * @tc.name: GetQuerySyncData006
 * @tc.desc: To test QUERY_SYNC_THRESHOLD works. When all query data is found in one get sync data operation,
    if the size of query data is greater than QUERY_SYNC_THRESHOLD*MAX_ITEM_SIZE , will not get deleted data next.
    Otherwise, will get deleted data next.
 * @tc.type: FUNC
 * @tc.require: AR000FN6G9
 * @tc.author: lidongwei
 */
HWTEST_F(DistributedDBStorageQuerySyncTest, GetQuerySyncData008, TestSize.Level1)
{
    const size_t maxItemSize = 200;
    const float querySyncThreshold = 0.50;

    Key key;
    Value value;
    string str;
    IOption option{ IOption::SYNC_DATA };

    /**
     * @tc.steps: step1. Put MAX_ITEM_SIZE / 2 + 1 entries from k0 to k100.
     * @tc.expected: step1. Put data successfully.
     */
    for (unsigned i = 0; i <= maxItemSize * querySyncThreshold; i++) {
        str = "k" + to_string(i);
        key = Key(str.begin(), str.end());
        str[0] = 'v';
        value = Value(str.begin(), str.end());
        EXPECT_EQ(g_connection->Put(option, key, value), E_OK);
    }

    DataItem item{key, value};
    auto oneBlockSize = SQLiteSingleVerStorageExecutor::GetDataItemSerialSize(item, Parcel::GetAppendedLen());

    /**
     * @tc.steps: step2. Delete k0.
     * @tc.expected: step2. Delete k0 successfully.
     */
    str = "k0";
    g_connection->Delete(option, Key(str.begin(), str.end()));

    /**
     * @tc.steps: step3. Get sync data when 100 query data and 1 deleted data exists in DB.
     * @tc.expected: step3. Get 100 query data and no deleted data.
     */
    Query query = Query::Select().PrefixKey(PREFIX_KEY);
    QueryObject queryObj(query);

    DataSizeSpecInfo  specInfo = {static_cast<uint32_t>((maxItemSize) * oneBlockSize), maxItemSize};
    std::vector<SingleVerKvEntry *> entries;
    ContinueToken token = nullptr;
    EXPECT_EQ(g_store->GetSyncData(queryObj, SyncTimeRange{}, specInfo, token, entries), -E_UNFINISHED);
    EXPECT_EQ(entries.size(), 100UL);
    ReleaseKvEntries(entries);
    g_store->ReleaseContinueToken(token);

    /**
     * @tc.steps: step4. Delete k1.
     * @tc.expected: step4. Delete k1 successfully.
     */
    str = "k1";
    g_connection->Delete(option, Key(str.begin(), str.end()));

    /**
     * @tc.steps: step5. Get sync data when 99 query data and 2 deleted data exists in DB.
     * @tc.expected: step5. Get 99 query data and 2 deleted data.
     */
    EXPECT_EQ(g_store->GetSyncData(queryObj, SyncTimeRange{}, specInfo, token, entries), E_OK);
    EXPECT_EQ(entries.size(), 101UL);
    ReleaseKvEntries(entries);
    g_store->ReleaseContinueToken(token);
}

/**
 * @tc.name: GetQuerySyncData009
 * @tc.desc: To test GetSyncData and GetSyncDataNext function works with large amounts of data.
 * @tc.type: FUNC
 * @tc.require: AR000FN6G9
 * @tc.author: lidongwei
 */
HWTEST_F(DistributedDBStorageQuerySyncTest, GetQuerySyncData009, TestSize.Level2)
{
    /**
     * @tc.steps: step1. Put 500 entries from k0 to k499.
     * @tc.expected: step1. Put data successfully.
     */
    Key key;
    Value value;
    string str;
    IOption option{ IOption::SYNC_DATA };
    const uint64_t totalSize = 500; // 500 data in DB.
    for (unsigned i = 0; i < totalSize; i++) {
        str = "k" + to_string(i);
        key = Key(str.begin(), str.end());
        str[0] = 'v';
        value = Value(str.begin(), str.end());
        EXPECT_EQ(g_connection->Put(option, key, value), E_OK);
    }

    /**
     * @tc.steps: step2. Delete 150 entries from k150 to k299.
     * @tc.expected: step2. Delete data successfully.
     */
    for (unsigned i = 150; i < 300; i++) {
        str = "k" + to_string(i);
        g_connection->Delete(option, Key(str.begin(), str.end()));
    }

    /**
     * @tc.steps: step3. Get all sync data;
     * @tc.expected: step3. Get 500 data.
     */
    Query query = Query::Select().PrefixKey(PREFIX_KEY);
    QueryObject queryObj(query);

    uint64_t getSize = 0;
    std::vector<SingleVerKvEntry *> entries;
    const size_t maxItemSize = 100; // Get 100 data at most in one GetSyncData operation.
    DataSizeSpecInfo  specInfo = {MTU_SIZE, maxItemSize};
    ContinueToken token = nullptr;
    g_store->GetSyncData(queryObj, SyncTimeRange{}, specInfo, token, entries);
    getSize += entries.size();
    ReleaseKvEntries(entries);

    while (token != nullptr) {
        g_store->GetSyncDataNext(entries, token, specInfo);
        getSize += entries.size();
        ReleaseKvEntries(entries);
    }

    EXPECT_EQ(getSize, totalSize);
}

/**
 * @tc.name: GetQuerySyncData010
 * @tc.desc: To test GetSyncData when Query with limit.
 * @tc.type: FUNC
 * @tc.require: AR000FN6G9
 * @tc.author: lidongwei
 */
HWTEST_F(DistributedDBStorageQuerySyncTest, GetQuerySyncData010, TestSize.Level1)
{
    /**
     * @tc.steps: step1. Put 100 entries from k100 to k1.
     * @tc.expected: step1. Put data successfully.
     */
    IOption option{ IOption::SYNC_DATA };
    const uint64_t totalSize = 100; // 100 data in DB.
    for (unsigned i = totalSize; i > 0; i--) {
        string str = "k" + to_string(i);
        Key key = Key(str.begin(), str.end());
        str[0] = 'v';
        Value value = Value(str.begin(), str.end());
        EXPECT_EQ(g_connection->Put(option, key, value), E_OK);
    }

    /**
     * @tc.steps: step3. Get half of sync data;
     * @tc.expected: step3. Get half of sync data successfully.
     */
    Query query = Query::Select().PrefixKey(PREFIX_KEY).Limit(totalSize / 2);
    QueryObject queryObj(query);

    uint64_t getSize = 0;
    std::vector<SingleVerKvEntry *> entries;
    const size_t maxItemSize = 10; // Get 10 data at most in one GetSyncData operation.
    DataSizeSpecInfo  specInfo = {MTU_SIZE, maxItemSize};
    ContinueToken token = nullptr;
    g_store->GetSyncData(queryObj, SyncTimeRange{}, specInfo, token, entries);
    getSize += entries.size();
    ReleaseKvEntries(entries);

    while (token != nullptr) {
        g_store->GetSyncDataNext(entries, token, specInfo);
        getSize += entries.size();
        ReleaseKvEntries(entries);
    }

    EXPECT_EQ(getSize, totalSize / 2);
}

/**
  * @tc.name: GetQueryID001
  * @tc.desc: To test the function of generating query identity.
  * @tc.type: FUNC
  * @tc.require: AR000FN6G9
  * @tc.author: sunpeng
  */
HWTEST_F(DistributedDBStorageQuerySyncTest, GetQueryID001, TestSize.Level1)
{
    /**
     * @tc.steps:step1. Get illegal query object, get this object identify
     * @tc.expected: step1. GetIdentify will get empty string
     */
    Query errQuery = Query::Select().GreaterThan("$.test", true);
    QuerySyncObject querySync(errQuery);
    EXPECT_EQ(querySync.GetIdentify().empty(), true);

    /**
     * @tc.steps:step2. use illegal query object to serialized
     * @tc.expected: step2. SerializeData will not return E_OK
     */
    vector<uint8_t> buffer(querySync.CalculateParcelLen(SOFTWARE_VERSION_CURRENT), 0);
    Parcel writeParcel(buffer.data(), querySync.CalculateParcelLen(SOFTWARE_VERSION_CURRENT));
    Parcel readParcel(buffer.data(), querySync.CalculateParcelLen(SOFTWARE_VERSION_CURRENT));
    EXPECT_NE(querySync.SerializeData(writeParcel, SOFTWARE_VERSION_CURRENT), E_OK);
}

/**
  * @tc.name: GetQueryID002
  * @tc.desc: To test the function of generating query identity.
  * @tc.type: FUNC
  * @tc.require: AR000FN6G9
  * @tc.author: sunpeng
  */
HWTEST_F(DistributedDBStorageQuerySyncTest, GetQueryID002, TestSize.Level1)
{
    /**
     * @tc.steps:step1. Get empty condition query object, get this object identify
     * @tc.expected: step1. GetIdentify result not change
     */
    Query query1 = Query::Select();

    QuerySyncObject querySync(query1);
    EXPECT_EQ(querySync.GetIdentify().empty(), false);
    // same object identify is same
    EXPECT_EQ(querySync.GetIdentify(), querySync.GetIdentify());

    IOption option;
    option.dataType = IOption::SYNC_DATA;
    Key key;
    Value value;
    DistributedDBToolsUnitTest::GetRandomKeyValue(key);
    DistributedDBToolsUnitTest::GetRandomKeyValue(value);
    EXPECT_EQ(g_connection->Put(option, key, value), E_OK);
    EXPECT_EQ(g_connection->Put(option, KEY_1, VALUE_1), E_OK);
    EXPECT_EQ(g_connection->Put(option, KEY_2, VALUE_2), E_OK);

    /**
     * @tc.steps:step2. Get prefix key condition query object, get this object identify
     * @tc.expected: step2. GetIdentify result not same as other condition query object
     */
    Query query2 = Query::Select().PrefixKey(key);
    QuerySyncObject querySync1(query2);
    EXPECT_EQ(querySync1.GetIdentify().empty(), false);
    // same object identify is not same
    EXPECT_NE(querySync.GetIdentify(), querySync1.GetIdentify());

    /**
     * @tc.steps:step3. empty condition query object can serialized and deserialized normally
     * @tc.expected: step3. after deserialized, can get all key value in database
     */
    vector<uint8_t> buffer(querySync.CalculateParcelLen(SOFTWARE_VERSION_CURRENT), 0);
    Parcel writeParcel(buffer.data(), querySync.CalculateParcelLen(SOFTWARE_VERSION_CURRENT));
    Parcel readParcel(buffer.data(), querySync.CalculateParcelLen(SOFTWARE_VERSION_CURRENT));
    EXPECT_EQ(querySync.SerializeData(writeParcel, SOFTWARE_VERSION_CURRENT), E_OK);

    QuerySyncObject queryObj2;
    EXPECT_EQ(QuerySyncObject::DeSerializeData(readParcel, queryObj2), E_OK);
    LOGD("Query obj after serialize!");

    DataSizeSpecInfo  specInfo = {4 * 1024 * 1024, DBConstant::MAX_HPMODE_PACK_ITEM_SIZE};
    std::vector<SingleVerKvEntry *> entries;
    ContinueToken token = nullptr;
    EXPECT_EQ(g_store->GetSyncData(queryObj2, SyncTimeRange{}, specInfo, token, entries), E_OK);
    EXPECT_EQ(entries.size(), 3UL);
    SingleVerKvEntry::Release(entries);
}

/**
  * @tc.name: GetQueryID003
  * @tc.desc: To test the function of generating query identity ignore limit, orderby, suggestion.
  * @tc.type: FUNC
  * @tc.require: AR000FN6G9
  * @tc.author: sunpeng
  */
HWTEST_F(DistributedDBStorageQuerySyncTest, GetQueryID003, TestSize.Level1)
{
    /**
     * @tc.steps:step1. Get empty condition query object, get this object identify
     */
    Query query1 = Query::Select().PrefixKey({});
    QuerySyncObject querySync1(query1);
    std::string id1 = querySync1.GetIdentify();
    EXPECT_EQ(id1.empty(), false);

    /**
     * @tc.steps:step2. Get limit condition query object, get this object identify
     * @tc.expected: step2. GetIdentify result same as no contain limit condition
     */
    Query query2 = query1.Limit(1, 1);
    QuerySyncObject querySync2(query2);
    std::string id2 = querySync2.GetIdentify();
    EXPECT_EQ(id2, id1);

    /**
     * @tc.steps:step3. Get orderby condition query object, get this object identify
     * @tc.expected: step3. GetIdentify result same as no contain orderby condition
     */
    Query query3 = query2.OrderBy("$.test");
    QuerySyncObject querySync3(query3);
    std::string id3 = querySync3.GetIdentify();
    EXPECT_EQ(id2, id3);
}

/**
  * @tc.name: Serialize001
  * @tc.desc: To test the function of querying the data after serialized and deserialized.
  * @tc.type: FUNC
  * @tc.require: AR000FN6G9
  * @tc.author: sunpeng
  */
HWTEST_F(DistributedDBStorageQuerySyncTest, Serialize001, TestSize.Level1)
{
    /**
     * @tc.steps:step1. Put K1V1 K2V2 and rand KV for query
     */
    IOption option;
    option.dataType = IOption::SYNC_DATA;
    Key key;
    Value value;
    DistributedDBToolsUnitTest::GetRandomKeyValue(key);
    DistributedDBToolsUnitTest::GetRandomKeyValue(value);
    EXPECT_EQ(g_connection->Put(option, key, value), E_OK);
    EXPECT_EQ(g_connection->Put(option, KEY_1, VALUE_1), E_OK);
    EXPECT_EQ(g_connection->Put(option, KEY_2, VALUE_2), E_OK);

    /**
     * @tc.steps:step2. Put K1V1 K2V2 and rand KV for query
     * @tc.expected: step2. GetIdentify result same as no contain limit condition
     */
    Query query = Query::Select().PrefixKey(key);
    QueryObject queryObj(query);
    DataSizeSpecInfo  specInfo = {4 * 1024 * 1024, DBConstant::MAX_HPMODE_PACK_ITEM_SIZE};
    std::vector<SingleVerKvEntry *> entries;
    ContinueToken token = nullptr;
    LOGD("Ori query obj!");
    EXPECT_EQ(g_store->GetSyncData(queryObj, SyncTimeRange{}, specInfo, token, entries), E_OK);
    EXPECT_EQ(entries.size(), 1UL);
    SingleVerKvEntry::Release(entries);

    /**
     * @tc.steps:step3. query result after serialized and deserialized
     * @tc.expected: step3. Get same result
     */
    QuerySyncObject querySync(query);
    vector<uint8_t> buffer(querySync.CalculateParcelLen(SOFTWARE_VERSION_CURRENT), 0);
    Parcel writeParcel(buffer.data(), querySync.CalculateParcelLen(SOFTWARE_VERSION_CURRENT));
    Parcel readParcel(buffer.data(), querySync.CalculateParcelLen(SOFTWARE_VERSION_CURRENT));
    EXPECT_EQ(querySync.SerializeData(writeParcel, SOFTWARE_VERSION_CURRENT), E_OK);

    QuerySyncObject queryObj1;
    EXPECT_EQ(QuerySyncObject::DeSerializeData(readParcel, queryObj1), E_OK);

    LOGD("Query obj after serialize!");
    EXPECT_EQ(g_store->GetSyncData(queryObj1, SyncTimeRange{}, specInfo, token, entries), E_OK);
    EXPECT_EQ(entries.size(), 1UL);
    SingleVerKvEntry::Release(entries);

    std::string id = querySync.GetIdentify().c_str();
    EXPECT_EQ(id.size(), 64u);
    LOGD("query identify [%s] [%zu]", id.c_str(), id.size());
}

/**
  * @tc.name: Serialize002
  * @tc.desc: To test the function of serialized illegal query object.
  * @tc.type: FUNC
  * @tc.require: AR000FN6G9
  * @tc.author: sunpeng
  */
HWTEST_F(DistributedDBStorageQuerySyncTest, Serialize002, TestSize.Level1)
{
    /**
     * @tc.steps:step1. Serialized illegal query object
     * @tc.expected: step1. return not E_OK
     */
    Query query = Query::Select().PrefixKey({}).GreaterThan("$.test", true); // bool can not compare
    QuerySyncObject querySync(query);
    vector<uint8_t> buffer(querySync.CalculateParcelLen(SOFTWARE_VERSION_CURRENT), 0);
    Parcel writeParcel(buffer.data(), querySync.CalculateParcelLen(SOFTWARE_VERSION_CURRENT));
    EXPECT_NE(querySync.SerializeData(writeParcel, SOFTWARE_VERSION_CURRENT), E_OK);
}

/**
  * @tc.name: DeSerialize001
  * @tc.desc: To test the function of deserialized  illegal query object.
  * @tc.type: FUNC
  * @tc.require: AR000FN6G9
  * @tc.author: sunpeng
  */
HWTEST_F(DistributedDBStorageQuerySyncTest, DeSerialize001, TestSize.Level1)
{
    /**
     * @tc.steps:step1. deserialized empty content query object
     * @tc.expected: step1. return not E_OK
     */
    QuerySyncObject querySync;
    vector<uint8_t> buffer(querySync.CalculateParcelLen(SOFTWARE_VERSION_CURRENT), 0);
    Parcel readParcel(buffer.data(), querySync.CalculateParcelLen(SOFTWARE_VERSION_CURRENT));

    QuerySyncObject queryObj;
    EXPECT_NE(QuerySyncObject::DeSerializeData(readParcel, queryObj), E_OK);

    /**
     * @tc.steps:step2. deserialized empty parcel
     * @tc.expected: step2. return not E_OK
     */
    buffer.resize(0);
    Parcel readParcel1(buffer.data(), 0);
    EXPECT_NE(QuerySyncObject::DeSerializeData(readParcel1, queryObj), E_OK);

    /**
     * @tc.steps:step3. deserialized error size parcel
     * @tc.expected: step3. return not E_OK
     */
    uint8_t simSize = 0;
    RAND_bytes(&simSize, 1);
    buffer.resize(simSize);
    Parcel readParcel2(buffer.data(), simSize);
    EXPECT_NE(QuerySyncObject::DeSerializeData(readParcel2, queryObj), E_OK);
}

/**
  * @tc.name: SameQueryObjectIdInDiffVer001
  * @tc.desc: Same query object have same id in different version.
  * @tc.type: FUNC
  * @tc.require: AR000FN6G9
  * @tc.author: sunpeng
  */
HWTEST_F(DistributedDBStorageQuerySyncTest, SameQueryObjectIdInDiffVer001, TestSize.Level1)
{
    /**
     * @tc.steps:step1. Record the fixed id of the query object of the current version,
     * and keep it unchanged in subsequent versions
     * @tc.expected: step1. Never change in diff version
     */
    Query query1 = Query::Select().PrefixKey({});
    QuerySyncObject querySync1(query1);
    EXPECT_EQ(querySync1.GetIdentify(), "A9AB721457C4CA98726EECC7CB16F94E31B9752BEE6D08569CFE797B4A64A304");

    Query query2 = Query::Select();
    QuerySyncObject querySync2(query2);
    EXPECT_EQ(querySync2.GetIdentify(), "AF5570F5A1810B7AF78CAF4BC70A660F0DF51E42BAF91D4DE5B2328DE0E83DFC");

    Query query3 = Query::Select().NotLike("$.test", "testValue");
    QuerySyncObject querySync3(query3);
    EXPECT_EQ(querySync3.GetIdentify(), "F2BAC2B53FE81F9928E5F8DCDF502F2419E8CEB5DFC157EEBDDB955A66C0148B");

    vector<int> fieldValues{1, 1, 1};
    Query query4 = Query::Select().In("$.test", fieldValues);
    QuerySyncObject querySync4(query4);
    EXPECT_EQ(querySync4.GetIdentify(), "EEAECCD0E1A7217574ED3092C8DAA39469388FA1B8B7B210185B4257B785FE4D");

    Query query5 = Query::Select().OrderBy("$.test.test_child", false);
    QuerySyncObject querySync5(query5);
    EXPECT_EQ(querySync5.GetIdentify(), "AF5570F5A1810B7AF78CAF4BC70A660F0DF51E42BAF91D4DE5B2328DE0E83DFC");

    Query query6 = Query::Select().Limit(1, 2);
    QuerySyncObject querySync6(query6);
    EXPECT_EQ(querySync6.GetIdentify(), "AF5570F5A1810B7AF78CAF4BC70A660F0DF51E42BAF91D4DE5B2328DE0E83DFC");

    Query query7 = Query::Select().IsNull("$.test.test_child");
    QuerySyncObject querySync7(query7);
    EXPECT_EQ(querySync7.GetIdentify(), "762AB5FDF9B1433D6F398269D4DDD6DE6444953F515E87C6796654180A7FF422");

    Query query8 = Query::Select().EqualTo("$.test.test_child", true).And().GreaterThan("$.test.test_child", 1);
    QuerySyncObject querySync8(query8);
    EXPECT_EQ(querySync8.GetIdentify(), "B97FBFFBC690DAF25031FD4EE8ADC92F4698B9E81FD4877CD54EDEA122F6A6E0");

    Query query9 = Query::Select().GreaterThan("$.test", 1).OrderBy("$.test");
    QuerySyncObject querySync9(query9);
    EXPECT_EQ(querySync9.GetIdentify(), "77480E3EE04EB1500BB2F1A31704EE5676DC81F088A7A300F6D30E3FABA7D0A3");

    Query query = Query::Select().GreaterThan("$.test1", 1).OrderBy("$.test1");
    QuerySyncObject querySync(query);
    EXPECT_EQ(querySync.GetIdentify(), "170F5137C0BB49011D7415F706BD96B86F5FAFADA356374981362B1E177263B9");
}

/**
  * @tc.name: querySyncByField
  * @tc.desc: Test for illegal query conditions, use GetSyncData
  * @tc.type: FUNC
  * @tc.require:
  * @tc.author: sunpeng
  */
HWTEST_F(DistributedDBStorageQuerySyncTest, querySyncByField, TestSize.Level1)
{
    Query queryInvalidField = Query::Select().EqualTo("$.field_name11", 1);
    Query queryInvalidCombine = Query::Select().EqualTo("$.field_name3", 1).BeginGroup();
    Query queryAll = Query::Select();
    Query queryPrefixKeyLimit = Query::Select().PrefixKey({}).Limit(1, 0);

    DataSizeSpecInfo  specInfo = {4 * 1024 * 1024, DBConstant::MAX_HPMODE_PACK_ITEM_SIZE};
    std::vector<SingleVerKvEntry *> entries;
    ContinueToken token = nullptr;

    QueryObject queryObj(queryInvalidCombine);
    EXPECT_EQ(g_schemaStore->GetSyncData(queryObj, SyncTimeRange{}, specInfo, token, entries), -E_INVALID_QUERY_FORMAT);

    QueryObject queryObj2(queryAll);
    EXPECT_EQ(g_schemaStore->GetSyncData(queryObj2, SyncTimeRange{}, specInfo, token, entries), E_OK);
    EXPECT_EQ(entries.size(), 1UL);
    ReleaseKvEntries(entries);

    QueryObject queryObj1(queryInvalidField);
    EXPECT_EQ(g_schemaStore->GetSyncData(queryObj1, SyncTimeRange{}, specInfo, token, entries), -E_INVALID_QUERY_FIELD);

    QueryObject queryObj3(queryPrefixKeyLimit);
    EXPECT_EQ(g_schemaStore->GetSyncData(queryObj3, SyncTimeRange{}, specInfo, token, entries), E_OK);
    ReleaseKvEntries(entries);
}

/**
  * @tc.name: IsQueryOnlyByKey
  * @tc.desc: The test can correctly determine whether the value is used for query
  * @tc.type: FUNC
  * @tc.require:
  * @tc.author: sunpeng
  */
HWTEST_F(DistributedDBStorageQuerySyncTest, IsQueryOnlyByKey, TestSize.Level1)
{
    Query queryAll = Query::Select();
    Query queryPrefixKeyLimit = Query::Select().PrefixKey({}).Limit(1, 0);
    Query queryPrefix = Query::Select().PrefixKey({});
    Query queryPrefixKeyLimitIndex = Query::Select().PrefixKey({}).Limit(1, 0).SuggestIndex("$.field_name3");
    Query queryPrefixKeyLimitEQ = Query::Select().PrefixKey({}).Limit(1, 0).EqualTo("$.field_name3", 1);
    Query queryEQ = Query::Select().EqualTo("$.field_name3", 1);
    Query queryLimitEQ = Query::Select().Limit(1, 0).EqualTo("$.field_name3", 1);

    QueryObject queryObj(queryAll);
    EXPECT_TRUE(queryObj.IsQueryOnlyByKey());

    QueryObject queryObj1(queryPrefixKeyLimit);
    EXPECT_TRUE(queryObj1.IsQueryOnlyByKey());

    QueryObject queryObj2(queryPrefix);
    EXPECT_TRUE(queryObj2.IsQueryOnlyByKey());

    QueryObject queryObj3(queryPrefixKeyLimitIndex);
    EXPECT_FALSE(queryObj3.IsQueryOnlyByKey());

    QueryObject queryObj4(queryPrefixKeyLimitEQ);
    EXPECT_FALSE(queryObj4.IsQueryOnlyByKey());

    QueryObject queryObj5(queryEQ);
    EXPECT_FALSE(queryObj5.IsQueryOnlyByKey());

    QueryObject queryObj6(queryLimitEQ);
    EXPECT_FALSE(queryObj6.IsQueryOnlyByKey());
}

/**
  * @tc.name: MultiQueryParcel
  * @tc.desc: Mix multiple conditions for simultaneous query can be serialize
  * @tc.type: FUNC
  * @tc.require:
  * @tc.author: sunpeng
  */
HWTEST_F(DistributedDBStorageQuerySyncTest, MultiQueryParcel, TestSize.Level1)
{
    Query queryInvalidField = Query::Select().LessThan("$.field_name1", 1);
    Query queryInvalidCombine = Query::Select().EqualTo("$.field_name3", 1).BeginGroup();
    Query queryPrefixKeyLimit = Query::Select().PrefixKey({}).Limit(1, 0);

    DataSizeSpecInfo  specInfo = {4 * 1024 * 1024, DBConstant::MAX_HPMODE_PACK_ITEM_SIZE};
    std::vector<SingleVerKvEntry *> entries;
    ContinueToken token = nullptr;

    QuerySyncObject querySyncObj(queryInvalidField);
    vector<uint8_t> buffer(querySyncObj.CalculateParcelLen(SOFTWARE_VERSION_CURRENT), 0);
    Parcel writeParcel(buffer.data(), querySyncObj.CalculateParcelLen(SOFTWARE_VERSION_CURRENT));
    Parcel readParcel(buffer.data(), querySyncObj.CalculateParcelLen(SOFTWARE_VERSION_CURRENT));
    EXPECT_EQ(querySyncObj.SerializeData(writeParcel, SOFTWARE_VERSION_CURRENT), E_OK);
    QuerySyncObject queryObjAfterSer;
    EXPECT_EQ(QuerySyncObject::DeSerializeData(readParcel, queryObjAfterSer), E_OK);
    EXPECT_EQ(g_schemaStore->GetSyncData(queryObjAfterSer, SyncTimeRange{}, specInfo, token, entries),
        -E_INVALID_QUERY_FORMAT);

    QuerySyncObject querySyncObj1(queryInvalidCombine);
    vector<uint8_t> buffer1(querySyncObj1.CalculateParcelLen(SOFTWARE_VERSION_CURRENT), 0);
    Parcel writeParcel1(buffer1.data(), querySyncObj1.CalculateParcelLen(SOFTWARE_VERSION_CURRENT));
    Parcel readParcel1(buffer1.data(), querySyncObj1.CalculateParcelLen(SOFTWARE_VERSION_CURRENT));
    EXPECT_EQ(querySyncObj1.SerializeData(writeParcel1, SOFTWARE_VERSION_CURRENT), E_OK);
    QuerySyncObject queryObjAfterSer1;
    EXPECT_EQ(QuerySyncObject::DeSerializeData(readParcel1, queryObjAfterSer1), E_OK);
    EXPECT_EQ(g_schemaStore->GetSyncData(queryObjAfterSer1, SyncTimeRange{}, specInfo, token, entries),
        -E_INVALID_QUERY_FORMAT);

    QuerySyncObject querySyncObj2(queryPrefixKeyLimit);
    vector<uint8_t> buffer2(querySyncObj2.CalculateParcelLen(SOFTWARE_VERSION_CURRENT), 0);
    Parcel writeParcel2(buffer2.data(), querySyncObj2.CalculateParcelLen(SOFTWARE_VERSION_CURRENT));
    Parcel readParcel2(buffer2.data(), querySyncObj2.CalculateParcelLen(SOFTWARE_VERSION_CURRENT));
    EXPECT_EQ(querySyncObj2.SerializeData(writeParcel2, SOFTWARE_VERSION_CURRENT), E_OK);
    QuerySyncObject queryObjAfterSer2;
    EXPECT_EQ(QuerySyncObject::DeSerializeData(readParcel2, queryObjAfterSer2), E_OK);
    EXPECT_EQ(g_schemaStore->GetSyncData(queryObjAfterSer2, SyncTimeRange{}, specInfo, token, entries),
        E_OK);
    EXPECT_FALSE(entries.empty());
    ReleaseKvEntries(entries);
}


/**
  * @tc.name: QueryParcel001
  * @tc.desc: Query object should has same attribute(Limit, OrderBy) after deserialized
  * @tc.type: FUNC
  * @tc.require:
  * @tc.author: xulianhui
  */
HWTEST_F(DistributedDBStorageQuerySyncTest, QueryParcel001, TestSize.Level1)
{
    Query query = Query::Select().OrderBy("$.field_name1").Limit(10, 5);

    QuerySyncObject querySyncObj(query);
    vector<uint8_t> buffer(querySyncObj.CalculateParcelLen(SOFTWARE_VERSION_CURRENT), 0);
    Parcel writeParcel(buffer.data(), querySyncObj.CalculateParcelLen(SOFTWARE_VERSION_CURRENT));
    Parcel readParcel(buffer.data(), querySyncObj.CalculateParcelLen(SOFTWARE_VERSION_CURRENT));
    EXPECT_EQ(querySyncObj.SerializeData(writeParcel, SOFTWARE_VERSION_CURRENT), E_OK);
    QuerySyncObject queryObjAfterSer;
    EXPECT_EQ(QuerySyncObject::DeSerializeData(readParcel, queryObjAfterSer), E_OK);
    EXPECT_EQ(queryObjAfterSer.HasLimit(), true);
    int limit = 0;
    int offset = 0;
    queryObjAfterSer.GetLimitVal(limit, offset);
    EXPECT_EQ(limit, 10);
    EXPECT_EQ(offset, 5);
    EXPECT_EQ(queryObjAfterSer.HasOrderBy(), true);
}

/**
  * @tc.name: MultiQueryGetSyncData001
  * @tc.desc: Mix multiple conditions for simultaneous query
  * @tc.type: FUNC
  * @tc.require:
  * @tc.author: sunpeng
  */
HWTEST_F(DistributedDBStorageQuerySyncTest, MultiQueryGetSyncData001, TestSize.Level1)
{
    Query query = Query::Select();
    Query query1 = Query::Select().EqualTo("$.field_name1", true);
    Query query2 = Query::Select().BeginGroup().GreaterThan("$.field_name3", 1).EndGroup();
    Query query3 = Query::Select().Like("field_name7", "");
    Query query4 = Query::Select().PrefixKey({}).OrderBy("$.field_name6");
    Query query5 = Query::Select().PrefixKey({}).IsNull("field_name10");

    DataSizeSpecInfo  specInfo = {4 * 1024 * 1024, DBConstant::MAX_HPMODE_PACK_ITEM_SIZE};
    std::vector<SingleVerKvEntry *> entries;
    ContinueToken token = nullptr;

    QueryObject queryObj(query);
    EXPECT_EQ(g_schemaStore->GetSyncData(queryObj, SyncTimeRange{}, specInfo, token, entries), E_OK);
    ReleaseKvEntries(entries);

    QueryObject queryObj1(query1);
    EXPECT_EQ(g_schemaStore->GetSyncData(queryObj1, SyncTimeRange{}, specInfo, token, entries), E_OK);
    EXPECT_EQ(entries.size(), 1UL);
    ReleaseKvEntries(entries);

    QueryObject queryObj2(query2);
    EXPECT_EQ(g_schemaStore->GetSyncData(queryObj2, SyncTimeRange{}, specInfo, token, entries), E_OK);
    ReleaseKvEntries(entries);

    QueryObject queryObj3(query3);
    EXPECT_EQ(g_schemaStore->GetSyncData(queryObj3, SyncTimeRange{}, specInfo, token, entries), E_OK);
    ReleaseKvEntries(entries);

    QueryObject queryObj4(query4);
    EXPECT_EQ(g_schemaStore->GetSyncData(queryObj4, SyncTimeRange{}, specInfo, token, entries), E_OK);
    ReleaseKvEntries(entries);

    QueryObject queryObj5(query5);
    EXPECT_EQ(g_schemaStore->GetSyncData(queryObj5, SyncTimeRange{}, specInfo, token, entries), E_OK);
    ReleaseKvEntries(entries);
}

/**
  * @tc.name: QueryPredicateValidation001
  * @tc.desc: check query object is query only by key and has orderBy or not
  * @tc.type: FUNC
  * @tc.require: AR000FN6G9
  * @tc.author: xulianhui
  */
HWTEST_F(DistributedDBStorageQuerySyncTest, QueryPredicateValidation001, TestSize.Level1)
{
    /**
     * @tc.steps:step1. Create a query object with prefixKey only, check it's predicate
     * @tc.expected: step1. check IsQueryOnlyByKey true; check HasOrderBy false
     */
    Query query1 = Query::Select().PrefixKey({});
    QuerySyncObject querySync1(query1);
    EXPECT_EQ(querySync1.IsQueryOnlyByKey(), true);
    EXPECT_EQ(querySync1.HasOrderBy(), false);

    /**
     * @tc.steps:step2. Create a query object with prefixKey and equalTo, check it's predicate
     * @tc.expected: step2. check IsQueryOnlyByKey false; check HasOrderBy false
     */
    Query query2 = Query::Select().PrefixKey({}).EqualTo("$.testField", 0);
    QuerySyncObject querySync2(query2);
    EXPECT_EQ(querySync2.IsQueryOnlyByKey(), false);
    EXPECT_EQ(querySync2.HasOrderBy(), false);

    /**
     * @tc.steps:step3. Create a query object with orderBy only, check it's predicate
     * @tc.expected: step3. check IsQueryOnlyByKey false; check HasOrderBy true
     */
    Query query3 = Query::Select().OrderBy("$.testField");
    QuerySyncObject querySync3(query3);
    EXPECT_EQ(querySync3.IsQueryOnlyByKey(), false);
    EXPECT_EQ(querySync3.HasOrderBy(), true);
}

/**
  * @tc.name: RelationalQuerySyncTest001
  * @tc.desc: Test querySyncObject serialize with table name is specified
  * @tc.type: FUNC
  * @tc.require:
  * @tc.author: xulianhui
  */
HWTEST_F(DistributedDBStorageQuerySyncTest, RelationalQuerySyncTest001, TestSize.Level1)
{
    /**
     * @tc.steps:step1. Create a query object with table name is specified
     * @tc.expected: ok
     */
    Query query1 = Query::Select("Relational_table").EqualTo("field1", "abc");
    QuerySyncObject obj1(query1);

    /**
     * @tc.steps:step2. Serialize the object
     * @tc.expected: ok
     */
    uint32_t buffLen = obj1.CalculateParcelLen(SOFTWARE_VERSION_CURRENT);
    vector<uint8_t> buffer(buffLen, 0);
    Parcel writeParcel(buffer.data(), buffLen);
    EXPECT_EQ(obj1.SerializeData(writeParcel, SOFTWARE_VERSION_CURRENT), E_OK);

    /**
     * @tc.steps:step3. DeSerialize the data
     * @tc.expected: ok, And the queryId is same
     */
    Parcel readParcel(buffer.data(), buffLen);
    QuerySyncObject queryObj2;
    EXPECT_EQ(QuerySyncObject::DeSerializeData(readParcel, queryObj2), E_OK);
    EXPECT_EQ(obj1.GetIdentify(), queryObj2.GetIdentify());
}

/**
  * @tc.name: RelationalQuerySyncTest002
  * @tc.desc: Test querySyncObject with different table name has different identity
  * @tc.type: FUNC
  * @tc.require:
  * @tc.author: xulianhui
  */
HWTEST_F(DistributedDBStorageQuerySyncTest, RelationalQuerySyncTest002, TestSize.Level1)
{
    Query query1 = Query::Select("Relational_table1").EqualTo("field1", "abc");
    QuerySyncObject obj1(query1);

    Query query2 = Query::Select("Relational_table2").EqualTo("field1", "abc");
    QuerySyncObject obj2(query2);

    /**
     * @tc.steps:step1. check object identity
     * @tc.expected: identity should be different.
     */
    EXPECT_NE(obj1.GetIdentify(), obj2.GetIdentify());
}

/**
 * @tc.name: SerializeAndDeserializeForVer1
 * @tc.desc: Test querySyncObject serialization and deserialization.
 * @tc.type: FUNC
 * @tc.require: AR000GOHO7
 * @tc.author: lidongwei
 */
HWTEST_F(DistributedDBStorageQuerySyncTest, SerializeAndDeserializeForVer1, TestSize.Level1)
{
    Query qeury1 = Query::Select("table1").EqualTo("field1", "abc").InKeys({KEY_1, KEY_2, KEY_3});
    QuerySyncObject obj1(qeury1);

    /**
     * @tc.steps:step1. Serialize obj1.
     * @tc.expected: Serialize successfully.
     */
    auto len = obj1.CalculateParcelLen(SOFTWARE_VERSION_CURRENT);
    std::vector<uint8_t> buffer(len);
    Parcel parcel1(buffer.data(), buffer.size());
    obj1.SerializeData(parcel1, SOFTWARE_VERSION_CURRENT);
    ASSERT_EQ(parcel1.IsError(), false);

    /**
     * @tc.steps:step2. Deserialize obj1.
     * @tc.expected: Deserialize successfully.
     */
    QuerySyncObject obj2;
    Parcel parcel2(buffer.data(), buffer.size());
    ASSERT_EQ(parcel2.IsError(), false);

    /**
     * @tc.steps:step3. check object identity
     * @tc.expected: identity should be the same.
     */
    EXPECT_NE(obj1.GetIdentify(), obj2.GetIdentify());
}

/**
 * @tc.name: MultiInkeys1
 * @tc.desc: Test the rc when multiple inkeys exists.
 * @tc.type: FUNC
 * @tc.require: AR000GOHO7
 * @tc.author: lidongwei
 */
HWTEST_F(DistributedDBStorageQuerySyncTest, MultiInkeys1, TestSize.Level1)
{
    /**
     * @tc.steps:step1. Create an invalid query, with multiple inkeys.
     */
    Query query = Query::Select().InKeys({KEY_1, KEY_2}).InKeys({KEY_3});

    /**
     * @tc.steps:step2. Get data.
     * @tc.expected: Return INVALID_QUERY_FORMAT.
     */
    std::vector<Entry> entries;
    IOption option;
    option.dataType = IOption::SYNC_DATA;
    EXPECT_EQ(g_schemaConnect->GetEntries(option, query, entries), -E_INVALID_QUERY_FORMAT);
}

/**
  * @tc.name: QueryObject001
  * @tc.desc: Parse query object when node is empty
  * @tc.type: FUNC
  * @tc.require:
  * @tc.author: bty
  */
HWTEST_F(DistributedDBStorageQuerySyncTest, QueryObject001, TestSize.Level1)
{
    std::list<QueryObjNode> nodes;
    QueryObjNode node;
    nodes.push_back(node);
    std::vector<uint8_t> key;
    std::set<Key> keys;
    QueryObject queryObj(nodes, key, keys);
    EXPECT_EQ(queryObj.ParseQueryObjNodes(), -E_INVALID_QUERY_FORMAT);
}

/**
  * @tc.name: QueryObject002
  * @tc.desc: Serialize query sync object when node is empty
  * @tc.type: FUNC
  * @tc.require:
  * @tc.author: bty
  */
HWTEST_F(DistributedDBStorageQuerySyncTest, QueryObject002, TestSize.Level1)
{
    /**
     * @tc.steps:step1. Create a query object and parcel
     * @tc.expected: ok
     */
    std::list<QueryObjNode> nodes;
    QueryObjNode node;
    nodes.push_back(node);
    std::vector<uint8_t> key;
    std::set<Key> keys;
    QuerySyncObject querySyncObj1(nodes, key, keys);
    uint32_t len = 120; // 120 is the number of serialized prefixes
    std::vector<uint8_t> buff(len, 0);
    Parcel parcel(buff.data(), len);

    /**
     * @tc.steps:step2. Serialize data when node is empty
     * @tc.expected: -E_INVALID_QUERY_FORMAT
     */
    EXPECT_EQ(querySyncObj1.CalculateParcelLen(SOFTWARE_VERSION_CURRENT - 1), (uint32_t) 0);
    EXPECT_EQ(querySyncObj1.SerializeData(parcel, 0), -E_INVALID_QUERY_FORMAT);

    /**
     * @tc.steps:step2. Serialize data when parcel len is zero
     * @tc.expected: -E_INVALID_ARGS
     */
    Query query = Query::Select("Relational_table");
    QuerySyncObject querySyncObj2(query);
    Parcel parcel1(buff.data(), 0);
    EXPECT_EQ(querySyncObj2.SerializeData(parcel1, 0), -E_INVALID_ARGS);
}

/**
  * @tc.name: QueryObject003
  * @tc.desc: Test DeSerializeData under error Parcel buffer
  * @tc.type: FUNC
  * @tc.require:
  * @tc.author: bty
  */
HWTEST_F(DistributedDBStorageQuerySyncTest, QueryObject003, TestSize.Level1)
{
    /**
     * @tc.steps:step1. Create a query object with table name is specified
     * @tc.expected: ok
     */
    Query query1 = Query::Select("Relational_table").EqualTo("field1", "abc");
    QuerySyncObject obj1(query1);

    /**
     * @tc.steps:step2. Serialize the object
     * @tc.expected: ok
     */
    uint32_t buffLen = obj1.CalculateParcelLen(SOFTWARE_VERSION_CURRENT);
    vector<uint8_t> buffer(buffLen, 0);
    Parcel writeParcel(buffer.data(), buffLen);
    EXPECT_EQ(obj1.SerializeData(writeParcel, SOFTWARE_VERSION_CURRENT), E_OK);

    /**
     * @tc.steps:step3. Deserialize data when the version number is abnormal
<<<<<<< HEAD
     * @tc.expected: -E_VERSION_NOT_SUPPORT，then correct the version number
=======
     * @tc.expected: -E_VERSION_NOT_SUPPORT,then correct the version number
>>>>>>> 7cb30b9e
     */
    EXPECT_EQ(buffLen, 120u); // 120 is the max buffer len
    uint8_t oldValue = *(buffer.data() + VERSION_BIT);
    uint8_t newValue = 2;
    ASSERT_EQ(memcpy_s(buffer.data() + VERSION_BIT, sizeof(newValue), &newValue, sizeof(newValue)), 0);
    Parcel readParcel(buffer.data(), buffLen);
    QuerySyncObject queryObj2;
    EXPECT_EQ(QuerySyncObject::DeSerializeData(readParcel, queryObj2), -E_VERSION_NOT_SUPPORT);
    ASSERT_EQ(memcpy_s(buffer.data() + VERSION_BIT, sizeof(oldValue), &oldValue, sizeof(oldValue)), 0);

    /**
     * @tc.steps:step4. Deserialize data when the key size is abnormal
     * @tc.expected: -E_PARSE_FAIL
     */
    Parcel writeParcel2(buffer.data() + 116, buffLen); // 116 is the starting bit of key
    writeParcel2.WriteUInt32(DBConstant::MAX_INKEYS_SIZE + 1);
    Parcel readParcel2(buffer.data(), buffLen);
    EXPECT_EQ(QuerySyncObject::DeSerializeData(readParcel2, queryObj2), -E_PARSE_FAIL);
}

/**
  * @tc.name: QueryObject004
  * @tc.desc: Put sync data under error condition
  * @tc.type: FUNC
  * @tc.require:
  * @tc.author: bty
  */
HWTEST_F(DistributedDBStorageQuerySyncTest, QueryObject004, TestSize.Level1)
{
    /**
     * @tc.steps:step1. Put in error store
     * @tc.expected: -E_INVALID_DB
     */
    Query query1 = Query::Select("Relational_table").EqualTo("field1", "abc");
    QuerySyncObject obj1(query1);
    std::vector<SingleVerKvEntry *> entry;
    std::string deviceName = "";
    std::unique_ptr<SQLiteSingleVerNaturalStore> errStore = std::make_unique<SQLiteSingleVerNaturalStore>();
    EXPECT_EQ(errStore->PutSyncDataWithQuery(obj1, entry, deviceName), -E_INVALID_DB);

    /**
     * @tc.steps:step2. Put in correct store but device name is null
     * @tc.expected: -E_NOT_SUPPORT
     */
    EXPECT_EQ(g_store->PutSyncDataWithQuery(obj1, entry, deviceName), -E_NOT_SUPPORT);

    /**
     * @tc.steps:step3. Put in correct store but device name is over size
     * @tc.expected: -E_INVALID_ARGS
     */
    vector<uint8_t> buffer(129, 1); // 129 is greater than 128
    deviceName.assign(buffer.begin(), buffer.end());
    EXPECT_EQ(g_store->PutSyncDataWithQuery(obj1, entry, deviceName), -E_INVALID_ARGS);
}

/**
  * @tc.name: QueryObject005
  * @tc.desc: Set engine state to cache and then put sync data
  * @tc.type: FUNC
  * @tc.require:
  * @tc.author: bty
  */
HWTEST_F(DistributedDBStorageQuerySyncTest, QueryObject005, TestSize.Level1)
{
    KvDBProperties property;
    property.SetStringProp(KvDBProperties::DATA_DIR, g_testDir);
    property.SetStringProp(KvDBProperties::STORE_ID, "31");
    property.SetStringProp(KvDBProperties::IDENTIFIER_DIR, "TestQuerySync");
    property.SetBoolProp(KvDBProperties::MEMORY_MODE, false);
    property.SetIntProp(KvDBProperties::DATABASE_TYPE, KvDBProperties::SINGLE_VER_TYPE);
    property.SetIntProp(KvDBProperties::CONFLICT_RESOLVE_POLICY, ConflictResolvePolicy::DEVICE_COLLABORATION);
    int errCode = E_OK;
    SQLiteSingleVerStorageEngine *storageEngine =
        static_cast<SQLiteSingleVerStorageEngine *>(StorageEngineManager::GetStorageEngine(property, errCode));
    ASSERT_EQ(errCode, E_OK);
    ASSERT_NE(storageEngine, nullptr);
    storageEngine->SetEngineState(CACHEDB);
    DataItem data1{KEY1, VALUE1, 0, DataItem::LOCAL_FLAG, REMOTE_DEVICE_ID};
    EXPECT_EQ(DistributedDBToolsUnitTest::PutSyncDataTest(g_store, vector{data1}, REMOTE_DEVICE_ID), -1);
    storageEngine->Release();
}<|MERGE_RESOLUTION|>--- conflicted
+++ resolved
@@ -1316,11 +1316,7 @@
 
     /**
      * @tc.steps:step3. Deserialize data when the version number is abnormal
-<<<<<<< HEAD
-     * @tc.expected: -E_VERSION_NOT_SUPPORT，then correct the version number
-=======
-     * @tc.expected: -E_VERSION_NOT_SUPPORT,then correct the version number
->>>>>>> 7cb30b9e
+     * @tc.expected: -E_VERSION_NOT_SUPPORT, then correct the version number
      */
     EXPECT_EQ(buffLen, 120u); // 120 is the max buffer len
     uint8_t oldValue = *(buffer.data() + VERSION_BIT);
