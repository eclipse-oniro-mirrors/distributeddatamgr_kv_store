/*
 * Copyright (c) 2022 Huawei Device Co., Ltd.
 * Licensed under the Apache License, Version 2.0 (the "License");
 * you may not use this file except in compliance with the License.
 * You may obtain a copy of the License at
 *
 *     http://www.apache.org/licenses/LICENSE-2.0
 *
 * Unless required by applicable law or agreed to in writing, software
 * distributed under the License is distributed on an "AS IS" BASIS,
 * WITHOUT WARRANTIES OR CONDITIONS OF ANY KIND, either express or implied.
 * See the License for the specific language governing permissions and
 * limitations under the License.
 */
#include <cstdint>
#include <gtest/gtest.h>

#include "db_constant.h"
#include "db_common.h"
#include "distributeddb_storage_single_ver_natural_store_testcase.h"
#include "kvdb_pragma.h"
#include "storage_engine_manager.h"

using namespace testing::ext;
using namespace DistributedDB;
using namespace DistributedDBUnitTest;
using namespace std;

namespace {
    string g_testDir;
    string g_databaseName;
    string g_identifier;
    KvDBProperties g_property;

    SQLiteSingleVerNaturalStore *g_store = nullptr;
    SQLiteSingleVerNaturalStoreConnection *g_connection = nullptr;
    SQLiteSingleVerStorageExecutor *g_handle = nullptr;
    SQLiteSingleVerStorageExecutor *g_nullHandle = nullptr;

    const char * const ADD_SYNC = "ALTER TABLE sync_data ADD column version INT";
    const char * const ADD_LOCAL = "ALTER TABLE local_data ADD column flag INT";
    const char * const INSERT_SQL = "INSERT INTO sync_data VALUES('a', 'b', 1, 2, '', '', 'efdef', 100 , 1);";
    const int SQL_STATE_ERR = -1;
}

class DistributedDBStorageSQLiteSingleVerNaturalExecutorTest : public testing::Test {
public:
    static void SetUpTestCase(void);
    static void TearDownTestCase(void);
    void SetUp();
    void TearDown();
};

void DistributedDBStorageSQLiteSingleVerNaturalExecutorTest::SetUpTestCase(void)
{
    DistributedDBToolsUnitTest::TestDirInit(g_testDir);
    LOGD("DistributedDBStorageSQLiteSingleVerNaturalExecutorTest dir is %s", g_testDir.c_str());
    std::string oriIdentifier = APP_ID + "-" + USER_ID + "-" + "TestGeneralNBExecutor";
    std::string identifier = DBCommon::TransferHashString(oriIdentifier);
    g_identifier = DBCommon::TransferStringToHex(identifier);

    g_databaseName = "/" + g_identifier + "/" + DBConstant::SINGLE_SUB_DIR + "/" + DBConstant::MAINDB_DIR + "/" +
        DBConstant::SINGLE_VER_DATA_STORE + DBConstant::SQLITE_DB_EXTENSION;
    g_property.SetStringProp(KvDBProperties::DATA_DIR, g_testDir);
    g_property.SetStringProp(KvDBProperties::STORE_ID, "TestGeneralNBExecutor");
    g_property.SetStringProp(KvDBProperties::IDENTIFIER_DIR, g_identifier);
    g_property.SetIntProp(KvDBProperties::DATABASE_TYPE, KvDBProperties::SINGLE_VER_TYPE);
}

void DistributedDBStorageSQLiteSingleVerNaturalExecutorTest::TearDownTestCase(void)
{
    DistributedDBToolsUnitTest::RemoveTestDbFiles(g_testDir + "/" + g_identifier + "/" + DBConstant::SINGLE_SUB_DIR);
}

void DistributedDBStorageSQLiteSingleVerNaturalExecutorTest::SetUp(void)
{
    DistributedDBToolsUnitTest::PrintTestCaseInfo();
    DistributedDBToolsUnitTest::RemoveTestDbFiles(g_testDir + "/" + g_identifier + "/" + DBConstant::SINGLE_SUB_DIR);
    g_store = new (std::nothrow) SQLiteSingleVerNaturalStore;
    ASSERT_NE(g_store, nullptr);
    ASSERT_EQ(g_store->Open(g_property), E_OK);

    int erroCode = E_OK;
    g_connection = static_cast<SQLiteSingleVerNaturalStoreConnection *>(g_store->GetDBConnection(erroCode));
    ASSERT_NE(g_connection, nullptr);
    g_store->DecObjRef(g_store);
    EXPECT_EQ(erroCode, E_OK);

    g_handle = static_cast<SQLiteSingleVerStorageExecutor *>(
        g_store->GetHandle(true, erroCode, OperatePerm::NORMAL_PERM));
    ASSERT_EQ(erroCode, E_OK);
    ASSERT_NE(g_handle, nullptr);

    g_nullHandle = new (nothrow) SQLiteSingleVerStorageExecutor(nullptr, false, false);
    ASSERT_NE(g_nullHandle, nullptr);
}

void DistributedDBStorageSQLiteSingleVerNaturalExecutorTest::TearDown(void)
{
    if (g_nullHandle != nullptr) {
        delete g_nullHandle;
        g_nullHandle = nullptr;
    }
    if (g_store != nullptr) {
        g_store->ReleaseHandle(g_handle);
    }
    if (g_connection != nullptr) {
        g_connection->Close();
        g_connection = nullptr;
    }
    g_store = nullptr;
    g_handle = nullptr;
}

/**
  * @tc.name: InvalidParam001
  * @tc.desc: Get Kv Data with Invalid condition
  * @tc.type: FUNC
  * @tc.require:
  * @tc.author: bty
  */
HWTEST_F(DistributedDBStorageSQLiteSingleVerNaturalExecutorTest, InvalidParam001, TestSize.Level1)
{
    /**
     * @tc.steps: step1. The Data type is invalid
     * @tc.expected: step1. Expect -E_INVALID_ARGS
     */
    Timestamp timestamp = 0;
    Key key;
    Value value;
    int type = static_cast<int>(SingleVerDataType::SYNC_TYPE);
    EXPECT_EQ(g_nullHandle->GetKvData(SingleVerDataType(type + 1), key, value, timestamp), -E_INVALID_ARGS);

    /**
     * @tc.steps: step2. The db is null
     * @tc.expected: step2. Expect -E_INVALID_DB
     */
    EXPECT_EQ(g_nullHandle->GetKvData(SingleVerDataType(type), key, value, timestamp), -E_INVALID_DB);

    /**
     * @tc.steps: step3. The key is empty
     * @tc.expected: step3. Expect -E_INVALID_ARGS
     */
    EXPECT_EQ(g_handle->GetKvData(SingleVerDataType(type), key, value, timestamp), -E_INVALID_ARGS);
}

/**
  * @tc.name: InvalidParam002
  * @tc.desc: Put Kv Data with Invalid condition
  * @tc.type: FUNC
  * @tc.require:
  * @tc.author: bty
  */
HWTEST_F(DistributedDBStorageSQLiteSingleVerNaturalExecutorTest, InvalidParam002, TestSize.Level1)
{
    /**
     * @tc.steps: step1. The Data type is invalid
     * @tc.expected: step1. Expect -E_INVALID_ARGS
     */
    Value value;
    EXPECT_EQ(g_nullHandle->PutKvData(SingleVerDataType::SYNC_TYPE, KEY_1, value, 0, nullptr), -E_INVALID_ARGS);

    /**
     * @tc.steps: step2. The db is null
     * @tc.expected: step2. Expect -E_INVALID_DB
     */
    EXPECT_EQ(g_nullHandle->PutKvData(SingleVerDataType::META_TYPE, KEY_1, value, 0, nullptr), -E_INVALID_DB);

    /**
     * @tc.steps: step3. The key is null
     * @tc.expected: step3. Expect -E_INVALID_ARGS
     */
    Key key;
    EXPECT_EQ(g_handle->PutKvData(SingleVerDataType::META_TYPE, key, value, 0, nullptr), -E_INVALID_ARGS);
}

/**
  * @tc.name: InvalidParam003
  * @tc.desc: Get entries with Invalid condition
  * @tc.type: FUNC
  * @tc.require:
  * @tc.author: bty
  */
HWTEST_F(DistributedDBStorageSQLiteSingleVerNaturalExecutorTest, InvalidParam003, TestSize.Level1)
{
    /**
     * @tc.steps: step1. The Data type is invalid
     * @tc.expected: step1. Expect -E_INVALID_ARGS
     */
    vector<Entry> entries;
    EXPECT_EQ(g_nullHandle->GetEntries(false, SingleVerDataType::META_TYPE, KEY_1, entries), -E_INVALID_ARGS);

    /**
     * @tc.steps: step2. The db is null
     * @tc.expected: step2.. Expect -E_INVALID_DB
     */
    EXPECT_EQ(g_nullHandle->GetEntries(false, SingleVerDataType::LOCAL_TYPE, KEY_1, entries), -E_INVALID_DB);

    /**
     * @tc.steps: step3. This key does not exist
     * @tc.expected: step3. Expect -E_NOT_FOUND
     */
    Key key;
    EXPECT_EQ(g_handle->GetEntries(false, SingleVerDataType::LOCAL_TYPE, KEY_1, entries), -E_NOT_FOUND);
}

/**
  * @tc.name: InvalidParam004
  * @tc.desc: Get count with Invalid condition
  * @tc.type: FUNC
  * @tc.require:
  * @tc.author: bty
  */
HWTEST_F(DistributedDBStorageSQLiteSingleVerNaturalExecutorTest, InvalidParam004, TestSize.Level1)
{
    /**
     * @tc.steps: step1. The db is null
     * @tc.expected: step1. Expect -E_INVALID_DB
     */
    Query query = Query::Select().OrderBy("abc", false);
    QueryObject object(query);
    int count;
    EXPECT_EQ(g_nullHandle->GetCount(object, count), -E_INVALID_DB);

    /**
     * @tc.steps: step2. The query condition is invalid
     * @tc.expected: step2. Expect -E_NOT_SUPPORT
     */
    EXPECT_EQ(g_handle->GetCount(object, count), -E_NOT_SUPPORT);
}

/**
  * @tc.name: InvalidParam005
  * @tc.desc: Test timestamp with Invalid condition
  * @tc.type: FUNC
  * @tc.require:
  * @tc.author: bty
  */
HWTEST_F(DistributedDBStorageSQLiteSingleVerNaturalExecutorTest, InvalidParam005, TestSize.Level1)
{
    /**
     * @tc.steps: step1. The db is null
     * @tc.expected: step1. Expect return 0
     */
    Timestamp timestamp = 0;
    g_nullHandle->InitCurrentMaxStamp(timestamp);
    EXPECT_EQ(timestamp, 0u);

    /**
     * @tc.steps: step2. Get timestamp when The db is null
     * @tc.expected: step2. Expect -E_INVALID_DB
     */
    std::vector<DataItem> dataItems;
    Timestamp begin = 0;
    Timestamp end = INT64_MAX;
    DataSizeSpecInfo info;
    EXPECT_EQ(g_nullHandle->GetSyncDataByTimestamp(dataItems, sizeof("time"), begin, end, info), -E_INVALID_DB);
    EXPECT_EQ(g_nullHandle->GetDeletedSyncDataByTimestamp(dataItems, sizeof("time"), begin, end, info), -E_INVALID_DB);
}

/**
  * @tc.name: InvalidParam006
  * @tc.desc: Open and get resultSet with Invalid condition
  * @tc.type: FUNC
  * @tc.require:
  * @tc.author: bty
  */
HWTEST_F(DistributedDBStorageSQLiteSingleVerNaturalExecutorTest, InvalidParam006, TestSize.Level1)
{
    /**
     * @tc.steps: step1. The db is null
     * @tc.expected: step1. Expect -E_INVALID_DB
     */
    int count;
    EXPECT_EQ(g_nullHandle->OpenResultSet(KEY_1, count), -E_INVALID_DB);
    vector<int64_t> cache;
    Key key;
    EXPECT_EQ(g_nullHandle->OpenResultSetForCacheRowIdMode(KEY_1, cache, 0, count), -E_INVALID_DB);
    Query query = Query::Select();
    QueryObject object(query);
    EXPECT_EQ(g_nullHandle->OpenResultSet(object, count), -E_INVALID_DB);
    EXPECT_EQ(g_nullHandle->OpenResultSetForCacheRowIdMode(object, cache, 0, count), -E_INVALID_DB);

    /**
     * @tc.steps: step2. Then get
     * @tc.expected: step2. Expect -E_RESULT_SET_STATUS_INVALID
     */
    Value value;
    EXPECT_EQ(g_nullHandle->GetNextEntryFromResultSet(key, value, false), -E_RESULT_SET_STATUS_INVALID);

    /**
     * @tc.steps: step3. The db is valid,open
     * @tc.expected: step3. Expect E_OK
     */
    EXPECT_EQ(g_handle->OpenResultSetForCacheRowIdMode(object, cache, 0, count), E_OK);

    /**
     * @tc.steps: step4. Then get
     * @tc.expected: step4. Expect -E_RESULT_SET_STATUS_INVALID
     */
    Entry entry;
    EXPECT_EQ(g_handle->GetEntryByRowId(0, entry), -E_UNEXPECTED_DATA);
}

/**
  * @tc.name: InvalidParam007
  * @tc.desc: Reload resultSet with Invalid condition
  * @tc.type: FUNC
  * @tc.require:
  * @tc.author: bty
  */
HWTEST_F(DistributedDBStorageSQLiteSingleVerNaturalExecutorTest, InvalidParam007, TestSize.Level1)
{
    /**
     * @tc.steps: step1. Reload,but the db is null
     * @tc.expected: step1. Expect -E_INVALID_ARGS
     */
    Key key;
    EXPECT_EQ(g_nullHandle->ReloadResultSet(key), -E_INVALID_ARGS);

    /**
     * @tc.steps: step2. Reload,but the key is empty
     * @tc.expected: step2. Expect -E_INVALID_ARGS
     */
    vector<int64_t> cache;
    EXPECT_EQ(g_handle->ReloadResultSet(key), -E_INVALID_ARGS);
    EXPECT_EQ(g_nullHandle->ReloadResultSetForCacheRowIdMode(key, cache, 0, 0), -E_INVALID_ARGS);

    /**
     * @tc.steps: step3. Reload by object,but the db is null
     * @tc.expected: step3. Expect -E_INVALID_QUERY_FORMAT
     */
    Query query = Query::Select();
    QueryObject object(query);
    EXPECT_EQ(g_nullHandle->ReloadResultSet(object), -E_INVALID_QUERY_FORMAT);
    EXPECT_EQ(g_nullHandle->ReloadResultSetForCacheRowIdMode(object, cache, 0, 0), -E_INVALID_QUERY_FORMAT);

    /**
     * @tc.steps: step4. Reload with the valid db
     * @tc.expected: step4. Expect E_OK
     */
    EXPECT_EQ(g_handle->ReloadResultSetForCacheRowIdMode(object, cache, 0, 0), E_OK);
}

/**
  * @tc.name: InvalidParam008
  * @tc.desc: Test transaction with Invalid condition
  * @tc.type: FUNC
  * @tc.require:
  * @tc.author: bty
  */
HWTEST_F(DistributedDBStorageSQLiteSingleVerNaturalExecutorTest, InvalidParam008, TestSize.Level1)
{
    EXPECT_EQ(g_nullHandle->StartTransaction(TransactType::DEFERRED), -E_INVALID_DB);
    EXPECT_EQ(g_nullHandle->Commit(), -E_INVALID_DB);
    EXPECT_EQ(g_nullHandle->Rollback(), -E_INVALID_DB);

    EXPECT_EQ(g_handle->StartTransaction(TransactType::DEFERRED), E_OK);
    EXPECT_EQ(g_handle->Reset(), E_OK);
}

/**
  * @tc.name: InvalidParam009
  * @tc.desc: Get identifier with Invalid condition
  * @tc.type: FUNC
  * @tc.require:
  * @tc.author: bty
  */
HWTEST_F(DistributedDBStorageSQLiteSingleVerNaturalExecutorTest, InvalidParam009, TestSize.Level1)
{
    /**
     * @tc.steps: step1. The parameter is null
     * @tc.expected: step1. Expect -E_INVALID_ARGS
     */
    EXPECT_EQ(g_nullHandle->GetDeviceIdentifier(nullptr), -E_INVALID_ARGS);

    /**
     * @tc.steps: step2. The db is null
     * @tc.expected: step2. Expect -E_INVALID_DB
     */
    PragmaEntryDeviceIdentifier identifier;
    EXPECT_EQ(g_nullHandle->GetDeviceIdentifier(&identifier), -E_INVALID_DB);

    /**
     * @tc.steps: step3. The identifier is empty
     * @tc.expected: step3. Expect -E_INVALID_ARGS
     */
    EXPECT_EQ(g_handle->GetDeviceIdentifier(&identifier), -E_INVALID_ARGS);
}

/**
  * @tc.name: InvalidParam010
  * @tc.desc: Fail to call function with Invalid condition
  * @tc.type: FUNC
  * @tc.require:
  * @tc.author: bty
  */
HWTEST_F(DistributedDBStorageSQLiteSingleVerNaturalExecutorTest, InvalidParam010, TestSize.Level1)
{
    vector<Key> keys;
    EXPECT_EQ(g_nullHandle->GetAllMetaKeys(keys), -E_INVALID_DB);
    string devName;
    vector<Entry> entries;
    EXPECT_EQ(g_nullHandle->GetAllSyncedEntries(devName, entries), -E_INVALID_DB);
    EXPECT_EQ(g_nullHandle->ForceCheckPoint(), -E_INVALID_DB);
    EXPECT_EQ(g_nullHandle->CheckIntegrity(), -E_INVALID_DB);
}

/**
  * @tc.name: InvalidParam011
  * @tc.desc: Change executor state to operate data
  * @tc.type: FUNC
  * @tc.require:
  * @tc.author: bty
  */
HWTEST_F(DistributedDBStorageSQLiteSingleVerNaturalExecutorTest, InvalidParam011, TestSize.Level1)
{
    /**
     * @tc.steps: step1. put local kv data
     * @tc.expected: step1. Expect E_OK
     */
    Key key = KEY_1;
    Value value;
    Timestamp timestamp = 0;
    EXPECT_EQ(g_handle->PutKvData(SingleVerDataType::LOCAL_TYPE, key, value, timestamp, nullptr), E_OK);

    /**
     * @tc.steps: step2. Get sqlite3 handle,then create executor for state CACHE_ATTACH_MAIN
     * @tc.expected: step2. Expect not null
     */
    sqlite3 *sqlHandle = nullptr;
    std::string dbPath = g_testDir + g_databaseName;
    OpenDbProperties property = {dbPath, false, false};
    EXPECT_EQ(SQLiteUtils::OpenDatabase(property, sqlHandle), E_OK);
    ASSERT_NE(sqlHandle, nullptr);

    auto executor = std::make_unique<SQLiteSingleVerStorageExecutor>(
        sqlHandle, false, false, ExecutorState::CACHE_ATTACH_MAIN);
    ASSERT_NE(executor, nullptr);

    /**
     * @tc.steps: step3. The singleVerNaturalStoreCommitNotifyData is null,delete
     * @tc.expected: step3. Expect SQL_STATE_ERR
     */
    EXPECT_EQ(executor->DeleteLocalKvData(key, nullptr, value, timestamp), SQL_STATE_ERR);

    /**
     * @tc.steps: step4. Update sync_data table and insert a sync data
     * @tc.expected: step4. Expect E_OK
     */
    ASSERT_TRUE(SQLiteUtils::ExecuteRawSQL(sqlHandle, ADD_SYNC) == E_OK);
    ASSERT_TRUE(SQLiteUtils::ExecuteRawSQL(sqlHandle, INSERT_SQL) == E_OK);
    std::vector<DataItem> vec;
    uint64_t version = 0u;
    EXPECT_EQ(executor->GetMinVersionCacheData(vec, version), E_OK);
    EXPECT_EQ(executor->GetMaxVersionInCacheDb(version), E_OK);
    EXPECT_EQ(executor->RemoveDeviceDataInCacheMode("device1", true, 0u), E_OK);
    sqlite3_close_v2(sqlHandle);
    sqlHandle = nullptr;
}

/**
  * @tc.name: InvalidSync001
  * @tc.desc: Save sync data with Invalid condition
  * @tc.type: FUNC
  * @tc.require:
  * @tc.author: bty
  */
HWTEST_F(DistributedDBStorageSQLiteSingleVerNaturalExecutorTest, InvalidSync001, TestSize.Level1)
{
    /**
     * @tc.steps: step1. The saveSyncStatements_ is not prepare
     * @tc.expected: step1. Expect -E_INVALID_ARGS
     */
    DataItem item;
    DeviceInfo info;
    Timestamp time = 0;
    EXPECT_EQ(g_handle->SaveSyncDataItem(item, info, time, nullptr, false), -E_INVALID_ARGS);

    /**
     * @tc.steps: step2. Try to prepare when the db is null
     * @tc.expected: step2. Expect -E_INVALID_DB
     */
    EXPECT_EQ(g_nullHandle->PrepareForSavingData(SingleVerDataType::LOCAL_TYPE), -E_INVALID_DB);

    /**
     * @tc.steps: step3. The data item key is empty
     * @tc.expected: step3. Expect -E_INVALID_ARGS
     */
    EXPECT_EQ(g_handle->PrepareForSavingData(SingleVerDataType::SYNC_TYPE), E_OK);
    EXPECT_EQ(g_handle->SaveSyncDataItem(item, info, time, nullptr, false), -E_INVALID_ARGS);

    /**
     * @tc.steps: step4. The committedData is null
     * @tc.expected: step4. Expect return E_OK
     */
    item.key = KEY_1;
    EXPECT_EQ(g_handle->SaveSyncDataItem(item, info, time, nullptr, false), E_OK);

    /**
     * @tc.steps: step5. Into EraseSyncData
     * @tc.expected: step5. Expect return E_OK
     */
    SingleVerNaturalStoreCommitNotifyData data;
    item.writeTimestamp = 1;
    item.flag = DataItem::REMOTE_DEVICE_DATA_MISS_QUERY;
    EXPECT_EQ(g_handle->SaveSyncDataItem(item, info, time, &data, true), E_OK);
}

/**
  * @tc.name: ConnectionTest001
  * @tc.desc: Failed to get the keys
  * @tc.type: FUNC
  * @tc.require:
  * @tc.author: bty
  */
HWTEST_F(DistributedDBStorageSQLiteSingleVerNaturalExecutorTest, ConnectionTest001, TestSize.Level1)
{
    /**
     * @tc.steps: step1. the dataType is error
     * @tc.expected: step1. Expect -E_INVALID_ARGS
     */
    IOption option;
    option.dataType = IOption::SYNC_DATA + 1;
    vector<Key> keys;
    EXPECT_EQ(g_connection->GetKeys(option, KEY_1, keys), -E_INVALID_ARGS);

    /**
     * @tc.steps: step2. Get keys in cacheDB state
     * @tc.expected: step2. Expect -E_EKEYREVOKED
     */
    int errCode = E_OK;
    SQLiteSingleVerStorageEngine *storageEngine =
        static_cast<SQLiteSingleVerStorageEngine *>(StorageEngineManager::GetStorageEngine(g_property, errCode));
    ASSERT_EQ(errCode, E_OK);
    ASSERT_NE(storageEngine, nullptr);
    storageEngine->SetEngineState(EngineState::CACHEDB);
    option.dataType = IOption::LOCAL_DATA;
    EXPECT_EQ(g_connection->GetKeys(option, KEY_1, keys), -E_EKEYREVOKED);
    storageEngine->Release();

    /**
     * @tc.steps: step3. Get keys in null db connection
     * @tc.expected: step3. Expect -E_NOT_INIT
     */
    std::unique_ptr<SQLiteSingleVerNaturalStoreConnection> emptyConn =
        std::make_unique<SQLiteSingleVerNaturalStoreConnection>(nullptr);
    ASSERT_NE(emptyConn, nullptr);
    EXPECT_EQ(emptyConn->GetKeys(option, KEY_1, keys), -E_NOT_INIT);
}

/**
  * @tc.name: ConnectionTest002
  * @tc.desc: Push and delete on empty connect
  * @tc.type: FUNC
  * @tc.require:
  * @tc.author: bty
  */
HWTEST_F(DistributedDBStorageSQLiteSingleVerNaturalExecutorTest, ConnectionTest002, TestSize.Level1)
{
    std::unique_ptr<SQLiteSingleVerNaturalStoreConnection> emptyConn =
        std::make_unique<SQLiteSingleVerNaturalStoreConnection>(nullptr);
    IOption option = {IOption::LOCAL_DATA};
    std::vector<Entry> entries;
    EXPECT_EQ(emptyConn->PutBatch(option, entries), -E_INVALID_DB);
    std::vector<Key> keys;
    EXPECT_EQ(emptyConn->DeleteBatch(option, keys), -E_INVALID_DB);
    option.dataType = IOption::SYNC_DATA;
    EXPECT_EQ(emptyConn->PutBatch(option, entries), -E_INVALID_DB);
    EXPECT_EQ(emptyConn->DeleteBatch(option, keys), -E_INVALID_DB);
<<<<<<< HEAD
=======
    option.dataType = IOption::SYNC_DATA + 1;
    EXPECT_EQ(emptyConn->PutBatch(option, entries), -E_NOT_SUPPORT);
>>>>>>> 81ca9a0f
}

/**
  * @tc.name: ConnectionTest003
  * @tc.desc: Failed to Put and Delete
  * @tc.type: FUNC
  * @tc.require:
  * @tc.author: bty
  */
HWTEST_F(DistributedDBStorageSQLiteSingleVerNaturalExecutorTest, ConnectionTest003, TestSize.Level1)
{
    /**
     * @tc.steps: step1. Only change the storageEngine to cacheDB
<<<<<<< HEAD
     * @tc.expected: step1. Expect -1
=======
     * @tc.expected: step1. Expect SQL_STATE_ERR
>>>>>>> 81ca9a0f
     */
    int errCode = E_OK;
    SQLiteSingleVerStorageEngine *storageEngine =
        static_cast<SQLiteSingleVerStorageEngine *>(StorageEngineManager::GetStorageEngine(g_property, errCode));
    ASSERT_EQ(errCode, E_OK);
    ASSERT_NE(storageEngine, nullptr);
    storageEngine->SetEngineState(EngineState::CACHEDB);
    IOption option = {IOption::SYNC_DATA};
    std::vector<Entry> entries;
    entries.push_back(ENTRY_1);
    g_store->ReleaseHandle(g_handle);
<<<<<<< HEAD
    EXPECT_EQ(g_connection->PutBatch(option, entries), -1); // -1 is sqlite error
    std::vector<Key> keys;
    keys.push_back(KEY_1);
    EXPECT_EQ(g_connection->DeleteBatch(option, keys), -1);

    /**
     * @tc.steps: step2.Change to LOCAL_DATA option
     * @tc.expected: step2. Expect -1
     */
    option.dataType = IOption::LOCAL_DATA;
    EXPECT_EQ(g_connection->PutBatch(option, entries), -1);
    EXPECT_EQ(g_connection->DeleteBatch(option, keys), -1);
=======
    EXPECT_EQ(g_connection->PutBatch(option, entries), SQL_STATE_ERR);
    std::vector<Key> keys;
    keys.push_back(KEY_1);
    EXPECT_EQ(g_connection->DeleteBatch(option, keys), SQL_STATE_ERR);

    /**
     * @tc.steps: step2.Change to LOCAL_DATA option
     * @tc.expected: step2. Expect SQL_STATE_ERR
     */
    option.dataType = IOption::LOCAL_DATA;
    EXPECT_EQ(g_connection->PutBatch(option, entries), SQL_STATE_ERR);
    EXPECT_EQ(g_connection->DeleteBatch(option, keys), SQL_STATE_ERR);
>>>>>>> 81ca9a0f

    /**
     * @tc.steps: step3. Table sync_data adds a column to make the num of cols equal to the cacheDB
     * @tc.expected: step3. Expect E_OK
     */
    sqlite3 *db;
    ASSERT_TRUE(sqlite3_open_v2((g_testDir + g_databaseName).c_str(),
        &db, SQLITE_OPEN_URI | SQLITE_OPEN_READWRITE | SQLITE_OPEN_CREATE, nullptr) == SQLITE_OK);
<<<<<<< HEAD
    string addSync = "alter table sync_data add column version INT";
    ASSERT_TRUE(SQLiteUtils::ExecuteRawSQL(db, addSync) == E_OK);
=======
    ASSERT_TRUE(SQLiteUtils::ExecuteRawSQL(db, ADD_SYNC) == E_OK);
>>>>>>> 81ca9a0f
    sqlite3_close_v2(db);
    option.dataType = IOption::SYNC_DATA;
    EXPECT_EQ(g_connection->PutBatch(option, entries), E_OK);
    storageEngine->Release();
}

/**
  * @tc.name: ConnectionTest004
  * @tc.desc: Failed to GetResultSet
  * @tc.type: FUNC
  * @tc.require:
  * @tc.author: bty
  */
HWTEST_F(DistributedDBStorageSQLiteSingleVerNaturalExecutorTest, ConnectionTest004, TestSize.Level1)
{
    /**
     * @tc.steps: step1. the db is null
     * @tc.expected: step1. Expect -E_INVALID_DB
     */
    g_store->ReleaseHandle(g_handle);
    IOption option;
    option.dataType = IOption::SYNC_DATA;
    IKvDBResultSet *set = nullptr;
    Query query = Query::Select();
    std::unique_ptr<SQLiteSingleVerNaturalStoreConnection> emptyConn =
        std::make_unique<SQLiteSingleVerNaturalStoreConnection>(nullptr);
    EXPECT_EQ(emptyConn->GetResultSet(option, KEY_1, set), -E_INVALID_DB);
<<<<<<< HEAD
    emptyConn->ReleaseResultSet(set);
=======
>>>>>>> 81ca9a0f

    /**
     * @tc.steps: step2. get in transaction
     * @tc.expected: step2. Expect -E_BUSY
     */
    g_connection->StartTransaction();
    EXPECT_EQ(g_connection->GetResultSet(option, query, set), -E_BUSY);
    g_connection->RollBack();

    /**
     * @tc.steps: step3. change the storageEngine to cacheDB
     * @tc.expected: step3. Expect -E_EKEYREVOKED
     */
    int errCode = E_OK;
    SQLiteSingleVerStorageEngine *storageEngine =
        static_cast<SQLiteSingleVerStorageEngine *>(StorageEngineManager::GetStorageEngine(g_property, errCode));
    ASSERT_EQ(errCode, E_OK);
    ASSERT_NE(storageEngine, nullptr);
    storageEngine->SetEngineState(EngineState::CACHEDB);
    EXPECT_EQ(g_connection->GetResultSet(option, query, set), -E_EKEYREVOKED);
    EXPECT_EQ(g_connection->GetResultSet(option, KEY_1, set), -E_EKEYREVOKED);
    storageEngine->Release();
}

/**
<<<<<<< HEAD
=======
  * @tc.name: ConnectionTest005
  * @tc.desc: Failed to Get entries,value and count
  * @tc.type: FUNC
  * @tc.require:
  * @tc.author: bty
  */
HWTEST_F(DistributedDBStorageSQLiteSingleVerNaturalExecutorTest, ConnectionTest005, TestSize.Level1)
{
    /**
     * @tc.steps: step1. the db is null
     * @tc.expected: step1. Expect -E_INVALID_DB, Get return -E_NOT_INIT
     */
    g_store->ReleaseHandle(g_handle);
    IOption option;
    option.dataType = IOption::SYNC_DATA;
    Query query = Query::Select();
    std::unique_ptr<SQLiteSingleVerNaturalStoreConnection> emptyConn =
        std::make_unique<SQLiteSingleVerNaturalStoreConnection>(nullptr);
    ASSERT_NE(emptyConn, nullptr);
    int count;
    EXPECT_EQ(emptyConn->GetCount(option, query, count), -E_INVALID_DB);
    std::vector<Entry> entries;
    EXPECT_EQ(emptyConn->GetEntries(option, query, entries), -E_INVALID_DB);
    Value value;
    EXPECT_EQ(emptyConn->Get(option, KEY_1, value), -E_NOT_INIT);

    /**
     * @tc.steps: step2. the dataType is not SYNC_DATA
     * @tc.expected: step2. Expect -E_NOT_SUPPORT
     */
    option.dataType = IOption::SYNC_DATA + 1;
    EXPECT_EQ(emptyConn->GetCount(option, query, count), -E_NOT_SUPPORT);
    EXPECT_EQ(emptyConn->GetEntries(option, query, entries), -E_NOT_SUPPORT);
    EXPECT_EQ(emptyConn->Get(option, KEY_1, value), -E_NOT_SUPPORT);

    /**
     * @tc.steps: step3. get in transaction
     * @tc.expected: step3. Expect GetEntries -E_NOT_FOUND, GetCount E_OK
     */
    option.dataType = IOption::SYNC_DATA;
    g_connection->StartTransaction();
    EXPECT_EQ(g_connection->GetEntries(option, query, entries), -E_NOT_FOUND);
    EXPECT_EQ(g_connection->GetCount(option, query, count), E_OK);
    g_connection->RollBack();

    /**
     * @tc.steps: step4. change the storageEngine to cacheDB
     * @tc.expected: step4. Expect -E_EKEYREVOKED
     */
    int errCode = E_OK;
    SQLiteSingleVerStorageEngine *storageEngine =
        static_cast<SQLiteSingleVerStorageEngine *>(StorageEngineManager::GetStorageEngine(g_property, errCode));
    ASSERT_EQ(errCode, E_OK);
    ASSERT_NE(storageEngine, nullptr);
    storageEngine->SetEngineState(EngineState::CACHEDB);
    EXPECT_EQ(g_connection->GetCount(option, query, count), -E_EKEYREVOKED);
    EXPECT_EQ(g_connection->GetEntries(option, query, entries), -E_EKEYREVOKED);
    EXPECT_EQ(g_connection->Get(option, KEY_1, value), -E_EKEYREVOKED);
    storageEngine->Release();
}

/**
>>>>>>> 81ca9a0f
  * @tc.name: PragmaTest001
  * @tc.desc: Calling Pragma incorrectly
  * @tc.type: FUNC
  * @tc.require:
  * @tc.author: bty
  */
HWTEST_F(DistributedDBStorageSQLiteSingleVerNaturalExecutorTest, PragmaTest001, TestSize.Level1)
{
    /**
     * @tc.steps: step1. the parameter is null
     * @tc.expected: step1. Expect -E_INVALID_ARGS
     */
    EXPECT_EQ(g_connection->Pragma(PRAGMA_RESULT_SET_CACHE_MAX_SIZE, nullptr), -E_INVALID_ARGS);
    EXPECT_EQ(g_connection->Pragma(PRAGMA_RESULT_SET_CACHE_MODE, nullptr), -E_INVALID_ARGS);
    EXPECT_EQ(g_connection->Pragma(PRAGMA_SET_AUTO_LIFE_CYCLE, nullptr), -E_INVALID_ARGS);
    EXPECT_EQ(g_connection->Pragma(PRAGMA_UNPUBLISH_SYNC, nullptr), -E_INVALID_ARGS);
    EXPECT_EQ(g_connection->Pragma(PRAGMA_PUBLISH_LOCAL, nullptr), -E_INVALID_ARGS);
    EXPECT_EQ(g_connection->Pragma(PRAGMA_GET_DEVICE_IDENTIFIER_OF_ENTRY, nullptr), -E_INVALID_ARGS);
    EXPECT_EQ(g_connection->Pragma(PRAGMA_SET_MAX_LOG_LIMIT, nullptr), -E_INVALID_ARGS);
    EXPECT_EQ(g_connection->Pragma(PRAGMA_GET_IDENTIFIER_OF_DEVICE, nullptr), -E_INVALID_ARGS);

    /**
     * @tc.steps: step2. the option is invalid
     * @tc.expected: step2. Expect -E_INVALID_ARGS
     */
    std::unique_ptr<SQLiteSingleVerNaturalStoreConnection> emptyConn =
        std::make_unique<SQLiteSingleVerNaturalStoreConnection>(nullptr);
    ASSERT_NE(emptyConn, nullptr);
    SecurityOption option = {S3, SECE};
    EXPECT_EQ(emptyConn->Pragma(PRAGMA_TRIGGER_TO_MIGRATE_DATA, &option), -E_INVALID_CONNECTION);

    /**
     * @tc.steps: step3. the size is invalid
     * @tc.expected: step3. Expect -E_INVALID_ARGS
     */
    int size = 0;
    EXPECT_EQ(emptyConn->Pragma(PRAGMA_RESULT_SET_CACHE_MAX_SIZE, &size), -E_INVALID_ARGS);
    size = 1;
    EXPECT_EQ(emptyConn->Pragma(PRAGMA_RESULT_SET_CACHE_MAX_SIZE, &size), E_OK);

    /**
     * @tc.steps: step4. the mode is invalid
     * @tc.expected: step4. Expect -E_INVALID_ARGS
     */
    ResultSetCacheMode mode = ResultSetCacheMode(2); // 2 is invalid mode
    EXPECT_EQ(emptyConn->Pragma(PRAGMA_RESULT_SET_CACHE_MODE, &mode), -E_INVALID_ARGS);

    /**
     * @tc.steps: step5. the db is null
     * @tc.expected: step5. Expect -E_INVALID_DB
     */
    int time = 6000; // 6000 is random
    EXPECT_EQ(emptyConn->Pragma(PRAGMA_SET_AUTO_LIFE_CYCLE, &time), -E_INVALID_DB);
}

/**
  * @tc.name: PragmaTest002
  * @tc.desc: Incorrect publishing and unPublishing
  * @tc.type: FUNC
  * @tc.require:
  * @tc.author: bty
  */
HWTEST_F(DistributedDBStorageSQLiteSingleVerNaturalExecutorTest, PragmaTest002, TestSize.Level1)
{
    /**
     * @tc.steps: step1. the db is null
     * @tc.expected: step1. Expect -E_INVALID_DB
     */
    std::unique_ptr<SQLiteSingleVerNaturalStoreConnection> emptyConn =
        std::make_unique<SQLiteSingleVerNaturalStoreConnection>(nullptr);
    PragmaPublishInfo info;
    EXPECT_EQ(emptyConn->Pragma(PRAGMA_PUBLISH_LOCAL, &info), -E_INVALID_DB);
    EXPECT_EQ(emptyConn->Pragma(PRAGMA_UNPUBLISH_SYNC, &info), -E_INVALID_DB);

    /**
     * @tc.steps: step2. publish in transaction
     * @tc.expected: step2. Expect -E_NOT_SUPPORT
     */
    g_store->ReleaseHandle(g_handle);
    g_connection->StartTransaction();
    EXPECT_EQ(g_connection->Pragma(PRAGMA_PUBLISH_LOCAL, &info), -E_NOT_SUPPORT);
    EXPECT_EQ(g_connection->Pragma(PRAGMA_UNPUBLISH_SYNC, &info), -E_NOT_SUPPORT);
    g_connection->RollBack();

    /**
     * @tc.steps: step3. publish in cacheDB
     * @tc.expected: step3. Expect -E_EKEYREVOKED
     */
    int errCode = E_OK;
    SQLiteSingleVerStorageEngine *storageEngine =
        static_cast<SQLiteSingleVerStorageEngine *>(StorageEngineManager::GetStorageEngine(g_property, errCode));
    ASSERT_EQ(errCode, E_OK);
    ASSERT_NE(storageEngine, nullptr);
    storageEngine->SetEngineState(EngineState::CACHEDB);
    EXPECT_EQ(g_connection->Pragma(PRAGMA_PUBLISH_LOCAL, &info), -E_EKEYREVOKED);
    EXPECT_EQ(g_connection->Pragma(PRAGMA_UNPUBLISH_SYNC, &info), -E_EKEYREVOKED);
    g_connection->StartTransaction();
    g_connection->Commit();
    storageEngine->Release();
}

/**
  * @tc.name: PragmaTest003
  * @tc.desc: Failed to call function with empty connection
  * @tc.type: FUNC
  * @tc.require:
  * @tc.author: bty
  */
HWTEST_F(DistributedDBStorageSQLiteSingleVerNaturalExecutorTest, PragmaTest003, TestSize.Level1)
{
<<<<<<< HEAD
    std::unique_ptr<SQLiteSingleVerNaturalStoreConnection> emptyConn =
        std::make_unique<SQLiteSingleVerNaturalStoreConnection>(nullptr);
    PragmaEntryDeviceIdentifier identifier = {.key = KEY_1};
    EXPECT_EQ(emptyConn->Pragma(PRAGMA_GET_DEVICE_IDENTIFIER_OF_ENTRY, &identifier), -E_NOT_INIT);
=======
    auto emptyConn = std::make_unique<SQLiteSingleVerNaturalStoreConnection>(nullptr);
    PragmaEntryDeviceIdentifier identifier = {.key = KEY_1};
    EXPECT_EQ(emptyConn->Pragma(PRAGMA_GET_DEVICE_IDENTIFIER_OF_ENTRY, &identifier), -E_NOT_INIT);
    EXPECT_EQ(emptyConn->Pragma(PRAGMA_EXEC_CHECKPOINT, nullptr), -E_NOT_INIT);
>>>>>>> 81ca9a0f
    EXPECT_EQ(emptyConn->CheckIntegrity(), -E_NOT_INIT);

    int limit = 0;
    EXPECT_EQ(emptyConn->Pragma(PRAGMA_SET_MAX_LOG_LIMIT, &limit), -E_INVALID_DB);
<<<<<<< HEAD
    CipherPassword pw;
    EXPECT_EQ(emptyConn->Import("/a.b", pw), -E_INVALID_DB);
    DatabaseLifeCycleNotifier notifier;
    EXPECT_EQ(emptyConn->RegisterLifeCycleCallback(notifier), -E_INVALID_DB);
=======
    EXPECT_EQ(emptyConn->Pragma(PRAGMA_RM_DEVICE_DATA, nullptr), -E_INVALID_DB);
    CipherPassword pw;
    EXPECT_EQ(emptyConn->Import("/a.b", pw), -E_INVALID_DB);
    EXPECT_EQ(emptyConn->Export("/a.b", pw), -E_INVALID_DB);
    DatabaseLifeCycleNotifier notifier;
    EXPECT_EQ(emptyConn->RegisterLifeCycleCallback(notifier), -E_INVALID_DB);

    EXPECT_EQ(emptyConn->SetConflictNotifier(0, nullptr), -E_INVALID_ARGS);
    KvDBConflictAction func = [&](const KvDBCommitNotifyData &data) {};
    EXPECT_EQ(emptyConn->SetConflictNotifier(0, func), -E_INVALID_DB);
    IKvDBSnapshot *shot;
    EXPECT_EQ(emptyConn->GetSnapshot(shot), -E_NOT_SUPPORT);
}

/**
  * @tc.name: ExecutorCache001
  * @tc.desc: Fail to operate data
  * @tc.type: FUNC
  * @tc.require:
  * @tc.author: bty
  */
HWTEST_F(DistributedDBStorageSQLiteSingleVerNaturalExecutorTest, ExecutorCache001, TestSize.Level1)
{
    g_handle->SetAttachMetaMode(true);
    std::set<std::string> devices;
    EXPECT_EQ(g_handle->GetExistsDevicesFromMeta(devices), SQL_STATE_ERR);
    EXPECT_EQ(g_handle->DeleteMetaDataByPrefixKey(KEY_1), SQL_STATE_ERR);
    std::vector<Key> keys;
    EXPECT_EQ(g_handle->DeleteMetaData(keys), SQL_STATE_ERR);
    EXPECT_EQ(g_handle->PrepareForSavingCacheData(SingleVerDataType::LOCAL_TYPE), SQL_STATE_ERR);
    EXPECT_EQ(g_handle->RemoveDeviceDataInCacheMode("device1", true, 0u), SQL_STATE_ERR);
    Timestamp timestamp;
    EXPECT_EQ(g_handle->GetMaxTimestampDuringMigrating(timestamp), -E_NOT_INIT);
    EXPECT_EQ(g_handle->ResetForSavingCacheData(SingleVerDataType::LOCAL_TYPE), E_OK);
}

/**
  * @tc.name: ExecutorCache002
  * @tc.desc: Fail to call func in each ExecutorState
  * @tc.type: FUNC
  * @tc.require:
  * @tc.author: bty
  */
HWTEST_F(DistributedDBStorageSQLiteSingleVerNaturalExecutorTest, ExecutorCache002, TestSize.Level1)
{
    /**
     * @tc.steps: step1. In MAINDB
     * @tc.expected: step1. Expect not E_OK
     */
    NotifyMigrateSyncData syncData;
    DataItem dataItem;
    std::vector<DataItem> items;
    items.push_back(dataItem);
    EXPECT_EQ(g_handle->MigrateSyncDataByVersion(0u, syncData, items), -E_INVALID_DB);
    uint64_t version;
    EXPECT_EQ(g_handle->GetMinVersionCacheData(items, version), -E_INVALID_ARGS);
    EXPECT_EQ(g_handle->GetMaxVersionInCacheDb(version), -E_INVALID_ARGS);
    EXPECT_EQ(g_handle->MigrateLocalData(), -E_INVALID_ARGS);

    /**
     * @tc.steps: step2. Change executor to CACHE_ATTACH_MAIN
     * @tc.expected: step2. Expect SQL_STATE_ERR
     */
    sqlite3 *sqlHandle = nullptr;
    EXPECT_EQ(SQLiteUtils::OpenDatabase({g_testDir + g_databaseName, false, false}, sqlHandle), E_OK);
    ASSERT_NE(sqlHandle, nullptr);
    auto executor = std::make_unique<SQLiteSingleVerStorageExecutor>(
        sqlHandle, false, false, ExecutorState::CACHE_ATTACH_MAIN);
    ASSERT_NE(executor, nullptr);
    EXPECT_EQ(executor->MigrateSyncDataByVersion(0u, syncData, items), SQL_STATE_ERR);
    EXPECT_EQ(executor->GetMinVersionCacheData(items, version), SQL_STATE_ERR);
    EXPECT_EQ(executor->GetMaxVersionInCacheDb(version), SQL_STATE_ERR);
    EXPECT_EQ(executor->MigrateLocalData(), SQL_STATE_ERR);
    executor->SetAttachMetaMode(true);
    EXPECT_EQ(executor->MigrateSyncDataByVersion(0u, syncData, items), SQL_STATE_ERR);

    /**
     * @tc.steps: step3. Change executor to MAIN_ATTACH_CACHE
     */
    auto executor2 = std::make_unique<SQLiteSingleVerStorageExecutor>(
        sqlHandle, false, false, ExecutorState::MAIN_ATTACH_CACHE);
    ASSERT_NE(executor2, nullptr);
    items.clear();
    EXPECT_EQ(executor2->MigrateSyncDataByVersion(0u, syncData, items), -E_INVALID_ARGS);
    items.push_back(dataItem);
    EXPECT_EQ(executor2->MigrateSyncDataByVersion(0u, syncData, items), SQL_STATE_ERR);
    EXPECT_EQ(executor2->GetMinVersionCacheData(items, version), SQL_STATE_ERR);
    EXPECT_EQ(executor2->GetMaxVersionInCacheDb(version), SQL_STATE_ERR);
    EXPECT_EQ(executor2->MigrateLocalData(), SQL_STATE_ERR);
    sqlite3_close_v2(sqlHandle);
    sqlHandle = nullptr;
}

/**
  * @tc.name: ExecutorCache003
  * @tc.desc: Test different condition to attach db
  * @tc.type: FUNC
  * @tc.require:
  * @tc.author: bty
  */
HWTEST_F(DistributedDBStorageSQLiteSingleVerNaturalExecutorTest, ExecutorCache003, TestSize.Level1)
{
    /**
     * @tc.steps: step1. Copy empty db, then attach
     */
    string cacheDir = g_testDir + "/" + g_identifier + "/" + DBConstant::SINGLE_SUB_DIR +
        "/" + DBConstant::CACHEDB_DIR + "/" + DBConstant::SINGLE_VER_CACHE_STORE + DBConstant::SQLITE_DB_EXTENSION;
    EXPECT_EQ(DBCommon::CopyFile(g_testDir + g_databaseName, cacheDir), E_OK);
    CipherPassword password;
    EXPECT_EQ(g_nullHandle->AttachMainDbAndCacheDb(
        CipherType::DEFAULT, password, cacheDir, EngineState::INVALID), -E_INVALID_ARGS);
    EXPECT_EQ(g_nullHandle->AttachMainDbAndCacheDb(
        CipherType::DEFAULT, password, cacheDir, EngineState::CACHEDB), -E_INVALID_DB);
    EXPECT_EQ(g_nullHandle->AttachMainDbAndCacheDb(
        CipherType::DEFAULT, password, cacheDir, EngineState::ATTACHING), E_OK);
    EXPECT_EQ(g_handle->AttachMainDbAndCacheDb(
        CipherType::DEFAULT, password, cacheDir, EngineState::MAINDB), E_OK);

    /**
     * @tc.steps: step2. Try migrate data after attaching cache
     * @tc.expected: step2. Expect SQL_STATE_ERR
     */
    NotifyMigrateSyncData syncData;
    DataItem dataItem;
    std::vector<DataItem> items;
    items.push_back(dataItem);
    EXPECT_EQ(g_handle->MigrateSyncDataByVersion(0u, syncData, items), SQL_STATE_ERR);
}

/**
  * @tc.name: ExecutorCache004
  * @tc.desc: Test migrate after attaching
  * @tc.type: FUNC
  * @tc.require:
  * @tc.author: bty
  */
HWTEST_F(DistributedDBStorageSQLiteSingleVerNaturalExecutorTest, ExecutorCache004, TestSize.Level1)
{
    /**
     * @tc.steps: step1. Copy normal db, attach cache
     * @tc.expected: step1. Expect E_OK
     */
    string cacheDir = g_testDir + "/" + g_identifier + "/" + DBConstant::SINGLE_SUB_DIR +
        "/" + DBConstant::CACHEDB_DIR + "/" + DBConstant::SINGLE_VER_CACHE_STORE + DBConstant::SQLITE_DB_EXTENSION;
    EXPECT_EQ(g_handle->ForceCheckPoint(), E_OK);
    EXPECT_EQ(DBCommon::CopyFile(g_testDir + g_databaseName, cacheDir), E_OK);
    CipherPassword password;
    EXPECT_EQ(g_handle->AttachMainDbAndCacheDb(
        CipherType::DEFAULT, password, cacheDir, EngineState::MAINDB), E_OK);

    /**
     * @tc.steps: step2. Migrate sync data but param incomplete
     */
    NotifyMigrateSyncData syncData;
    DataItem dataItem;
    std::vector<DataItem> items;
    items.push_back(dataItem);
    EXPECT_EQ(g_handle->MigrateSyncDataByVersion(0u, syncData, items), -E_INVALID_ARGS);
    Timestamp timestamp;
    EXPECT_EQ(g_handle->GetMaxTimestampDuringMigrating(timestamp), E_OK);
    items.front().neglect = true;
    EXPECT_EQ(g_handle->MigrateSyncDataByVersion(0u, syncData, items), SQL_STATE_ERR);
    items.front().neglect = false;
    items.front().flag = DataItem::REMOVE_DEVICE_DATA_FLAG;
    EXPECT_EQ(g_handle->MigrateSyncDataByVersion(0u, syncData, items), -E_INVALID_ARGS);
    items.front().key = {'r', 'e', 'm', 'o', 'v', 'e'};
    EXPECT_EQ(g_handle->MigrateSyncDataByVersion(0u, syncData, items), SQL_STATE_ERR);
    items.front().flag = DataItem::REMOVE_DEVICE_DATA_NOTIFY_FLAG;
    EXPECT_EQ(g_handle->MigrateSyncDataByVersion(0u, syncData, items), SQL_STATE_ERR);
    items.front().flag = DataItem::REMOTE_DEVICE_DATA_MISS_QUERY;
    EXPECT_EQ(g_handle->MigrateSyncDataByVersion(0u, syncData, items), -E_INVALID_DB);
    string selectSync = "SELECT * FROM sync_data";
    Value value;
    value.assign(selectSync.begin(), selectSync.end());
    items.front().value = value;
    items.front().flag = DataItem::REMOVE_DEVICE_DATA_NOTIFY_FLAG;
    EXPECT_EQ(g_handle->MigrateSyncDataByVersion(0u, syncData, items), SQL_STATE_ERR);
    EXPECT_EQ(g_handle->MigrateLocalData(), E_OK);

    /**
     * @tc.steps: step3. Attach maindb
     */
    EXPECT_EQ(g_handle->AttachMainDbAndCacheDb(
        CipherType::DEFAULT, password, cacheDir, EngineState::CACHEDB), E_OK);
    EXPECT_EQ(g_handle->MigrateLocalData(), E_OK);
    EXPECT_EQ(g_handle->MigrateSyncDataByVersion(0u, syncData, items), -E_BUSY);
}

/**
  * @tc.name: ExecutorCache005
  * @tc.desc: Alter table then save data in cache mode
  * @tc.type: FUNC
  * @tc.require:
  * @tc.author: bty
  */
HWTEST_F(DistributedDBStorageSQLiteSingleVerNaturalExecutorTest, ExecutorCache005, TestSize.Level1)
{
    g_store->ReleaseHandle(g_handle);
    sqlite3 *db = nullptr;
    ASSERT_TRUE(sqlite3_open_v2((g_testDir + g_databaseName).c_str(),
        &db, SQLITE_OPEN_URI | SQLITE_OPEN_READWRITE | SQLITE_OPEN_CREATE, nullptr) == SQLITE_OK);
    ASSERT_TRUE(SQLiteUtils::ExecuteRawSQL(db, ADD_LOCAL) == E_OK);
    ASSERT_TRUE(SQLiteUtils::ExecuteRawSQL(db, ADD_SYNC) == E_OK);
    auto executor = std::make_unique<SQLiteSingleVerStorageExecutor>(db, false, false);
    ASSERT_NE(executor, nullptr);
    LocalDataItem item;
    EXPECT_EQ(executor->PutLocalDataToCacheDB(item), -E_INVALID_ARGS);
    item.hashKey = KEY_1;
    EXPECT_EQ(executor->PutLocalDataToCacheDB(item), -E_INVALID_ARGS);
    item.flag = DataItem::DELETE_FLAG;
    EXPECT_EQ(executor->PutLocalDataToCacheDB(item), E_OK);
    Query query = Query::Select();
    QueryObject object(query);
    DataItem dataItem;
    dataItem.flag = DataItem::REMOTE_DEVICE_DATA_MISS_QUERY;
    DeviceInfo info;
    Timestamp maxTime;
    EXPECT_EQ(executor->SaveSyncDataItemInCacheMode(dataItem, info, maxTime, 0, object), -E_INVALID_ARGS);
    dataItem.key = KEY_1;
    EXPECT_EQ(executor->SaveSyncDataItemInCacheMode(dataItem, info, maxTime, 0, object), E_OK);
    dataItem.flag = DataItem::DELETE_FLAG;
    EXPECT_EQ(executor->SaveSyncDataItemInCacheMode(dataItem, info, maxTime, 0, object), E_OK);
    sqlite3_close_v2(db);
>>>>>>> 81ca9a0f
}<|MERGE_RESOLUTION|>--- conflicted
+++ resolved
@@ -568,11 +568,8 @@
     option.dataType = IOption::SYNC_DATA;
     EXPECT_EQ(emptyConn->PutBatch(option, entries), -E_INVALID_DB);
     EXPECT_EQ(emptyConn->DeleteBatch(option, keys), -E_INVALID_DB);
-<<<<<<< HEAD
-=======
     option.dataType = IOption::SYNC_DATA + 1;
     EXPECT_EQ(emptyConn->PutBatch(option, entries), -E_NOT_SUPPORT);
->>>>>>> 81ca9a0f
 }
 
 /**
@@ -586,11 +583,7 @@
 {
     /**
      * @tc.steps: step1. Only change the storageEngine to cacheDB
-<<<<<<< HEAD
-     * @tc.expected: step1. Expect -1
-=======
      * @tc.expected: step1. Expect SQL_STATE_ERR
->>>>>>> 81ca9a0f
      */
     int errCode = E_OK;
     SQLiteSingleVerStorageEngine *storageEngine =
@@ -602,20 +595,6 @@
     std::vector<Entry> entries;
     entries.push_back(ENTRY_1);
     g_store->ReleaseHandle(g_handle);
-<<<<<<< HEAD
-    EXPECT_EQ(g_connection->PutBatch(option, entries), -1); // -1 is sqlite error
-    std::vector<Key> keys;
-    keys.push_back(KEY_1);
-    EXPECT_EQ(g_connection->DeleteBatch(option, keys), -1);
-
-    /**
-     * @tc.steps: step2.Change to LOCAL_DATA option
-     * @tc.expected: step2. Expect -1
-     */
-    option.dataType = IOption::LOCAL_DATA;
-    EXPECT_EQ(g_connection->PutBatch(option, entries), -1);
-    EXPECT_EQ(g_connection->DeleteBatch(option, keys), -1);
-=======
     EXPECT_EQ(g_connection->PutBatch(option, entries), SQL_STATE_ERR);
     std::vector<Key> keys;
     keys.push_back(KEY_1);
@@ -628,7 +607,6 @@
     option.dataType = IOption::LOCAL_DATA;
     EXPECT_EQ(g_connection->PutBatch(option, entries), SQL_STATE_ERR);
     EXPECT_EQ(g_connection->DeleteBatch(option, keys), SQL_STATE_ERR);
->>>>>>> 81ca9a0f
 
     /**
      * @tc.steps: step3. Table sync_data adds a column to make the num of cols equal to the cacheDB
@@ -637,12 +615,7 @@
     sqlite3 *db;
     ASSERT_TRUE(sqlite3_open_v2((g_testDir + g_databaseName).c_str(),
         &db, SQLITE_OPEN_URI | SQLITE_OPEN_READWRITE | SQLITE_OPEN_CREATE, nullptr) == SQLITE_OK);
-<<<<<<< HEAD
-    string addSync = "alter table sync_data add column version INT";
-    ASSERT_TRUE(SQLiteUtils::ExecuteRawSQL(db, addSync) == E_OK);
-=======
     ASSERT_TRUE(SQLiteUtils::ExecuteRawSQL(db, ADD_SYNC) == E_OK);
->>>>>>> 81ca9a0f
     sqlite3_close_v2(db);
     option.dataType = IOption::SYNC_DATA;
     EXPECT_EQ(g_connection->PutBatch(option, entries), E_OK);
@@ -670,10 +643,6 @@
     std::unique_ptr<SQLiteSingleVerNaturalStoreConnection> emptyConn =
         std::make_unique<SQLiteSingleVerNaturalStoreConnection>(nullptr);
     EXPECT_EQ(emptyConn->GetResultSet(option, KEY_1, set), -E_INVALID_DB);
-<<<<<<< HEAD
-    emptyConn->ReleaseResultSet(set);
-=======
->>>>>>> 81ca9a0f
 
     /**
      * @tc.steps: step2. get in transaction
@@ -699,8 +668,6 @@
 }
 
 /**
-<<<<<<< HEAD
-=======
   * @tc.name: ConnectionTest005
   * @tc.desc: Failed to Get entries,value and count
   * @tc.type: FUNC
@@ -763,7 +730,6 @@
 }
 
 /**
->>>>>>> 81ca9a0f
   * @tc.name: PragmaTest001
   * @tc.desc: Calling Pragma incorrectly
   * @tc.type: FUNC
@@ -874,27 +840,14 @@
   */
 HWTEST_F(DistributedDBStorageSQLiteSingleVerNaturalExecutorTest, PragmaTest003, TestSize.Level1)
 {
-<<<<<<< HEAD
-    std::unique_ptr<SQLiteSingleVerNaturalStoreConnection> emptyConn =
-        std::make_unique<SQLiteSingleVerNaturalStoreConnection>(nullptr);
-    PragmaEntryDeviceIdentifier identifier = {.key = KEY_1};
-    EXPECT_EQ(emptyConn->Pragma(PRAGMA_GET_DEVICE_IDENTIFIER_OF_ENTRY, &identifier), -E_NOT_INIT);
-=======
     auto emptyConn = std::make_unique<SQLiteSingleVerNaturalStoreConnection>(nullptr);
     PragmaEntryDeviceIdentifier identifier = {.key = KEY_1};
     EXPECT_EQ(emptyConn->Pragma(PRAGMA_GET_DEVICE_IDENTIFIER_OF_ENTRY, &identifier), -E_NOT_INIT);
     EXPECT_EQ(emptyConn->Pragma(PRAGMA_EXEC_CHECKPOINT, nullptr), -E_NOT_INIT);
->>>>>>> 81ca9a0f
     EXPECT_EQ(emptyConn->CheckIntegrity(), -E_NOT_INIT);
 
     int limit = 0;
     EXPECT_EQ(emptyConn->Pragma(PRAGMA_SET_MAX_LOG_LIMIT, &limit), -E_INVALID_DB);
-<<<<<<< HEAD
-    CipherPassword pw;
-    EXPECT_EQ(emptyConn->Import("/a.b", pw), -E_INVALID_DB);
-    DatabaseLifeCycleNotifier notifier;
-    EXPECT_EQ(emptyConn->RegisterLifeCycleCallback(notifier), -E_INVALID_DB);
-=======
     EXPECT_EQ(emptyConn->Pragma(PRAGMA_RM_DEVICE_DATA, nullptr), -E_INVALID_DB);
     CipherPassword pw;
     EXPECT_EQ(emptyConn->Import("/a.b", pw), -E_INVALID_DB);
@@ -1118,5 +1071,4 @@
     dataItem.flag = DataItem::DELETE_FLAG;
     EXPECT_EQ(executor->SaveSyncDataItemInCacheMode(dataItem, info, maxTime, 0, object), E_OK);
     sqlite3_close_v2(db);
->>>>>>> 81ca9a0f
 }