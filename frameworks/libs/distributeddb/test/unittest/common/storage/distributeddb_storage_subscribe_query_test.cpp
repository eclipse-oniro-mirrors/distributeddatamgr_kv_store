/*
 * Copyright (c) 2021 Huawei Device Co., Ltd.
 * Licensed under the Apache License, Version 2.0 (the "License");
 * you may not use this file except in compliance with the License.
 * You may obtain a copy of the License at
 *
 *     http://www.apache.org/licenses/LICENSE-2.0
 *
 * Unless required by applicable law or agreed to in writing, software
 * distributed under the License is distributed on an "AS IS" BASIS,
 * WITHOUT WARRANTIES OR CONDITIONS OF ANY KIND, either express or implied.
 * See the License for the specific language governing permissions and
 * limitations under the License.
 */
#include <gtest/gtest.h>
#include <openssl/rand.h>

#include "db_common.h"
#include "db_errno.h"
#include "distributeddb_data_generate_unit_test.h"
#include "distributeddb_tools_unit_test.h"
#include "generic_single_ver_kv_entry.h"
#include "kvdb_manager.h"
#include "process_communicator_test_stub.h"
#include "process_system_api_adapter_impl.h"
#include "query_sync_object.h"
#include "sqlite_single_ver_natural_store.h"
#include "sqlite_single_ver_natural_store_connection.h"

using namespace testing::ext;
using namespace DistributedDB;
using namespace DistributedDBUnitTest;
using namespace std;

namespace {
DistributedDB::KvStoreConfig g_config;
std::string g_testDir;
string g_resourceDir;

KvStoreDelegateManager g_mgr(APP_ID, USER_ID);
// define the g_kvDelegateCallback, used to get some information when open a kv store.
DBStatus g_kvDelegateStatus = INVALID_ARGS;
KvStoreNbDelegate *g_kvNbDelegatePtr = nullptr;
auto g_kvNbDelegateCallback = bind(&DistributedDBToolsUnitTest::KvStoreNbDelegateCallback,
    placeholders::_1, placeholders::_2, std::ref(g_kvDelegateStatus), std::ref(g_kvNbDelegatePtr));

const uint8_t PRESET_DATA_SIZE = 2;
const std::string SUBSCRIBE_ID = "680A20600517073AE306B11FEA8306C57DC5102CD33E322F7C513176AA707F0C";

const std::string REMOTE_DEVICE_ID = "remote_device_id";
const std::string REMOTE_DEVICE_A = "remote_device_A";
const std::string REMOTE_DEVICE_B = "remote_device_B";
const Key PREFIX_KEY = { 'k' };
const Key KEY1 = { 'k', '1' };
const Key KEY2 = { 'k', '2' };
const Key KEY3 = { 'k', '3' };
const Value VALUE1 = { 'v', '1' };
const Value VALUE2 = { 'v', '2' };
const Value VALUE3 = { 'v', '3' };

const std::string NORMAL_FBS_FILE_NAME = "normal_fbs.bfbs";
const string SCHEMA_STRING =
    "{\"SCHEMA_VERSION\":\"1.0\","
    "\"SCHEMA_MODE\":\"STRICT\","
    "\"SCHEMA_DEFINE\":{"
    "\"field_name1\":\"BOOL\","
    "\"field_name2\":\"BOOL\","
    "\"field_name3\":\"INTEGER, NOT NULL\","
    "\"field_name4\":\"LONG, DEFAULT 100\","
    "\"field_name5\":\"DOUBLE, DEFAULT 3.14\","
    "\"field_name6\":\"STRING, DEFAULT '3.1415'\","
    "\"field_name7\":\"LONG, DEFAULT 100\","
    "\"field_name8\":\"LONG, DEFAULT 100\","
    "\"field_name9\":\"LONG, DEFAULT 100\","
    "\"field_name10\":\"LONG, DEFAULT 100\""
    "},"
    "\"SCHEMA_INDEXES\":[\"$.field_name1\", \"$.field_name2\"]}";

void PreSetData(uint8_t dataNum)
{
    EXPECT_GE(dataNum, 0); // 0 No preset data
    EXPECT_LT(dataNum, 128); // 128 Max preset data size
    for (uint8_t i = 0; i < dataNum; i++) {
        Key keyA = {'K', i};
        Value value;
        std::string validJsonData;
        if (i % 2 == 0) { // 2 : for data construct
            validJsonData = R"({"field_name1":false,"field_name2":true,"field_name3":100})";
        } else {
            validJsonData = R"({"field_name1":false,"field_name2":false,"field_name3":100})";
        }
        value.assign(validJsonData.begin(), validJsonData.end());
        EXPECT_EQ(g_kvNbDelegatePtr->Put(keyA, value), E_OK);
    }
}

void CreateAndGetStore(const std::string &storeId, const std::string &schemaString,
    SQLiteSingleVerNaturalStoreConnection *&conn, SQLiteSingleVerNaturalStore *&store, uint8_t preSetDataNum = 0)
{
    KvStoreNbDelegate::Option option = {true, false, false};
    option.schema = schemaString;
    g_mgr.GetKvStore(storeId, option, g_kvNbDelegateCallback);
    EXPECT_TRUE(g_kvNbDelegatePtr != nullptr);
    EXPECT_TRUE(g_kvDelegateStatus == OK);
    PreSetData(preSetDataNum);
    EXPECT_EQ(g_mgr.CloseKvStore(g_kvNbDelegatePtr), OK);

    std::string oriIdentifier = USER_ID + "-" + APP_ID + "-" + storeId;
    std::string identifier = DBCommon::TransferHashString(oriIdentifier);
    KvDBProperties property;
    property.SetStringProp(KvDBProperties::IDENTIFIER_DATA, identifier);
    std::string identifierHex = DBCommon::TransferStringToHex(identifier);
    property.SetStringProp(KvDBProperties::DATA_DIR, g_testDir);
    property.SetStringProp(KvDBProperties::STORE_ID, storeId);
    property.SetBoolProp(KvDBProperties::MEMORY_MODE, false);
    property.SetIntProp(KvDBProperties::DATABASE_TYPE, KvDBProperties::SINGLE_VER_TYPE);
    property.SetStringProp(KvDBProperties::IDENTIFIER_DIR, identifierHex);
    property.SetIntProp(KvDBProperties::CONFLICT_RESOLVE_POLICY, ConflictResolvePolicy::LAST_WIN);

    if (!schemaString.empty()) {
        SchemaObject schemaObj;
        schemaObj.ParseFromSchemaString(schemaString);
        EXPECT_EQ(schemaObj.IsSchemaValid(), true);
        property.SetSchema(schemaObj);
    }

    int errCode = E_OK;
    conn = static_cast<SQLiteSingleVerNaturalStoreConnection *>(KvDBManager::GetDatabaseConnection(property, errCode));
    EXPECT_EQ(errCode, E_OK);
    ASSERT_NE(conn, nullptr);
    store = static_cast<SQLiteSingleVerNaturalStore *>(KvDBManager::OpenDatabase(property, errCode));
    EXPECT_EQ(errCode, E_OK);
    ASSERT_NE(store, nullptr);
}

#ifndef OMIT_FLATBUFFER
std::string FbfFileToSchemaString(const std::string &fileName)
{
    std::string filePath = g_resourceDir + "fbs_files_for_ut/" + fileName;
    std::ifstream is(filePath, std::ios::binary | std::ios::ate);
    if (!is.is_open()) {
        LOGE("[FbfFileToSchemaString] open file failed name : %s", filePath.c_str());
        return "";
    }

    auto size = is.tellg();
    LOGE("file size %u", static_cast<unsigned>(size));
    std::string schema(size, '\0');
    is.seekg(0);
    if (is.read(&schema[0], size)) {
        return schema;
    }
    LOGE("[FbfFileToSchemaString] read file failed path : %s", filePath.c_str());
    return "";
}
#endif

void CheckDataNumByKey(const std::string &storeId, const Key& key, size_t expSize)
{
    KvStoreNbDelegate::Option option = {true, false, false};
    option.schema = SCHEMA_STRING;
    g_mgr.GetKvStore(storeId, option, g_kvNbDelegateCallback);
    EXPECT_TRUE(g_kvNbDelegatePtr != nullptr);
    EXPECT_TRUE(g_kvDelegateStatus == OK);
    std::vector<Entry> entries;
    EXPECT_EQ(g_kvNbDelegatePtr->GetEntries(key, entries), E_OK);
    EXPECT_TRUE(entries.size() == expSize);
    EXPECT_EQ(g_mgr.CloseKvStore(g_kvNbDelegatePtr), OK);
}
}

class DistributedDBStorageSubscribeQueryTest : public testing::Test {
public:
    static void SetUpTestCase(void);
    static void TearDownTestCase(void);
    void SetUp() override;
    void TearDown() override;
};

static std::shared_ptr<ProcessSystemApiAdapterImpl> g_adapter;
void DistributedDBStorageSubscribeQueryTest::SetUpTestCase(void)
{
    g_mgr.SetProcessLabel("DistributedDBStorageSubscribeQueryTest", "test");
    g_mgr.SetProcessCommunicator(std::make_shared<ProcessCommunicatorTestStub>()); // export and import get devID

    DistributedDBToolsUnitTest::TestDirInit(g_testDir);
    ASSERT_EQ(DistributedDBToolsUnitTest::GetResourceDir(g_resourceDir), E_OK);
    LOGD("Test dir is %s", g_testDir.c_str());
    DistributedDBToolsUnitTest::RemoveTestDbFiles(g_testDir + "/TestQuerySync/" + DBConstant::SINGLE_SUB_DIR);

    g_config.dataDir = g_testDir;
    g_mgr.SetKvStoreConfig(g_config);

    g_adapter = std::make_shared<ProcessSystemApiAdapterImpl>();
    EXPECT_TRUE(g_adapter != nullptr);
    RuntimeContext::GetInstance()->SetProcessSystemApiAdapter(g_adapter);
}

void DistributedDBStorageSubscribeQueryTest::TearDownTestCase(void)
{
    RuntimeContext::GetInstance()->SetProcessSystemApiAdapter(nullptr);
}

void DistributedDBStorageSubscribeQueryTest::SetUp()
{
    Test::SetUp();
    DistributedDBToolsUnitTest::PrintTestCaseInfo();
}

void DistributedDBStorageSubscribeQueryTest::TearDown()
{
    Test::TearDown();
    DistributedDBToolsUnitTest::RemoveTestDbFiles(g_testDir);
}

/**
  * @tc.name: CheckAndInitQueryCondition001
  * @tc.desc: Check the condition is legal or not with json schema
  * @tc.type: FUNC
  * @tc.require: AR000FN6G9
  * @tc.author: xulianhui
  */
HWTEST_F(DistributedDBStorageSubscribeQueryTest, CheckAndInitQueryCondition001, TestSize.Level1)
{
    /**
     * @tc.steps:step1. Create a json schema db, get the natural store instance.
     * @tc.expected: step1. Get results OK and non-null store.
     */
    SQLiteSingleVerNaturalStoreConnection *conn = nullptr;
    SQLiteSingleVerNaturalStore *store = nullptr;
    CreateAndGetStore("SchemaCondition01", SCHEMA_STRING, conn, store);

    /**
     * @tc.steps:step2. Create a query with prefixKey only, check it as condition.
     * @tc.expected: step2. Check condition return E_OK.
     */
    Query query1 = Query::Select().PrefixKey({});
    QueryObject queryObject1(query1);
    int errCode = store->CheckAndInitQueryCondition(queryObject1);
    EXPECT_EQ(errCode, E_OK);

    /**
     * @tc.steps:step3. Create a query with predicate, check it as condition.
     * @tc.expected: step3. Check condition return E_OK.
     */
    Query query2 = Query::Select().GreaterThan("field_name3", 10);
    QueryObject queryObject2(query2);
    errCode = store->CheckAndInitQueryCondition(queryObject2);
    EXPECT_EQ(errCode, E_OK);

    /**
     * @tc.steps:step4. Create a query with invalid field, check it as condition.
     * @tc.expected: step4. Check condition return E_INVALID_QUERY_FIELD.
     */
    Query query3 = Query::Select().GreaterThan("field_name11", 10);
    QueryObject queryObject3(query3);
    errCode = store->CheckAndInitQueryCondition(queryObject3);
    EXPECT_EQ(errCode, -E_INVALID_QUERY_FIELD);

    /**
     * @tc.steps:step5. Create a query with invalid format, check it as condition.
     * @tc.expected: step5. Check condition return E_INVALID_QUERY_FORMAT.
     */
    Query query4 = Query::Select().GreaterThan("field_name3", 10).And().BeginGroup().
        LessThan("field_name3", 100).OrderBy("field_name3").EndGroup();
    QueryObject queryObject4(query4);
    errCode = store->CheckAndInitQueryCondition(queryObject4);
    EXPECT_EQ(errCode, -E_INVALID_QUERY_FORMAT);

    /**
     * @tc.steps:step6. Close natural store
     * @tc.expected: step6. Close ok
     */
    RefObject::KillAndDecObjRef(store);
    KvDBManager::ReleaseDatabaseConnection(conn);
}

#ifndef OMIT_FLATBUFFER
/**
  * @tc.name: CheckAndInitQueryCondition002
  * @tc.desc: Check the condition always illegal with flatbuffer schema
  * @tc.type: FUNC
  * @tc.require: AR000FN6G9
  * @tc.author: xulianhui
  */
HWTEST_F(DistributedDBStorageSubscribeQueryTest, CheckAndInitQueryCondition002, TestSize.Level1)
{
    /**
     * @tc.steps:step1. Create a flatbuffer schema db, get the natural store instance.
     * @tc.expected: step1. Get results OK and non-null store.
     */
    std::string fbSchema = FbfFileToSchemaString(NORMAL_FBS_FILE_NAME);
    EXPECT_FALSE(fbSchema.empty());
    SQLiteSingleVerNaturalStoreConnection *conn = nullptr;
    SQLiteSingleVerNaturalStore *store = nullptr;
    CreateAndGetStore("SchemaCondition02", fbSchema, conn, store);

    /**
     * @tc.steps:step2. Create a query, check it as condition.
     *                  flatbuffer schema is not support with querySync and subscribe.
     * @tc.expected: step2. Check condition return E_NOT_SUPPORT.
     */
    Query query1 = Query::Select().PrefixKey({});
    QueryObject queryObject1(query1);
    int errCode = store->CheckAndInitQueryCondition(queryObject1);
    EXPECT_EQ(errCode, -E_NOT_SUPPORT);

    /**
     * @tc.steps:step3. Close natural store
     * @tc.expected: step3. Close ok
     */
    RefObject::KillAndDecObjRef(store);
    KvDBManager::ReleaseDatabaseConnection(conn);
}
#endif

/**
  * @tc.name: CheckAndInitQueryCondition003
  * @tc.desc: Check the condition always illegal with flatbuffer schema
  * @tc.type: FUNC
  * @tc.require: AR000FN6G9
  * @tc.author: xulianhui
  */
HWTEST_F(DistributedDBStorageSubscribeQueryTest, CheckAndInitQueryCondition003, TestSize.Level1)
{
    /**
     * @tc.steps:step1. Create a kv db, get the natural store instance.
     * @tc.expected: step1. Get results OK and non-null store.
     */
    SQLiteSingleVerNaturalStoreConnection *conn = nullptr;
    SQLiteSingleVerNaturalStore *store = nullptr;
    CreateAndGetStore("SchemaCondition03", "", conn, store);

    /**
     * @tc.steps:step2. Create a prefixKey query, check it as condition.
     * @tc.expected: step2. Check condition return E_OK.
     */
    Query query1 = Query::Select().PrefixKey({});
    QueryObject queryObject1(query1);
    int errCode = store->CheckAndInitQueryCondition(queryObject1);
    EXPECT_EQ(errCode, E_OK);

    /**
     * @tc.steps:step2. Create a predicate query, check it as condition.
     * @tc.expected: step2. Check condition return E_NOT_SUPPORT.
     */
    Query query2 = Query::Select().GreaterThan("field_name3", 10);
    QueryObject queryObject2(query2);
    errCode = store->CheckAndInitQueryCondition(queryObject2);
    EXPECT_EQ(errCode, -E_NOT_SUPPORT);

    /**
     * @tc.steps:step3. Close natural store
     * @tc.expected: step3. Close ok
     */
    RefObject::KillAndDecObjRef(store);
    KvDBManager::ReleaseDatabaseConnection(conn);
}

/**
  * @tc.name: PutSyncDataTestWithQuery
  * @tc.desc: put remote devices sync data(get by query sync or subscribe) with query.
  * @tc.type: FUNC
  * @tc.require: AR000FN6G9
  * @tc.author: xulianhui
  */
HWTEST_F(DistributedDBStorageSubscribeQueryTest, PutSyncDataTestWithQuery, TestSize.Level1)
{
    /**
     * @tc.steps:step1. create and open a schema store, preset some data;
     * @tc.expected: step1. open success
     */
    const std::string storeId = "PutSyncData01";
    SQLiteSingleVerNaturalStoreConnection *conn = nullptr;
    SQLiteSingleVerNaturalStore *store = nullptr;
    CreateAndGetStore(storeId, SCHEMA_STRING, conn, store, PRESET_DATA_SIZE);

    /**
     * @tc.steps:step2. Construct sync data
     * @tc.expected: OK
     */
    Key key;
    Value value;
    Timestamp now = store->GetCurrentTimestamp();
    LOGD("now time is : %ld", now);
    std::vector<DataItem> data;
    for (uint8_t i = 0; i < PRESET_DATA_SIZE; i++) {
        DataItem item{key, value, now, DataItem::REMOTE_DEVICE_DATA_MISS_QUERY, REMOTE_DEVICE_ID, now};
        item.key.clear();
        DBCommon::CalcValueHash({'K', i}, item.key);
        EXPECT_EQ(item.key.empty(), false);
        data.push_back(item);
    }

    /**
     * @tc.steps:step3. put sync data with query
     * @tc.expected: step3. data put success
     */
    Query query = Query::Select().EqualTo("field_name2", true);
    QueryObject queryObj(query);
    EXPECT_EQ(DistributedDBToolsUnitTest::PutSyncDataTest(store, data, REMOTE_DEVICE_ID, queryObj), E_OK);

    RefObject::KillAndDecObjRef(store);
    KvDBManager::ReleaseDatabaseConnection(conn);

    /**
     * @tc.steps:step4. Check sync data
     * @tc.expected: step4. check data ok
     */
    CheckDataNumByKey(storeId, {'K'}, PRESET_DATA_SIZE / 2);
}

/**
  * @tc.name: PutSyncDataTestWithQuery002
  * @tc.desc: put remote devices sync data(timestamp is smaller then DB data) with query.
  * @tc.type: FUNC
  * @tc.require: AR000FN6G9
  * @tc.author: xulianhui
  */
HWTEST_F(DistributedDBStorageSubscribeQueryTest, PutSyncDataTestWithQuery002, TestSize.Level1)
{
    /**
     * @tc.steps:step1. create and open a schema store, preset some data;
     * @tc.expected: step1. open success
     */
    const std::string storeId = "PutSyncData02";

    SQLiteSingleVerNaturalStoreConnection *conn = nullptr;
    SQLiteSingleVerNaturalStore *store = nullptr;
    CreateAndGetStore(storeId, SCHEMA_STRING, conn, store);

    Key key({'K', 'e', 'y'});
    Value value;
    Timestamp now = store->GetCurrentTimestamp();
    /**
     * @tc.steps:step2. put sync data
     * @tc.expected: OK
     */
    std::string validJsonData(R"({"field_name1":false,"field_name2":true,"field_name3":100})");
    value.assign(validJsonData.begin(), validJsonData.end());
    std::vector<DataItem> data;
    DataItem item{key, value, now, DataItem::LOCAL_FLAG, REMOTE_DEVICE_ID, now};
    data.push_back(item);
    EXPECT_EQ(DistributedDBToolsUnitTest::PutSyncDataTest(store, data, REMOTE_DEVICE_ID), E_OK);

    /**
     * @tc.steps:step3. put sync miss query data with smaller timestamp
     * @tc.expected: OK
     */
    data.clear();
    value.clear();
    DataItem itemMiss{key, value, now - 1, DataItem::REMOTE_DEVICE_DATA_MISS_QUERY, REMOTE_DEVICE_ID, now - 1};
    itemMiss.key.clear();
    DBCommon::CalcValueHash({'K', 'e', 'y'}, itemMiss.key);
    EXPECT_EQ(itemMiss.key.empty(), false);
    data.push_back(itemMiss);
    Query query = Query::Select().EqualTo("field_name2", true);
    QueryObject queryObj(query);
    EXPECT_EQ(DistributedDBToolsUnitTest::PutSyncDataTest(store, data, REMOTE_DEVICE_ID, queryObj), E_OK);

    RefObject::KillAndDecObjRef(store);
    KvDBManager::ReleaseDatabaseConnection(conn);

    /**
     * @tc.steps:step4. Check sync data
     * @tc.expected: check data ok, data {key} is not erased.
     */
    CheckDataNumByKey(storeId, {'K', 'e', 'y'}, 1);
}

/**
  * @tc.name: PutSyncDataTestWithQuery003
  * @tc.desc: put remote devices sync data(with same timestamp in DB data but different devices) with query.
  * @tc.type: FUNC
  * @tc.require: AR000FN6G9
  * @tc.author: xulianhui
  */
HWTEST_F(DistributedDBStorageSubscribeQueryTest, PutSyncDataTestWithQuery003, TestSize.Level1)
{
    /**
     * @tc.steps:step1. create and open a schema store, preset some data;
     * @tc.expected: step1. open success
     */
    const std::string storeId = "PutSyncData03";

    SQLiteSingleVerNaturalStoreConnection *conn = nullptr;
    SQLiteSingleVerNaturalStore *store = nullptr;
    CreateAndGetStore(storeId, SCHEMA_STRING, conn, store);

    Key key({'K', 'e', 'y'});
    Value value;
    Timestamp now = store->GetCurrentTimestamp();
    /**
     * @tc.steps:step2. put sync data
     * @tc.expected: OK
     */
    std::string validJsonData(R"({"field_name1":false,"field_name2":true,"field_name3":100})");
    value.assign(validJsonData.begin(), validJsonData.end());
    std::vector<DataItem> data;
    DataItem item{key, value, now, DataItem::LOCAL_FLAG, REMOTE_DEVICE_ID, now};
    data.push_back(item);
    EXPECT_EQ(DistributedDBToolsUnitTest::PutSyncDataTest(store, data, REMOTE_DEVICE_ID), E_OK);

    /**
     * @tc.steps:step3. put sync miss query data with same timestamp
     * @tc.expected: OK
     */
    data.clear();
    DataItem itemMiss{key, {}, now, DataItem::REMOTE_DEVICE_DATA_MISS_QUERY, REMOTE_DEVICE_ID, now};
    itemMiss.key.clear();
    DBCommon::CalcValueHash({'K', 'e', 'y'}, itemMiss.key);
    EXPECT_EQ(itemMiss.key.empty(), false);
    data.push_back(itemMiss);
    Query query = Query::Select().EqualTo("field_name2", true);
    QueryObject queryObj(query);
    EXPECT_EQ(DistributedDBToolsUnitTest::PutSyncDataTest(store, data, REMOTE_DEVICE_ID, queryObj), E_OK);

    RefObject::KillAndDecObjRef(store);
    KvDBManager::ReleaseDatabaseConnection(conn);

    /**
     * @tc.steps:step4. Check sync data
     * @tc.expected: check data ok, data {key} is not erased.
     */
    CheckDataNumByKey(storeId, {'K', 'e', 'y'}, 1);
}

/**
  * @tc.name: PutSyncDataTestWithQuery004
  * @tc.desc: put remote devices sync data(with same timestamp in DB data but different devices) with query.
  * @tc.type: FUNC
  * @tc.require: AR000FN6G9
  * @tc.author: xulianhui
  */
HWTEST_F(DistributedDBStorageSubscribeQueryTest, PutSyncDataTestWithQuery004, TestSize.Level1)
{
    /**
     * @tc.steps:step1. create and open a schema store, preset some data;
     * @tc.expected: step1. open success
     */
    const std::string storeId = "PutSyncData04";
    SQLiteSingleVerNaturalStoreConnection *conn = nullptr;
    SQLiteSingleVerNaturalStore *store = nullptr;
    CreateAndGetStore(storeId, SCHEMA_STRING, conn, store);

    Key key({'K', 'e', 'y'});
    Value value;
    Timestamp now = store->GetCurrentTimestamp();
    /**
     * @tc.steps:step2. put sync data
     * @tc.expected: OK
     */
    std::string validJsonData(R"({"field_name1":false,"field_name2":true,"field_name3":100})");
    value.assign(validJsonData.begin(), validJsonData.end());
    std::vector<DataItem> data;
    DataItem item{key, value, now, DataItem::LOCAL_FLAG, REMOTE_DEVICE_A, now};
    data.push_back(item);
    EXPECT_EQ(DistributedDBToolsUnitTest::PutSyncDataTest(store, data, REMOTE_DEVICE_ID), E_OK);

    /**
     * @tc.steps:step3. put sync miss query data with same timestamp
     * @tc.expected: OK
     */
    data.clear();
    DataItem itemMiss{key, {}, now, DataItem::REMOTE_DEVICE_DATA_MISS_QUERY, REMOTE_DEVICE_B, now};
    itemMiss.key.clear();
    DBCommon::CalcValueHash({'K', 'e', 'y'}, itemMiss.key);
    EXPECT_EQ(itemMiss.key.empty(), false);
    data.push_back(itemMiss);
    Query query = Query::Select().EqualTo("field_name2", true);
    QueryObject queryObj(query);
    EXPECT_EQ(DistributedDBToolsUnitTest::PutSyncDataTest(store, data, REMOTE_DEVICE_B, queryObj), E_OK);

    RefObject::KillAndDecObjRef(store);
    KvDBManager::ReleaseDatabaseConnection(conn);

    /**
     * @tc.steps:step4. Check sync data
     * @tc.expected: check data ok, data {key} is not erased.
     */
    CheckDataNumByKey(storeId, {'K', 'e', 'y'}, 1);
}

/**
  * @tc.name: AddSubscribeTest001
  * @tc.desc: Add subscribe with query
  * @tc.type: FUNC
  * @tc.require: AR000FN6G9
  * @tc.author: xulianhui
  */
HWTEST_F(DistributedDBStorageSubscribeQueryTest, AddSubscribeTest001, TestSize.Level1)
{
    /**
     * @tc.steps:step1. Create a json schema db, get the natural store instance.
     * @tc.expected: Get results OK and non-null store.
     */
    SQLiteSingleVerNaturalStoreConnection *conn = nullptr;
    SQLiteSingleVerNaturalStore *store = nullptr;
    CreateAndGetStore("SubscribeTest01", SCHEMA_STRING, conn, store);

    std::vector<Query> queryList;
    queryList.push_back(Query::Select().PrefixKey({10, 20}));
    queryList.push_back(Query::Select().EqualTo("field_name3", 30));
    queryList.push_back(Query::Select().NotEqualTo("field_name3", 30));
    queryList.push_back(Query::Select().GreaterThan("field_name3", 10));
    queryList.push_back(Query::Select().LessThan("field_name3", 30));
    queryList.push_back(Query::Select().GreaterThanOrEqualTo("field_name3", 30));
    queryList.push_back(Query::Select().LessThanOrEqualTo("field_name3", 30));
    queryList.push_back(Query::Select().Like("field_name6", "Abc%"));
    queryList.push_back(Query::Select().NotLike("field_name6", "Asd%"));
    std::vector<int> set = {1, 2, 3, 4};
    queryList.push_back(Query::Select().In("field_name3", set));
    queryList.push_back(Query::Select().NotIn("field_name3", set));
    queryList.push_back(Query::Select().IsNull("field_name4"));
    queryList.push_back(Query::Select().IsNotNull("field_name5"));
    queryList.push_back(Query::Select().EqualTo("field_name3", 30).And().EqualTo("field_name1", true));
    queryList.push_back(Query::Select().EqualTo("field_name3", 30).Or().EqualTo("field_name1", true));
    queryList.push_back(Query::Select().EqualTo("field_name2", false).Or().
        BeginGroup().EqualTo("field_name3", 30).Or().EqualTo("field_name1", true).EndGroup());

    /**
     * @tc.steps:step2. Add subscribe with query, remove subscribe.
     * @tc.expected: success.
     */
    for (const auto &query : queryList) {
        QueryObject queryObj(query);
        EXPECT_EQ(store->AddSubscribe(SUBSCRIBE_ID, queryObj, false), E_OK);
        EXPECT_EQ(store->RemoveSubscribe(SUBSCRIBE_ID), E_OK);
    }

    /**
     * @tc.steps:step6. Close natural store
     * @tc.expected: step6. Close ok
     */
    RefObject::KillAndDecObjRef(store);
    KvDBManager::ReleaseDatabaseConnection(conn);
}

/**
  * @tc.name: AddSubscribeTest002
  * @tc.desc: Add subscribe with same query not failed
  * @tc.type: FUNC
  * @tc.require: AR000FN6G9
  * @tc.author: xulianhui
  */
HWTEST_F(DistributedDBStorageSubscribeQueryTest, AddSubscribeTest002, TestSize.Level1)
{
    /**
     * @tc.steps:step1. Create a json schema db, get the natural store instance.
     * @tc.expected: Get results OK and non-null store.
     */
    SQLiteSingleVerNaturalStoreConnection *conn = nullptr;
    SQLiteSingleVerNaturalStore *store = nullptr;
    CreateAndGetStore("SubscribeTest02", SCHEMA_STRING, conn, store);

    Query query = Query::Select().EqualTo("field_name2", false).Or().
        BeginGroup().EqualTo("field_name3", 30).Or().EqualTo("field_name1", true).EndGroup();
    /**
     * @tc.steps:step2. Add subscribe with same query
     * @tc.expected: step2. add success
     */
    QueryObject queryObj(query);
    int errCode = store->AddSubscribe(SUBSCRIBE_ID, queryObj, false);
    EXPECT_EQ(errCode, E_OK);
    errCode = store->AddSubscribe(SUBSCRIBE_ID, queryObj, false);
    EXPECT_EQ(errCode, E_OK);
    EXPECT_EQ(store->RemoveSubscribe(SUBSCRIBE_ID), E_OK);
    /**
     * @tc.steps:step3. Close natural store
     * @tc.expected: step3. Close ok
     */
    RefObject::KillAndDecObjRef(store);
    KvDBManager::ReleaseDatabaseConnection(conn);
}

<<<<<<< HEAD
/**
  * @tc.name: AddSubscribeErrTest001
  * @tc.desc: Test invalid parameters of Subscribe
  * @tc.type: FUNC
  * @tc.require:
  * @tc.author: bty
  */
HWTEST_F(DistributedDBStorageSubscribeQueryTest, AddSubscribeErrTest001, TestSize.Level1)
{
    DistributedDB::SQLiteSingleVerNaturalStore *store = new (std::nothrow) SQLiteSingleVerNaturalStore;
    ASSERT_NE(store, nullptr);
    Query query = Query::Select().EqualTo("field_name2", false);
    QueryObject queryObj(query);
    EXPECT_EQ(store->CheckAndInitQueryCondition(queryObj), -E_INVALID_DB);
    EXPECT_EQ(store->AddSubscribe(SUBSCRIBE_ID, queryObj, false), -E_INVALID_DB);
    EXPECT_EQ(store->RemoveSubscribe(SUBSCRIBE_ID), -E_INVALID_DB);
    store->DecObjRef(store);
=======
namespace {
void PutSyncData(SQLiteSingleVerNaturalStore *store, const Key &key, const std::string &valStr)
{
    Value value(valStr.begin(), valStr.end());
    std::vector<DataItem> data;
    Timestamp now = store->GetCurrentTimestamp();
    DataItem item{key, value, now, DataItem::LOCAL_FLAG, REMOTE_DEVICE_A, now};
    data.push_back(item);
    EXPECT_EQ(DistributedDBToolsUnitTest::PutSyncDataTest(store, data, REMOTE_DEVICE_ID), E_OK);
}
}

/**
  * @tc.name: GetSyncDataTransTest001
  * @tc.desc: Get sync data with put
  * @tc.type: FUNC
  * @tc.require:
  * @tc.author: xulianhui
  */
HWTEST_F(DistributedDBStorageSubscribeQueryTest, GetSyncDataTransTest001, TestSize.Level3)
{
    /**
     * @tc.steps:step1. Create a json schema db, get the natural store instance.
     * @tc.expected: Get results OK and non-null store.
     */
    SQLiteSingleVerNaturalStoreConnection *conn = nullptr;
    SQLiteSingleVerNaturalStore *store = nullptr;
    CreateAndGetStore("SubscribeTest02", SCHEMA_STRING, conn, store);

    /**
     * @tc.steps:step2. Put data when sync
     * @tc.expected: step2. Get sync data correct
     */
    std::string data1(R""({"field_name1":false,"field_name2":true,"field_name3":100})"");
    PutSyncData(store, KEY1, data1);

    std::thread th([store]() {
        std::string data2(R""({"field_name1":false,"field_name2":true,"field_name3":101})"");
        PutSyncData(store, KEY2, data2);
    });

    std::this_thread::sleep_for(std::chrono::milliseconds(5)); // wait for 5 ms
    Query query = Query::Select().EqualTo("field_name1", false);
    QueryObject queryObj(query);
    DataSizeSpecInfo  specInfo = {4 * 1024 * 1024, DBConstant::MAX_HPMODE_PACK_ITEM_SIZE};
    std::vector<SingleVerKvEntry *> entries;
    ContinueToken token = nullptr;
    EXPECT_EQ(store->GetSyncData(queryObj, SyncTimeRange{}, specInfo, token, entries), E_OK);

    th.join();

    if (entries.size() == 1U) {
        EXPECT_EQ(entries[0]->GetKey(), KEY1);
    } else if (entries.size() == 2U) {
        EXPECT_EQ(entries[0]->GetKey(), KEY1);
        EXPECT_EQ(entries[0]->GetFlag(), 0U);
        EXPECT_EQ(entries[1]->GetKey(), KEY2);
        EXPECT_EQ(entries[1]->GetFlag(), 0U);
    }

    /**
     * @tc.steps:step3. Close natural store
     * @tc.expected: step3. Close ok
     */
    RefObject::KillAndDecObjRef(store);
    KvDBManager::ReleaseDatabaseConnection(conn);
>>>>>>> 6651cd1c
}<|MERGE_RESOLUTION|>--- conflicted
+++ resolved
@@ -673,7 +673,6 @@
     KvDBManager::ReleaseDatabaseConnection(conn);
 }
 
-<<<<<<< HEAD
 /**
   * @tc.name: AddSubscribeErrTest001
   * @tc.desc: Test invalid parameters of Subscribe
@@ -691,7 +690,8 @@
     EXPECT_EQ(store->AddSubscribe(SUBSCRIBE_ID, queryObj, false), -E_INVALID_DB);
     EXPECT_EQ(store->RemoveSubscribe(SUBSCRIBE_ID), -E_INVALID_DB);
     store->DecObjRef(store);
-=======
+}
+
 namespace {
 void PutSyncData(SQLiteSingleVerNaturalStore *store, const Key &key, const std::string &valStr)
 {
@@ -758,5 +758,4 @@
      */
     RefObject::KillAndDecObjRef(store);
     KvDBManager::ReleaseDatabaseConnection(conn);
->>>>>>> 6651cd1c
 }