--- conflicted
+++ resolved
@@ -20,11 +20,10 @@
 #include "kv_virtual_device.h"
 #include "kv_store_nb_delegate.h"
 #include "platform_specific.h"
+#include "process_system_api_adapter_impl.h"
 #include "virtual_communicator_aggregator.h"
 #include "virtual_cloud_db.h"
 #include "sqlite_utils.h"
-#include "virtual_communicator_aggregator.h"
-#include "process_system_api_adapter_impl.h"
 using namespace testing::ext;
 using namespace DistributedDB;
 using namespace DistributedDBUnitTest;
@@ -51,11 +50,8 @@
 protected:
     void GetKvStore(KvStoreNbDelegate *&delegate, const std::string &storeId, int securityLabel = NOT_SET);
     void CloseKvStore(KvStoreNbDelegate *&delegate, const std::string &storeId);
-<<<<<<< HEAD
-    void BlockSync(KvStoreNbDelegate *delegate, DBStatus expectDBStatus, int expectSyncResult = OK);
-=======
-    void BlockSync(KvStoreNbDelegate *delegate, DBStatus expect, SyncMode mode = SyncMode::SYNC_MODE_CLOUD_MERGE);
->>>>>>> 17042411
+    void BlockSync(KvStoreNbDelegate *delegate, DBStatus expectDBStatus,
+        SyncMode mode = SyncMode::SYNC_MODE_CLOUD_MERGE, int expectSyncResult = OK);
     static DataBaseSchema GetDataBaseSchema();
     std::shared_ptr<VirtualCloudDb> virtualCloudDb_ = nullptr;
     KvStoreConfig config_;
@@ -130,11 +126,8 @@
     communicatorAggregator_ = nullptr;
 }
 
-<<<<<<< HEAD
-void DistributedDBCloudKvTest::BlockSync(KvStoreNbDelegate *delegate, DBStatus expectDBStatus, int expectSyncResult)
-=======
-void DistributedDBCloudKvTest::BlockSync(KvStoreNbDelegate *delegate, DBStatus expect, SyncMode mode)
->>>>>>> 17042411
+void DistributedDBCloudKvTest::BlockSync(KvStoreNbDelegate *delegate, DBStatus expectDBStatus,
+    SyncMode mode, int expectSyncResult)
 {
     std::mutex dataMutex;
     std::condition_variable cv;
@@ -434,24 +427,6 @@
 
 /**
  * @tc.name: NormalSync008
-<<<<<<< HEAD
- * @tc.desc: Do not synchronize when security label is S4.
- * @tc.type: FUNC
- * @tc.require:
- * @tc.author: liaoyonghuang
- */
-HWTEST_F(DistributedDBCloudKvTest, NormalSync008, TestSize.Level0)
-{
-    std::shared_ptr<ProcessSystemApiAdapterImpl> g_adapter = std::make_shared<ProcessSystemApiAdapterImpl>();
-    RuntimeContext::GetInstance()->SetProcessSystemApiAdapter(g_adapter);
-    KvStoreNbDelegate* kvDelegatePtrS3_ = nullptr;
-
-    GetKvStore(kvDelegatePtrS3_, STORE_ID_3, S4);
-    BlockSync(kvDelegatePtrS1_, OK);
-    BlockSync(kvDelegatePtrS2_, OK);
-    BlockSync(kvDelegatePtrS3_, OK, SECURITY_OPTION_CHECK_ERROR);
-    CloseKvStore(kvDelegatePtrS3_, STORE_ID_3);
-=======
  * @tc.desc: Test complex sync.
  * @tc.type: FUNC
  * @tc.require:
@@ -496,7 +471,26 @@
     BlockSync(kvDelegatePtrS2_, OK);
     std::this_thread::sleep_for(std::chrono::milliseconds(100)); // sleep 100ms
     BlockSync(kvDelegatePtrS1_, OK);
->>>>>>> 17042411
+}
+
+/**
+ * @tc.name: NormalSync010
+ * @tc.desc: Do not synchronize when security label is S4.
+ * @tc.type: FUNC
+ * @tc.require:
+ * @tc.author: liaoyonghuang
+ */
+HWTEST_F(DistributedDBCloudKvTest, NormalSync010, TestSize.Level0)
+{
+    std::shared_ptr<ProcessSystemApiAdapterImpl> g_adapter = std::make_shared<ProcessSystemApiAdapterImpl>();
+    RuntimeContext::GetInstance()->SetProcessSystemApiAdapter(g_adapter);
+    KvStoreNbDelegate* kvDelegatePtrS3_ = nullptr;
+
+    GetKvStore(kvDelegatePtrS3_, STORE_ID_3, S4);
+    BlockSync(kvDelegatePtrS1_, OK);
+    BlockSync(kvDelegatePtrS2_, OK);
+    BlockSync(kvDelegatePtrS3_, OK, SyncMode::SYNC_MODE_CLOUD_MERGE, SECURITY_OPTION_CHECK_ERROR);
+    CloseKvStore(kvDelegatePtrS3_, STORE_ID_3);
 }
 
 void DistributedDBCloudKvTest::SetFlag(const Key &key, bool isCloudFlag)
