--- conflicted
+++ resolved
@@ -946,12 +946,8 @@
             communicator->CallbackOnMessage("src", message);
         }
     });
-<<<<<<< HEAD
     std::thread thread2([&]() {
         std::this_thread::sleep_for(std::chrono::milliseconds(1));
-=======
-    std::thread thread2([&enginePtr]() {
->>>>>>> 40ea0457
         enginePtr->Close();
     });
     thread1.join();
