--- conflicted
+++ resolved
@@ -1065,10 +1065,7 @@
     RuntimeContext::GetInstance()->SetCommunicatorAggregator(nullptr);
     virtualCommunicatorAggregator = nullptr;
     std::this_thread::sleep_for(std::chrono::seconds(1));
-<<<<<<< HEAD
-=======
     RuntimeContext::GetInstance()->StopTaskPool();
->>>>>>> 6651cd1c
 }
 
 /**
@@ -1168,7 +1165,7 @@
     RemoteExecutorRequestPacket packet;
     packet.SetNeedResponse();
     packet.SetVersion(SOFTWARE_VERSION_RELEASE_6_0);
-    
+
     std::vector<uint8_t> buffer(packet.CalculateLen());
     Parcel parcel(buffer.data(), buffer.size());
 
@@ -1176,7 +1173,7 @@
     std::map<std::string, std::string> extraCondition = { { "test", "testsql" } };
     packet.SetExtraConditions(extraCondition);
     EXPECT_EQ(packet.Serialization(parcel), -E_INVALID_ARGS);
-    
+
     std::string sql = "testsql";
     for (uint32_t i = 0; i < DBConstant::MAX_CONDITION_COUNT; i++) {
         extraCondition[std::to_string(i)] = sql;
@@ -1218,7 +1215,7 @@
     RemoteExecutorRequestPacket packet;
     packet.SetNeedResponse();
     packet.SetVersion(SOFTWARE_VERSION_RELEASE_6_0);
-    
+
     std::vector<uint8_t> buffer(packet.CalculateLen());
     RemoteExecutorRequestPacket targetPacket;
     Parcel targetParcel(buffer.data(), 3); // 3 is invalid len for deserialization
