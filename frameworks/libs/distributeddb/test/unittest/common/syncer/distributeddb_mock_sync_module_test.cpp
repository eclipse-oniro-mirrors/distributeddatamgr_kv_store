/*
 * Copyright (c) 2022 Huawei Device Co., Ltd.
 * Licensed under the Apache License, Version 2.0 (the "License");
 * you may not use this file except in compliance with the License.
 * You may obtain a copy of the License at
 *
 *     http://www.apache.org/licenses/LICENSE-2.0
 *
 * Unless required by applicable law or agreed to in writing, software
 * distributed under the License is distributed on an "AS IS" BASIS,
 * WITHOUT WARRANTIES OR CONDITIONS OF ANY KIND, either express or implied.
 * See the License for the specific language governing permissions and
 * limitations under the License.
 */
#include <gtest/gtest.h>
#include <gmock/gmock.h>
#ifdef RUN_AS_ROOT
#include <sys/time.h>
#endif
#include <thread>

#include "db_common.h"
#include "distributeddb_tools_unit_test.h"
#include "generic_single_ver_kv_entry.h"
#include "message.h"
#include "mock_auto_launch.h"
#include "mock_communicator.h"
#include "mock_kv_sync_interface.h"
#include "mock_meta_data.h"
#include "mock_remote_executor.h"
#include "mock_single_ver_data_sync.h"
#include "mock_single_ver_kv_syncer.h"
#include "mock_single_ver_state_machine.h"
#include "mock_sync_engine.h"
#include "mock_sync_task_context.h"
#include "mock_time_sync.h"
#include "remote_executor_packet.h"
#include "single_ver_kv_syncer.h"
#include "single_ver_relational_sync_task_context.h"
#include "virtual_communicator_aggregator.h"
#include "virtual_single_ver_sync_db_Interface.h"
#ifdef DATA_SYNC_CHECK_003
#include "virtual_relational_ver_sync_db_interface.h"
#endif

using namespace testing::ext;
using namespace testing;
using namespace DistributedDB;
using namespace DistributedDBUnitTest;
class TestKvDb {
public:
    ~TestKvDb()
    {
        LOGI("~TestKvDb");
    }
    void Initialize(ISyncInterface *syncInterface)
    {
        syncer_.Initialize(syncInterface, true);
        syncer_.EnableAutoSync(true);
    }
    void LocalChange()
    {
        syncer_.LocalDataChanged(static_cast<int>(SQLiteGeneralNSNotificationEventType::SQLITE_GENERAL_NS_PUT_EVENT));
    }
    void Close()
    {
        syncer_.Close(true);
    }
private:
    SyncerProxy syncer_;
};
class TestInterface : public TestKvDb, public VirtualSingleVerSyncDBInterface, public RefObject {
public:
    TestInterface() {}
    ~TestInterface()
    {
        TestKvDb::Close();
    }
    void Initialize()
    {
        TestKvDb::Initialize(this);
    }
    void TestLocalChange()
    {
        TestKvDb::LocalChange();
    }
    void TestSetIdentifier(std::vector<uint8_t> &identifierVec)
    {
        VirtualSingleVerSyncDBInterface::SetIdentifier(identifierVec);
    }

    void IncRefCount() override
    {
        RefObject::IncObjRef(this);
    }

    void DecRefCount() override
    {
        RefObject::DecObjRef(this);
    }
};

namespace {
using State = SingleVerSyncStateMachine::State;
const uint32_t MESSAGE_COUNT = 10u;
const uint32_t EXECUTE_COUNT = 2u;
void Init(MockSingleVerStateMachine &stateMachine, MockSyncTaskContext &syncTaskContext, MockCommunicator &communicator,
    VirtualSingleVerSyncDBInterface &dbSyncInterface)
{
    std::shared_ptr<Metadata> metadata = std::make_shared<Metadata>();
    ASSERT_EQ(metadata->Initialize(&dbSyncInterface), E_OK);
    (void)syncTaskContext.Initialize("device", &dbSyncInterface, metadata, &communicator);
    (void)stateMachine.Initialize(&syncTaskContext, &dbSyncInterface, metadata, &communicator);
}

void Init(MockSingleVerStateMachine &stateMachine, MockSyncTaskContext *syncTaskContext,
    MockCommunicator &communicator, VirtualSingleVerSyncDBInterface *dbSyncInterface)
{
    std::shared_ptr<Metadata> metadata = std::make_shared<Metadata>();
    ASSERT_EQ(metadata->Initialize(dbSyncInterface), E_OK);
    (void)syncTaskContext->Initialize("device", dbSyncInterface, metadata, &communicator);
    (void)stateMachine.Initialize(syncTaskContext, dbSyncInterface, metadata, &communicator);
}

#ifdef RUN_AS_ROOT
void ChangeTime(int sec)
{
    timeval time;
    gettimeofday(&time, nullptr);
    time.tv_sec += sec;
    settimeofday(&time, nullptr);
}
#endif

int BuildRemoteQueryMsg(DistributedDB::Message *&message)
{
    auto packet = RemoteExecutorRequestPacket::Create();
    if (packet == nullptr) {
        return -E_OUT_OF_MEMORY;
    }
    message = new (std::nothrow) DistributedDB::Message(static_cast<uint32_t>(MessageId::REMOTE_EXECUTE_MESSAGE));
    if (message == nullptr) {
        RemoteExecutorRequestPacket::Release(packet);
        return -E_OUT_OF_MEMORY;
    }
    message->SetMessageType(TYPE_REQUEST);
    packet->SetNeedResponse();
    message->SetExternalObject(packet);
    return E_OK;
}

void ConstructPacel(Parcel &parcel, uint32_t conditionCount, const std::string &key, const std::string &value)
{
    parcel.WriteUInt32(RemoteExecutorRequestPacket::REQUEST_PACKET_VERSION_V2); // version
    parcel.WriteUInt32(1); // flag
    parcel.WriteInt(1); // current_version
    parcel.WriteInt(1); // opcode
    parcel.WriteString("sql"); // sql
    parcel.WriteInt(1); // bandArgs_
    parcel.WriteString("condition");
    parcel.EightByteAlign();

    parcel.WriteUInt32(conditionCount);
    if (key.empty()) {
        return;
    }
    parcel.WriteString(key);
    parcel.WriteString(value);
}

void StateMachineCheck013()
{
    MockSingleVerStateMachine stateMachine;
    auto *syncTaskContext = new (std::nothrow) MockSyncTaskContext();
    auto *dbSyncInterface = new (std::nothrow) VirtualSingleVerSyncDBInterface();
    ASSERT_NE(syncTaskContext, nullptr);
    EXPECT_NE(dbSyncInterface, nullptr);
    if (dbSyncInterface == nullptr) {
        RefObject::KillAndDecObjRef(syncTaskContext);
        return;
    }
    MockCommunicator communicator;
    Init(stateMachine, syncTaskContext, communicator, dbSyncInterface);
    EXPECT_CALL(*syncTaskContext, Clear()).WillRepeatedly(Return());
    syncTaskContext->RegForkGetDeviceIdFunc([]() {
        std::this_thread::sleep_for(std::chrono::seconds(2)); // sleep 2s
    });
    auto token = new VirtualContinueToken();
    syncTaskContext->SetContinueToken(static_cast<void *>(token));
    RefObject::KillAndDecObjRef(syncTaskContext);
    delete dbSyncInterface;
    std::this_thread::sleep_for(std::chrono::seconds(5)); // sleep 5s and wait for task exist
}

void AutoLaunchCheck001()
{
    MockAutoLaunch mockAutoLaunch;
    /**
     * @tc.steps: step1. put AutoLaunchItem in cache to simulate a connection was auto launched
     */
    std::string id = "TestAutoLaunch";
    std::string userId = "userId";
    AutoLaunchItem item;
    mockAutoLaunch.SetAutoLaunchItem(id, userId, item);
    EXPECT_CALL(mockAutoLaunch, TryCloseConnection(_)).WillOnce(Return());
    /**
     * @tc.steps: step2. send close signal to simulate a connection was unused in 1 min
     * @tc.expected: 10 thread try to close the connection and one thread close success
     */
    const int loopCount = 10;
    int finishCount = 0;
    std::mutex mutex;
    std::unique_lock<std::mutex> lock(mutex);
    std::condition_variable cv;
    for (int i = 0; i < loopCount; i++) {
        std::thread t = std::thread([&finishCount, &mockAutoLaunch, &id, &userId, &mutex, &cv] {
            mockAutoLaunch.CallExtConnectionLifeCycleCallbackTask(id, userId);
            finishCount++;
            if (finishCount == loopCount) {
                std::unique_lock<std::mutex> lockInner(mutex);
                cv.notify_one();
            }
        });
        t.detach();
    }
    cv.wait(lock, [&finishCount, &loopCount]() { return finishCount == loopCount; });
}

void AbilitySync004()
{
    /**
     * @tc.steps: step1. set table TEST is permitSync
     */
    auto *context = new (std::nothrow) SingleVerKvSyncTaskContext();
    ASSERT_NE(context, nullptr);
    /**
     * @tc.steps: step2. test context recv dbAbility in diff thread
     */
    const int loopCount = 1000;
    std::atomic<int> finishCount = 0;
    std::mutex mutex;
    std::unique_lock<std::mutex> lock(mutex);
    std::condition_variable cv;
    for (int i = 0; i < loopCount; i++) {
        std::thread t = std::thread([&] {
            DbAbility dbAbility;
            context->SetDbAbility(dbAbility);
            finishCount++;
            if (finishCount == loopCount) {
                cv.notify_one();
            }
        });
        t.detach();
    }
    cv.wait(lock, [&]() { return finishCount == loopCount; });
    RefObject::KillAndDecObjRef(context);
}

void SyncLifeTest001()
{
    std::shared_ptr<SingleVerKVSyncer> syncer = std::make_shared<SingleVerKVSyncer>();
    VirtualCommunicatorAggregator *virtualCommunicatorAggregator = new VirtualCommunicatorAggregator();
    RuntimeContext::GetInstance()->SetCommunicatorAggregator(virtualCommunicatorAggregator);
    VirtualSingleVerSyncDBInterface *syncDBInterface = new VirtualSingleVerSyncDBInterface();
    syncer->Initialize(syncDBInterface, true);
    syncer->EnableAutoSync(true);
    for (int i = 0; i < 1000; i++) { // trigger 1000 times auto sync check
        syncer->LocalDataChanged(static_cast<int>(SQLiteGeneralNSNotificationEventType::SQLITE_GENERAL_NS_PUT_EVENT));
    }
    syncer = nullptr;
    RuntimeContext::GetInstance()->SetCommunicatorAggregator(nullptr);
    delete syncDBInterface;
}

void SyncLifeTest002()
{
    std::shared_ptr<SingleVerKVSyncer> syncer = std::make_shared<SingleVerKVSyncer>();
    VirtualCommunicatorAggregator *virtualCommunicatorAggregator = new VirtualCommunicatorAggregator();
    RuntimeContext::GetInstance()->SetCommunicatorAggregator(virtualCommunicatorAggregator);
    const std::string DEVICE_B = "deviceB";
    VirtualSingleVerSyncDBInterface *syncDBInterface = new VirtualSingleVerSyncDBInterface();
    std::string userId = "userid_0";
    std::string storeId = "storeId_0";
    std::string appId = "appid_0";
    std::string identifier = KvStoreDelegateManager::GetKvStoreIdentifier(userId, appId, storeId);
    std::vector<uint8_t> identifierVec(identifier.begin(), identifier.end());
    syncDBInterface->SetIdentifier(identifierVec);
    for (int i = 0; i < 100; i++) { // run 100 times
        syncer->Initialize(syncDBInterface, true);
        syncer->EnableAutoSync(true);
        virtualCommunicatorAggregator->OnlineDevice(DEVICE_B);
        std::thread writeThread([syncer]() {
            syncer->LocalDataChanged(
                static_cast<int>(SQLiteGeneralNSNotificationEventType::SQLITE_GENERAL_NS_PUT_EVENT));
        });
        std::thread closeThread([syncer, &syncDBInterface]() {
            std::this_thread::sleep_for(std::chrono::milliseconds(1));
            syncer->Close(true);
        });
        closeThread.join();
        writeThread.join();
    }
    syncer = nullptr;
    std::this_thread::sleep_for(std::chrono::seconds(1));
    RuntimeContext::GetInstance()->SetCommunicatorAggregator(nullptr);
    delete syncDBInterface;
}

void SyncLifeTest003()
{
    VirtualCommunicatorAggregator *virtualCommunicatorAggregator = new VirtualCommunicatorAggregator();
    RuntimeContext::GetInstance()->SetCommunicatorAggregator(virtualCommunicatorAggregator);
    TestInterface *syncDBInterface = new TestInterface();
    const std::string DEVICE_B = "deviceB";
    std::string userId = "userId_0";
    std::string storeId = "storeId_0";
    std::string appId = "appId_0";
    std::string identifier = KvStoreDelegateManager::GetKvStoreIdentifier(userId, appId, storeId);
    std::vector<uint8_t> identifierVec(identifier.begin(), identifier.end());
    syncDBInterface->TestSetIdentifier(identifierVec);
    syncDBInterface->Initialize();
    virtualCommunicatorAggregator->OnlineDevice(DEVICE_B);
    syncDBInterface->TestLocalChange();
    virtualCommunicatorAggregator->OfflineDevice(DEVICE_B);
    syncDBInterface->Close();
    RefObject::KillAndDecObjRef(syncDBInterface);
    RuntimeContext::GetInstance()->StopTaskPool();
    std::this_thread::sleep_for(std::chrono::seconds(1));
    RuntimeContext::GetInstance()->SetCommunicatorAggregator(nullptr);
}

void MockRemoteQuery002()
{
    MockRemoteExecutor *executor = new (std::nothrow) MockRemoteExecutor();
    ASSERT_NE(executor, nullptr);
    executor->CallResponseFailed(0, 0, 0, "DEVICE");
    RefObject::KillAndDecObjRef(executor);
}

void SyncerCheck001()
{
    std::shared_ptr<SingleVerKVSyncer> syncer = std::make_shared<SingleVerKVSyncer>();
    syncer->SetSyncRetry(true);
    syncer = nullptr;
}

void TimeSync001()
{
    auto *communicator = new(std::nothrow) MockCommunicator();
    ASSERT_NE(communicator, nullptr);
    auto *storage = new(std::nothrow) VirtualSingleVerSyncDBInterface();
    ASSERT_NE(storage, nullptr);
    std::shared_ptr<Metadata> metadata = std::make_shared<Metadata>();

    EXPECT_CALL(*communicator, SendMessage(_, _, _, _)).WillRepeatedly(Return(DB_ERROR));
    const int loopCount = 100;
    const int timeDriverMs = 100;
    for (int i = 0; i < loopCount; ++i) {
        MockTimeSync timeSync;
        timeSync.Initialize(communicator, metadata, storage, "DEVICES_A");
        timeSync.ModifyTimer(timeDriverMs);
        std::this_thread::sleep_for(std::chrono::milliseconds(timeDriverMs));
        timeSync.Close();
    }
    std::this_thread::sleep_for(std::chrono::seconds(1));
    metadata = nullptr;
    delete storage;
    delete communicator;
}
}

class DistributedDBMockSyncModuleTest : public testing::Test {
public:
    static void SetUpTestCase(void);
    static void TearDownTestCase(void);
    void SetUp();
    void TearDown();
};

void DistributedDBMockSyncModuleTest::SetUpTestCase(void)
{
}

void DistributedDBMockSyncModuleTest::TearDownTestCase(void)
{
}

void DistributedDBMockSyncModuleTest::SetUp(void)
{
    DistributedDBToolsUnitTest::PrintTestCaseInfo();
}

void DistributedDBMockSyncModuleTest::TearDown(void)
{
}

/**
 * @tc.name: StateMachineCheck001
 * @tc.desc: Test machine do timeout when has same timerId.
 * @tc.type: FUNC
 * @tc.require: AR000CCPOM
 * @tc.author: zhangqiquan
 */
HWTEST_F(DistributedDBMockSyncModuleTest, StateMachineCheck001, TestSize.Level1)
{
    MockSingleVerStateMachine stateMachine;
    MockSyncTaskContext syncTaskContext;
    MockCommunicator communicator;
    VirtualSingleVerSyncDBInterface dbSyncInterface;
    Init(stateMachine, syncTaskContext, communicator, dbSyncInterface);

    TimerId expectId = 0;
    TimerId actualId = expectId;
    EXPECT_CALL(syncTaskContext, GetTimerId()).WillOnce(Return(expectId));
    EXPECT_CALL(stateMachine, SwitchStateAndStep(_)).WillOnce(Return());

    stateMachine.CallStepToTimeout(actualId);
}

/**
 * @tc.name: StateMachineCheck002
 * @tc.desc: Test machine do timeout when has diff timerId.
 * @tc.type: FUNC
 * @tc.require: AR000CCPOM
 * @tc.author: zhangqiquan
 */
HWTEST_F(DistributedDBMockSyncModuleTest, StateMachineCheck002, TestSize.Level1)
{
    MockSingleVerStateMachine stateMachine;
    MockSyncTaskContext syncTaskContext;
    MockCommunicator communicator;
    VirtualSingleVerSyncDBInterface dbSyncInterface;
    Init(stateMachine, syncTaskContext, communicator, dbSyncInterface);

    TimerId expectId = 0;
    TimerId actualId = 1;
    EXPECT_CALL(syncTaskContext, GetTimerId()).WillOnce(Return(expectId));
    EXPECT_CALL(stateMachine, SwitchStateAndStep(_)).Times(0);

    stateMachine.CallStepToTimeout(actualId);
}

/**
 * @tc.name: StateMachineCheck003
 * @tc.desc: Test machine exec next task when queue not empty.
 * @tc.type: FUNC
 * @tc.require: AR000CCPOM
 * @tc.author: zhangqiquan
 */
HWTEST_F(DistributedDBMockSyncModuleTest, StateMachineCheck003, TestSize.Level1)
{
    MockSingleVerStateMachine stateMachine;
    MockSyncTaskContext syncTaskContext;
    MockCommunicator communicator;
    VirtualSingleVerSyncDBInterface dbSyncInterface;
    Init(stateMachine, syncTaskContext, communicator, dbSyncInterface);

    syncTaskContext.SetLastRequestSessionId(1u);
    EXPECT_CALL(syncTaskContext, IsTargetQueueEmpty()).WillRepeatedly(Return(false));
    EXPECT_CALL(syncTaskContext, Clear()).WillRepeatedly([&syncTaskContext]() {
        syncTaskContext.SetLastRequestSessionId(0u);
    });
    EXPECT_CALL(syncTaskContext, MoveToNextTarget()).WillRepeatedly(Return());
    EXPECT_CALL(syncTaskContext, IsCurrentSyncTaskCanBeSkipped()).WillOnce(Return(true)).WillOnce(Return(false));
    // we expect machine don't change context status when queue not empty
    EXPECT_CALL(syncTaskContext, SetOperationStatus(_)).WillOnce(Return());
    EXPECT_CALL(stateMachine, PrepareNextSyncTask()).WillOnce(Return(E_OK));
    EXPECT_CALL(syncTaskContext, SetTaskExecStatus(_)).Times(0);

    EXPECT_EQ(stateMachine.CallExecNextTask(), E_OK);
    EXPECT_EQ(syncTaskContext.GetLastRequestSessionId(), 0u);
}

/**
 * @tc.name: StateMachineCheck004
 * @tc.desc: Test machine deal time sync ack failed.
 * @tc.type: FUNC
 * @tc.require: AR000CCPOM
 * @tc.author: zhangqiquan
 */
HWTEST_F(DistributedDBMockSyncModuleTest, StateMachineCheck004, TestSize.Level1)
{
    MockSingleVerStateMachine stateMachine;
    MockSyncTaskContext syncTaskContext;
    MockCommunicator communicator;
    VirtualSingleVerSyncDBInterface dbSyncInterface;
    Init(stateMachine, syncTaskContext, communicator, dbSyncInterface);

    DistributedDB::Message *message = new (std::nothrow) DistributedDB::Message();
    ASSERT_NE(message, nullptr);
    message->SetMessageType(TYPE_RESPONSE);
    message->SetSessionId(1u);
    EXPECT_CALL(syncTaskContext, GetRequestSessionId()).WillRepeatedly(Return(1u));
    EXPECT_EQ(stateMachine.CallTimeMarkSyncRecv(message), -E_INVALID_ARGS);
    EXPECT_EQ(syncTaskContext.GetTaskErrCode(), -E_INVALID_ARGS);
    delete message;
}

/**
 * @tc.name: StateMachineCheck005
 * @tc.desc: Test machine recv errCode.
 * @tc.type: FUNC
 * @tc.require: AR000CCPOM
 * @tc.author: zhangqiquan
 */
HWTEST_F(DistributedDBMockSyncModuleTest, StateMachineCheck005, TestSize.Level1)
{
    MockSingleVerStateMachine stateMachine;
    MockSyncTaskContext syncTaskContext;
    MockCommunicator communicator;
    VirtualSingleVerSyncDBInterface dbSyncInterface;
    Init(stateMachine, syncTaskContext, communicator, dbSyncInterface);
    EXPECT_CALL(stateMachine, SwitchStateAndStep(_)).WillRepeatedly(Return());
    EXPECT_CALL(syncTaskContext, GetRequestSessionId()).WillRepeatedly(Return(0u));

    std::initializer_list<int> testCode = {-E_DISTRIBUTED_SCHEMA_CHANGED, -E_DISTRIBUTED_SCHEMA_NOT_FOUND};
    for (int errCode : testCode) {
        stateMachine.DataRecvErrCodeHandle(0, errCode);
        EXPECT_EQ(syncTaskContext.GetTaskErrCode(), errCode);
        stateMachine.CallDataAckRecvErrCodeHandle(errCode, true);
        EXPECT_EQ(syncTaskContext.GetTaskErrCode(), errCode);
    }
}

/**
 * @tc.name: StateMachineCheck006
 * @tc.desc: Test machine exec next task when queue not empty to empty.
 * @tc.type: FUNC
 * @tc.require: AR000CCPOM
 * @tc.author: zhangqiquan
 */
HWTEST_F(DistributedDBMockSyncModuleTest, StateMachineCheck006, TestSize.Level1)
{
    MockSingleVerStateMachine stateMachine;
    MockSyncTaskContext syncTaskContext;
    MockCommunicator communicator;
    VirtualSingleVerSyncDBInterface dbSyncInterface;
    Init(stateMachine, syncTaskContext, communicator, dbSyncInterface);

    syncTaskContext.CallSetSyncMode(QUERY_PUSH);
    EXPECT_CALL(syncTaskContext, IsTargetQueueEmpty())
        .WillOnce(Return(false))
        .WillOnce(Return(true));
    EXPECT_CALL(syncTaskContext, IsCurrentSyncTaskCanBeSkipped())
        .WillRepeatedly(Return(syncTaskContext.CallIsCurrentSyncTaskCanBeSkipped()));
    EXPECT_CALL(syncTaskContext, MoveToNextTarget()).WillOnce(Return());
    // we expect machine don't change context status when queue not empty
    EXPECT_CALL(syncTaskContext, SetOperationStatus(_)).WillOnce(Return());
    EXPECT_CALL(syncTaskContext, SetTaskExecStatus(_)).WillOnce(Return());
    EXPECT_CALL(syncTaskContext, Clear()).WillOnce(Return());

    EXPECT_EQ(stateMachine.CallExecNextTask(), -E_NO_SYNC_TASK);
}

/**
 * @tc.name: StateMachineCheck007
 * @tc.desc: Test machine DoSaveDataNotify in another thread.
 * @tc.type: FUNC
 * @tc.require: AR000CCPOM
 * @tc.author: zhangqiquan
 */
HWTEST_F(DistributedDBMockSyncModuleTest, StateMachineCheck007, TestSize.Level3)
{
    MockSingleVerStateMachine stateMachine;
    uint8_t callCount = 0;
    EXPECT_CALL(stateMachine, DoSaveDataNotify(_, _, _))
        .WillRepeatedly([&callCount](uint32_t sessionId, uint32_t sequenceId, uint32_t inMsgId) {
            (void) sessionId;
            (void) sequenceId;
            (void) inMsgId;
            callCount++;
            std::this_thread::sleep_for(std::chrono::seconds(4)); // sleep 4s
        });
    stateMachine.CallStartSaveDataNotify(0, 0, 0);
    std::this_thread::sleep_for(std::chrono::seconds(5)); // sleep 5s
    stateMachine.CallStopSaveDataNotify();
    // timer is called once in 2s, we sleep 5s timer call twice
    EXPECT_EQ(callCount, 2);
    std::this_thread::sleep_for(std::chrono::seconds(10)); // sleep 10s to wait all thread exit
}

/**
 * @tc.name: StateMachineCheck008
 * @tc.desc: test machine process when last sync task send packet failed.
 * @tc.type: FUNC
 * @tc.require: AR000CCPOM
 * @tc.author: zhuwentao
 */
HWTEST_F(DistributedDBMockSyncModuleTest, StateMachineCheck008, TestSize.Level1)
{
    MockSingleVerStateMachine stateMachine;
    MockSyncTaskContext syncTaskContext;
    MockCommunicator communicator;
    VirtualSingleVerSyncDBInterface dbSyncInterface;
    Init(stateMachine, syncTaskContext, communicator, dbSyncInterface);
    syncTaskContext.CallCommErrHandlerFuncInner(-E_PERIPHERAL_INTERFACE_FAIL, 1u);
    EXPECT_EQ(syncTaskContext.IsCommNormal(), true);
}

/**
 * @tc.name: StateMachineCheck009
 * @tc.desc: test machine process when last sync task send packet failed.
 * @tc.type: FUNC
 * @tc.require: AR000CCPOM
 * @tc.author: zhuwentao
 */
HWTEST_F(DistributedDBMockSyncModuleTest, StateMachineCheck009, TestSize.Level1)
{
    MockSingleVerStateMachine stateMachine;
    MockSyncTaskContext syncTaskContext;
    MockCommunicator communicator;
    VirtualSingleVerSyncDBInterface dbSyncInterface;
    Init(stateMachine, syncTaskContext, communicator, dbSyncInterface);
    stateMachine.CallSwitchMachineState(SingleVerSyncStateMachine::Event::START_SYNC_EVENT); // START_SYNC_EVENT
    stateMachine.CommErrAbort(1u);
    EXPECT_EQ(stateMachine.GetCurrentState(), State::TIME_SYNC);
}

/**
 * @tc.name: StateMachineCheck010
 * @tc.desc: test machine process when error happened in response pull.
 * @tc.type: FUNC
 * @tc.require: AR000CCPOM
 * @tc.author: zhangqiquan
 */
HWTEST_F(DistributedDBMockSyncModuleTest, StateMachineCheck010, TestSize.Level1)
{
    MockSingleVerStateMachine stateMachine;
    MockSyncTaskContext syncTaskContext;
    MockCommunicator communicator;
    VirtualSingleVerSyncDBInterface dbSyncInterface;
    Init(stateMachine, syncTaskContext, communicator, dbSyncInterface);
    EXPECT_CALL(stateMachine, SwitchStateAndStep(_)).WillOnce(Return());
    stateMachine.CallResponsePullError(-E_BUSY, false);
    EXPECT_EQ(syncTaskContext.GetTaskErrCode(), -E_BUSY);
}

/**
 * @tc.name: StateMachineCheck011
 * @tc.desc: test machine process when error happened in response pull.
 * @tc.type: FUNC
 * @tc.require: AR000CCPOM
 * @tc.author: zhangqiquan
 */
HWTEST_F(DistributedDBMockSyncModuleTest, StateMachineCheck011, TestSize.Level1)
{
    MockSingleVerStateMachine stateMachine;
    MockSyncTaskContext syncTaskContext;
    MockCommunicator communicator;
    VirtualSingleVerSyncDBInterface dbSyncInterface;
    Init(stateMachine, syncTaskContext, communicator, dbSyncInterface);
    syncTaskContext.CallSetTaskExecStatus(SyncTaskContext::RUNNING);
    EXPECT_CALL(syncTaskContext, GetRequestSessionId()).WillOnce(Return(1u));
    syncTaskContext.ClearAllSyncTask();
    EXPECT_EQ(syncTaskContext.IsCommNormal(), false);
}

/**
 * @tc.name: StateMachineCheck012
 * @tc.desc: Verify Ability LastNotify AckReceive callback.
 * @tc.type: FUNC
 * @tc.require: AR000DR9K4
 * @tc.author: zhangqiquan
 */
HWTEST_F(DistributedDBMockSyncModuleTest, StateMachineCheck012, TestSize.Level1)
{
    MockSingleVerStateMachine stateMachine;
    MockSyncTaskContext syncTaskContext;
    MockCommunicator communicator;
    VirtualSingleVerSyncDBInterface dbSyncInterface;
    Init(stateMachine, syncTaskContext, communicator, dbSyncInterface);
    EXPECT_CALL(stateMachine, SwitchStateAndStep(_)).WillOnce(Return());
    DistributedDB::Message msg(ABILITY_SYNC_MESSAGE);
    msg.SetMessageType(TYPE_NOTIFY);
    AbilitySyncAckPacket packet;
    packet.SetProtocolVersion(ABILITY_SYNC_VERSION_V1);
    packet.SetSoftwareVersion(SOFTWARE_VERSION_CURRENT);
    packet.SetAckCode(-E_BUSY);
    msg.SetCopiedObject(packet);
    EXPECT_EQ(stateMachine.ReceiveMessageCallback(&msg), E_OK);
    EXPECT_EQ(syncTaskContext.GetTaskErrCode(), -E_BUSY);
}

/**
 * @tc.name: StateMachineCheck013
 * @tc.desc: test kill syncTaskContext.
 * @tc.type: FUNC
 * @tc.require: AR000CCPOM
 * @tc.author: zhangqiquan
 */
HWTEST_F(DistributedDBMockSyncModuleTest, StateMachineCheck013, TestSize.Level1)
{
<<<<<<< HEAD
    MockSingleVerStateMachine stateMachine;
    auto *syncTaskContext = new (std::nothrow) MockSyncTaskContext();
    auto *dbSyncInterface = new (std::nothrow) VirtualSingleVerSyncDBInterface();
    ASSERT_NE(syncTaskContext, nullptr);
    EXPECT_NE(dbSyncInterface, nullptr);
    if (dbSyncInterface == nullptr) {
        RefObject::KillAndDecObjRef(syncTaskContext);
        return;
    }
    MockCommunicator communicator;
    Init(stateMachine, syncTaskContext, communicator, dbSyncInterface);
    EXPECT_CALL(*syncTaskContext, Clear()).WillRepeatedly(Return());
    syncTaskContext->RegForkGetDeviceIdFunc([]() {
        std::this_thread::sleep_for(std::chrono::seconds(2)); // sleep 2s
    });
    VirtualContinueToken *token = new VirtualContinueToken();
    syncTaskContext->SetContinueToken(static_cast<void *>(token));
    RefObject::KillAndDecObjRef(syncTaskContext);
    delete dbSyncInterface;
    std::this_thread::sleep_for(std::chrono::seconds(5)); // sleep 5s and wait for task exist
=======
    ASSERT_NO_FATAL_FAILURE(StateMachineCheck013());
>>>>>>> 79a063f1
}

/**
 * @tc.name: StateMachineCheck014
 * @tc.desc: test machine stop save notify without start.
 * @tc.type: FUNC
 * @tc.require: AR000CCPOM
 * @tc.author: zhangqiquan
 */
HWTEST_F(DistributedDBMockSyncModuleTest, StateMachineCheck014, TestSize.Level1)
{
    MockSingleVerStateMachine stateMachine;
    stateMachine.CallStopSaveDataNotify();
    EXPECT_EQ(stateMachine.GetSaveDataNotifyRefCount(), 0);
}

/**
 * @tc.name: DataSyncCheck001
 * @tc.desc: Test dataSync recv error ack.
 * @tc.type: FUNC
 * @tc.require: AR000CCPOM
 * @tc.author: zhangqiquan
 */
HWTEST_F(DistributedDBMockSyncModuleTest, DataSyncCheck001, TestSize.Level1)
{
    SingleVerDataSync dataSync;
    DistributedDB::Message *message = new (std::nothrow) DistributedDB::Message();
    ASSERT_TRUE(message != nullptr);
    message->SetErrorNo(E_FEEDBACK_COMMUNICATOR_NOT_FOUND);
    EXPECT_EQ(dataSync.AckPacketIdCheck(message), true);
    delete message;
}

/**
 * @tc.name: DataSyncCheck002
 * @tc.desc: Test dataSync recv notify ack.
 * @tc.type: FUNC
 * @tc.require: AR000CCPOM
 * @tc.author: zhangqiquan
 */
HWTEST_F(DistributedDBMockSyncModuleTest, DataSyncCheck002, TestSize.Level1)
{
    SingleVerDataSync dataSync;
    DistributedDB::Message *message = new (std::nothrow) DistributedDB::Message();
    ASSERT_TRUE(message != nullptr);
    message->SetMessageType(TYPE_NOTIFY);
    EXPECT_EQ(dataSync.AckPacketIdCheck(message), true);
    delete message;
}
#ifdef DATA_SYNC_CHECK_003
/**
 * @tc.name: DataSyncCheck003
 * @tc.desc: Test dataSync recv notify ack.
 * @tc.type: FUNC
 * @tc.require: AR000CCPOM
 * @tc.author: zhangqiquan
 */
HWTEST_F(DistributedDBMockSyncModuleTest, DataSyncCheck003, TestSize.Level1)
{
    MockSingleVerDataSync mockDataSync;
    MockSyncTaskContext mockSyncTaskContext;
    auto mockMetadata = std::make_shared<MockMetadata>();
    SyncTimeRange dataTimeRange = {1, 0, 1, 0};
    mockDataSync.CallUpdateSendInfo(dataTimeRange, &mockSyncTaskContext);

    VirtualRelationalVerSyncDBInterface storage;
    MockCommunicator communicator;
    std::shared_ptr<Metadata> metadata = std::static_pointer_cast<Metadata>(mockMetadata);
    mockDataSync.Initialize(&storage, &communicator, metadata, "deviceId");

    DistributedDB::Message *message = new (std::nothrow) DistributedDB::Message();
    ASSERT_TRUE(message != nullptr);
    DataAckPacket packet;
    message->SetSequenceId(1);
    message->SetCopiedObject(packet);
    mockSyncTaskContext.SetQuerySync(true);

    EXPECT_CALL(*mockMetadata, GetLastQueryTime(_, _, _)).WillOnce(Return(E_OK));
    EXPECT_CALL(*mockMetadata, SetLastQueryTime(_, _, _))
        .WillOnce([&dataTimeRange](
                    const std::string &queryIdentify, const std::string &deviceId, const Timestamp &timestamp) {
            EXPECT_EQ(timestamp, dataTimeRange.endTime);
            return E_OK;
    });
    EXPECT_CALL(mockSyncTaskContext, SetOperationStatus(_)).WillOnce(Return());
    EXPECT_EQ(mockDataSync.TryContinueSync(&mockSyncTaskContext, message), -E_FINISHED);
    delete message;
}
#endif

/**
 * @tc.name: AutoLaunchCheck001
 * @tc.desc: Test autoLaunch close connection.
 * @tc.type: FUNC
 * @tc.require: AR000CCPOM
 * @tc.author: zhangqiquan
 */
HWTEST_F(DistributedDBMockSyncModuleTest, AutoLaunchCheck001, TestSize.Level1)
{
    ASSERT_NO_FATAL_FAILURE(AutoLaunchCheck001());
}

/**
 * @tc.name: SyncDataSync001
 * @tc.desc: Test request start when RemoveDeviceDataIfNeed failed.
 * @tc.type: FUNC
 * @tc.require: AR000CCPOM
 * @tc.author: zhangqiquan
 */
HWTEST_F(DistributedDBMockSyncModuleTest, SyncDataSync001, TestSize.Level1)
{
    MockSyncTaskContext syncTaskContext;
    MockSingleVerDataSync dataSync;

    EXPECT_CALL(dataSync, RemoveDeviceDataIfNeed(_)).WillRepeatedly(Return(-E_BUSY));
    EXPECT_EQ(dataSync.CallRequestStart(&syncTaskContext, PUSH), -E_BUSY);
    EXPECT_EQ(syncTaskContext.GetTaskErrCode(), -E_BUSY);
}

/**
 * @tc.name: SyncDataSync002
 * @tc.desc: Test pull request start when RemoveDeviceDataIfNeed failed.
 * @tc.type: FUNC
 * @tc.require: AR000CCPOM
 * @tc.author: zhangqiquan
 */
HWTEST_F(DistributedDBMockSyncModuleTest, SyncDataSync002, TestSize.Level1)
{
    MockSyncTaskContext syncTaskContext;
    MockSingleVerDataSync dataSync;

    EXPECT_CALL(dataSync, RemoveDeviceDataIfNeed(_)).WillRepeatedly(Return(-E_BUSY));
    EXPECT_EQ(dataSync.CallPullRequestStart(&syncTaskContext), -E_BUSY);
    EXPECT_EQ(syncTaskContext.GetTaskErrCode(), -E_BUSY);
}

/**
 * @tc.name: SyncDataSync003
 * @tc.desc: Test call RemoveDeviceDataIfNeed in diff thread.
 * @tc.type: FUNC
 * @tc.require: AR000CCPOM
 * @tc.author: zhangqiquan
 */
HWTEST_F(DistributedDBMockSyncModuleTest, SyncDataSync003, TestSize.Level1)
{
    MockSyncTaskContext syncTaskContext;
    MockSingleVerDataSync dataSync;

    VirtualSingleVerSyncDBInterface storage;
    MockCommunicator communicator;
    std::shared_ptr<MockMetadata> mockMetadata = std::make_shared<MockMetadata>();
    std::shared_ptr<Metadata> metadata = std::static_pointer_cast<Metadata>(mockMetadata);
    metadata->Initialize(&storage);
    const std::string deviceId = "deviceId";
    dataSync.Initialize(&storage, &communicator, metadata, deviceId);
    syncTaskContext.SetRemoteSoftwareVersion(SOFTWARE_VERSION_CURRENT);
    syncTaskContext.Initialize(deviceId, &storage, metadata, &communicator);
    syncTaskContext.EnableClearRemoteStaleData(true);

    /**
     * @tc.steps: step1. set diff db createtime for rebuild label in meta
     */
    metadata->SetDbCreateTime(deviceId, 1, true); // 1 is old db createTime
    metadata->SetDbCreateTime(deviceId, 2, true); // 1 is new db createTime

    DistributedDB::Key k1 = {'k', '1'};
    DistributedDB::Value v1 = {'v', '1'};
    DistributedDB::Key k2 = {'k', '2'};
    DistributedDB::Value v2 = {'v', '2'};

    /**
     * @tc.steps: step2. call RemoveDeviceDataIfNeed in diff thread and then put data
     */
    std::thread thread1([&]() {
        (void)dataSync.CallRemoveDeviceDataIfNeed(&syncTaskContext);
        storage.PutDeviceData(deviceId, k1, v1);
        LOGD("PUT FINISH");
    });
    std::thread thread2([&]() {
        (void)dataSync.CallRemoveDeviceDataIfNeed(&syncTaskContext);
        storage.PutDeviceData(deviceId, k2, v2);
        LOGD("PUT FINISH");
    });
    thread1.join();
    thread2.join();

    DistributedDB::Value actualValue;
    storage.GetDeviceData(deviceId, k1, actualValue);
    EXPECT_EQ(v1, actualValue);
    storage.GetDeviceData(deviceId, k2, actualValue);
    EXPECT_EQ(v2, actualValue);
}

/**
 * @tc.name: AbilitySync001
 * @tc.desc: Test abilitySync abort when recv error.
 * @tc.type: FUNC
 * @tc.require: AR000CCPOM
 * @tc.author: zhangqiquan
 */
HWTEST_F(DistributedDBMockSyncModuleTest, AbilitySync001, TestSize.Level1)
{
    MockSyncTaskContext syncTaskContext;
    AbilitySync abilitySync;

    DistributedDB::Message *message = new (std::nothrow) DistributedDB::Message();
    ASSERT_TRUE(message != nullptr);
    AbilitySyncAckPacket packet;
    packet.SetAckCode(-E_BUSY);
    message->SetCopiedObject(packet);
    EXPECT_EQ(abilitySync.AckRecv(message, &syncTaskContext), -E_BUSY);
    delete message;
    EXPECT_EQ(syncTaskContext.GetTaskErrCode(), -E_BUSY);
}

/**
 * @tc.name: AbilitySync002
 * @tc.desc: Test abilitySync abort when save meta failed.
 * @tc.type: FUNC
 * @tc.require: AR000CCPOM
 * @tc.author: zhangqiquan
 */
HWTEST_F(DistributedDBMockSyncModuleTest, AbilitySync002, TestSize.Level1)
{
    MockSyncTaskContext syncTaskContext;
    AbilitySync abilitySync;
    MockCommunicator comunicator;
    VirtualSingleVerSyncDBInterface syncDBInterface;
    std::shared_ptr<Metadata> metaData = std::make_shared<Metadata>();
    metaData->Initialize(&syncDBInterface);
    abilitySync.Initialize(&comunicator, &syncDBInterface, metaData, "deviceId");

    /**
     * @tc.steps: step1. set AbilitySyncAckPacket ackCode is E_OK for pass the ack check
     */
    DistributedDB::Message *message = new (std::nothrow) DistributedDB::Message();
    ASSERT_TRUE(message != nullptr);
    AbilitySyncAckPacket packet;
    packet.SetAckCode(E_OK);
    packet.SetSoftwareVersion(SOFTWARE_VERSION_CURRENT);
    message->SetCopiedObject(packet);
    /**
     * @tc.steps: step2. set syncDBInterface busy for save data return -E_BUSY
     */
    syncDBInterface.SetBusy(true);
    std::pair<bool, bool> schemaSyncStatus = {true, true};
    EXPECT_CALL(syncTaskContext, GetSchemaSyncStatus(_)).WillOnce(Return(schemaSyncStatus));
    EXPECT_EQ(abilitySync.AckRecv(message, &syncTaskContext), -E_BUSY);
    delete message;
    EXPECT_EQ(syncTaskContext.GetTaskErrCode(), -E_BUSY);
}

/**
 * @tc.name: AbilitySync002
 * @tc.desc: Test abilitySync when offline.
 * @tc.type: FUNC
 * @tc.require: AR000CCPOM
 * @tc.author: zhangqiquan
 */
HWTEST_F(DistributedDBMockSyncModuleTest, AbilitySync003, TestSize.Level1)
{
    /**
     * @tc.steps: step1. set table TEST is permitSync
     */
    SingleVerRelationalSyncTaskContext *context = new (std::nothrow) SingleVerRelationalSyncTaskContext();
    ASSERT_NE(context, nullptr);
    RelationalSyncStrategy strategy;
    const std::string tableName = "TEST";
    strategy[tableName] = {true, true, true};
    context->SetRelationalSyncStrategy(strategy, true);
    QuerySyncObject query;
    query.SetTableName(tableName);
    /**
     * @tc.steps: step2. set table is need reset ability sync but it still permit sync
     */
    context->SetIsNeedResetAbilitySync(true);
    EXPECT_EQ(context->GetSchemaSyncStatus(query).first, true);
    /**
     * @tc.steps: step3. set table is schema change now it don't permit sync
     */
    context->SchemaChange();
    EXPECT_EQ(context->GetSchemaSyncStatus(query).first, false);
    RefObject::KillAndDecObjRef(context);
}

/**
 * @tc.name: AbilitySync004
 * @tc.desc: Test abilitySync when offline.
 * @tc.type: FUNC
 * @tc.require: AR000CCPOM
 * @tc.author: zhangqiquan
 */
HWTEST_F(DistributedDBMockSyncModuleTest, AbilitySync004, TestSize.Level1)
{
    ASSERT_NO_FATAL_FAILURE(AbilitySync004());
}

/**
 * @tc.name: SyncLifeTest001
 * @tc.desc: Test syncer alive when thread still exist.
 * @tc.type: FUNC
 * @tc.require: AR000CCPOM
 * @tc.author: zhangqiquan
 */
HWTEST_F(DistributedDBMockSyncModuleTest, SyncLifeTest001, TestSize.Level3)
{
    ASSERT_NO_FATAL_FAILURE(SyncLifeTest001());
}

/**
 * @tc.name: SyncLifeTest002
 * @tc.desc: Test autosync when thread still exist.
 * @tc.type: FUNC
 * @tc.require: AR000CCPOM
 * @tc.author: zhuwentao
 */
HWTEST_F(DistributedDBMockSyncModuleTest, SyncLifeTest002, TestSize.Level3)
{
    ASSERT_NO_FATAL_FAILURE(SyncLifeTest002());
}

/**
 * @tc.name: SyncLifeTest003
 * @tc.desc: Test syncer localdatachange when store is destructor
 * @tc.type: FUNC
 * @tc.require: AR000CCPOM
 * @tc.author: zhangqiquan
 */
HWTEST_F(DistributedDBMockSyncModuleTest, SyncLifeTest003, TestSize.Level3)
{
    ASSERT_NO_FATAL_FAILURE(SyncLifeTest003());
}

/**
 * @tc.name: SyncLifeTest004
 * @tc.desc: Test syncer remote data change.
 * @tc.type: FUNC
 * @tc.require: AR000CCPOM
 * @tc.author: zhangqiquan
 */
HWTEST_F(DistributedDBMockSyncModuleTest, SyncLifeTest004, TestSize.Level3)
{
    std::shared_ptr<SingleVerKVSyncer> syncer = std::make_shared<SingleVerKVSyncer>();
    VirtualCommunicatorAggregator *virtualCommunicatorAggregator = new VirtualCommunicatorAggregator();
    RuntimeContext::GetInstance()->SetCommunicatorAggregator(virtualCommunicatorAggregator);
    auto syncDBInterface = new MockKvSyncInterface();
    int incRefCount = 0;
    EXPECT_CALL(*syncDBInterface, IncRefCount()).WillRepeatedly([&incRefCount]() {
        incRefCount++;
    });
    EXPECT_CALL(*syncDBInterface, DecRefCount()).WillRepeatedly(Return());
    std::vector<uint8_t> identifier(COMM_LABEL_LENGTH, 1u);
    syncDBInterface->SetIdentifier(identifier);
    syncer->Initialize(syncDBInterface, true);
    syncer->EnableAutoSync(true);
    incRefCount = 0;
    syncer->RemoteDataChanged("");
    EXPECT_EQ(incRefCount, 1); // refCount is 1
    std::this_thread::sleep_for(std::chrono::seconds(1));
    syncer = nullptr;
    RuntimeContext::GetInstance()->SetCommunicatorAggregator(nullptr);
    delete syncDBInterface;
    RuntimeContext::GetInstance()->StopTaskPool();
}

/**
 * @tc.name: SyncLifeTest005
 * @tc.desc: Test syncer remote device offline.
 * @tc.type: FUNC
 * @tc.require: AR000CCPOM
 * @tc.author: zhangqiquan
 */
HWTEST_F(DistributedDBMockSyncModuleTest, SyncLifeTest005, TestSize.Level3)
{
    std::shared_ptr<SingleVerKVSyncer> syncer = std::make_shared<SingleVerKVSyncer>();
    VirtualCommunicatorAggregator *virtualCommunicatorAggregator = new VirtualCommunicatorAggregator();
    RuntimeContext::GetInstance()->SetCommunicatorAggregator(virtualCommunicatorAggregator);
    auto syncDBInterface = new MockKvSyncInterface();
    int incRefCount = 0;
    EXPECT_CALL(*syncDBInterface, IncRefCount()).WillRepeatedly([&incRefCount]() {
        incRefCount++;
    });
    EXPECT_CALL(*syncDBInterface, DecRefCount()).WillRepeatedly(Return());
    std::vector<uint8_t> identifier(COMM_LABEL_LENGTH, 1u);
    syncDBInterface->SetIdentifier(identifier);
    syncer->Initialize(syncDBInterface, true);
    syncer->RemoteDeviceOffline("dev");
    std::this_thread::sleep_for(std::chrono::seconds(1));
    syncer = nullptr;
    RuntimeContext::GetInstance()->SetCommunicatorAggregator(nullptr);
    delete syncDBInterface;
    EXPECT_EQ(incRefCount, 2); // refCount is 2
}

/**
 * @tc.name: MessageScheduleTest001
 * @tc.desc: Test MessageSchedule stop timer when no message.
 * @tc.type: FUNC
 * @tc.require: AR000CCPOM
 * @tc.author: zhangqiquan
 */
HWTEST_F(DistributedDBMockSyncModuleTest, MessageScheduleTest001, TestSize.Level1)
{
    MockSyncTaskContext *context = new MockSyncTaskContext();
    ASSERT_NE(context, nullptr);
    context->SetRemoteSoftwareVersion(SOFTWARE_VERSION_CURRENT);
    bool last = false;
    context->OnLastRef([&last]() {
        last = true;
    });
    SingleVerDataMessageSchedule schedule;
    bool isNeedHandle = false;
    bool isNeedContinue = false;
    schedule.MoveNextMsg(context, isNeedHandle, isNeedContinue);
    RefObject::KillAndDecObjRef(context);
    std::this_thread::sleep_for(std::chrono::seconds(1));
    EXPECT_TRUE(last);
}

/**
 * @tc.name: SyncEngineTest001
 * @tc.desc: Test SyncEngine receive message when closing.
 * @tc.type: FUNC
 * @tc.require: AR000CCPOM
 * @tc.author: zhangqiquan
 */
HWTEST_F(DistributedDBMockSyncModuleTest, SyncEngineTest001, TestSize.Level1)
{
    std::unique_ptr<MockSyncEngine> enginePtr = std::make_unique<MockSyncEngine>();
    EXPECT_CALL(*enginePtr, CreateSyncTaskContext())
        .WillRepeatedly(Return(new (std::nothrow) SingleVerKvSyncTaskContext()));
    VirtualCommunicatorAggregator *virtualCommunicatorAggregator = new VirtualCommunicatorAggregator();
    MockKvSyncInterface syncDBInterface;
    EXPECT_CALL(syncDBInterface, IncRefCount()).WillRepeatedly(Return());
    EXPECT_CALL(syncDBInterface, DecRefCount()).WillRepeatedly(Return());
    std::vector<uint8_t> identifier(COMM_LABEL_LENGTH, 1u);
    syncDBInterface.SetIdentifier(identifier);
    std::shared_ptr<Metadata> metaData = std::make_shared<Metadata>();
    metaData->Initialize(&syncDBInterface);
    ASSERT_NE(virtualCommunicatorAggregator, nullptr);
    RuntimeContext::GetInstance()->SetCommunicatorAggregator(virtualCommunicatorAggregator);
    ISyncEngine::InitCallbackParam param = { nullptr, nullptr, nullptr };
    enginePtr->Initialize(&syncDBInterface, metaData, param);
    auto communicator =
        static_cast<VirtualCommunicator *>(virtualCommunicatorAggregator->GetCommunicator("real_device"));
    RefObject::IncObjRef(communicator);
    std::thread thread1([&]() {
        if (communicator == nullptr) {
            return;
        }
        for (int count = 0; count < 100; count++) { // loop 100 times
            auto *message = new (std::nothrow) DistributedDB::Message();
            ASSERT_NE(message, nullptr);
            message->SetMessageId(LOCAL_DATA_CHANGED);
            message->SetErrorNo(E_FEEDBACK_UNKNOWN_MESSAGE);
            communicator->CallbackOnMessage("src", message);
        }
    });
    std::thread thread2([&]() {
        std::this_thread::sleep_for(std::chrono::milliseconds(1));
        enginePtr->Close();
    });
    thread1.join();
    thread2.join();

    LOGD("FINISHED");
    RefObject::KillAndDecObjRef(communicator);
    communicator = nullptr;
    enginePtr = nullptr;
    metaData = nullptr;
    RuntimeContext::GetInstance()->SetCommunicatorAggregator(nullptr);
    virtualCommunicatorAggregator = nullptr;
}

/**
 * @tc.name: SyncEngineTest002
 * @tc.desc: Test SyncEngine add sync operation.
 * @tc.type: FUNC
 * @tc.require: AR000CCPOM
 * @tc.author: zhangqiquan
 */
HWTEST_F(DistributedDBMockSyncModuleTest, SyncEngineTest002, TestSize.Level1)
{
    /**
     * @tc.steps: step1. prepare env
     */
    auto *enginePtr = new (std::nothrow) MockSyncEngine();
    ASSERT_NE(enginePtr, nullptr);
    EXPECT_CALL(*enginePtr, CreateSyncTaskContext())
        .WillRepeatedly([]() {
            return new (std::nothrow) SingleVerKvSyncTaskContext();
        });
    VirtualCommunicatorAggregator *virtualCommunicatorAggregator = new VirtualCommunicatorAggregator();
    MockKvSyncInterface syncDBInterface;
    int syncInterfaceRefCount = 1;
    EXPECT_CALL(syncDBInterface, IncRefCount()).WillRepeatedly([&syncInterfaceRefCount]() {
        syncInterfaceRefCount++;
    });
    EXPECT_CALL(syncDBInterface, DecRefCount()).WillRepeatedly([&syncInterfaceRefCount]() {
        syncInterfaceRefCount--;
    });
    std::vector<uint8_t> identifier(COMM_LABEL_LENGTH, 1u);
    syncDBInterface.SetIdentifier(identifier);
    std::shared_ptr<Metadata> metaData = std::make_shared<Metadata>();
    ASSERT_NE(virtualCommunicatorAggregator, nullptr);
    RuntimeContext::GetInstance()->SetCommunicatorAggregator(virtualCommunicatorAggregator);
    ISyncEngine::InitCallbackParam param = { nullptr, nullptr, nullptr };
    enginePtr->Initialize(&syncDBInterface, metaData, param);
    /**
     * @tc.steps: step2. add sync operation for DEVICE_A and DEVICE_B. It will create two context for A and B
     */
    std::vector<std::string> devices = {
        "DEVICES_A", "DEVICES_B"
    };
    const int syncId = 1;
    auto operation = new (std::nothrow) SyncOperation(syncId, devices, 0, nullptr, false);
    if (operation != nullptr) {
        enginePtr->AddSyncOperation(operation);
    }
    /**
     * @tc.steps: step3. abort machine and both context will be released
     */
    syncInterfaceRefCount = 0;
    enginePtr->AbortMachineIfNeed(syncId);
    EXPECT_EQ(syncInterfaceRefCount, 0);
    enginePtr->Close();

    RefObject::KillAndDecObjRef(enginePtr);
    enginePtr = nullptr;
    RefObject::KillAndDecObjRef(operation);

    metaData = nullptr;
    RuntimeContext::GetInstance()->SetCommunicatorAggregator(nullptr);
    virtualCommunicatorAggregator = nullptr;
    std::this_thread::sleep_for(std::chrono::seconds(1));
    RuntimeContext::GetInstance()->StopTaskPool();
}

/**
 * @tc.name: SyncEngineTest003
 * @tc.desc: Test SyncEngine add block sync operation.
 * @tc.type: FUNC
 * @tc.require: AR000CCPOM
 * @tc.author: zhangqiquan
 */
HWTEST_F(DistributedDBMockSyncModuleTest, SyncEngineTest003, TestSize.Level1)
{
    auto *enginePtr = new (std::nothrow) MockSyncEngine();
    ASSERT_NE(enginePtr, nullptr);
    std::vector<std::string> devices = {
        "DEVICES_A", "DEVICES_B"
    };
    const int syncId = 1;
    auto operation = new (std::nothrow) SyncOperation(syncId, devices, 0, nullptr, true);
    ASSERT_NE(operation, nullptr);
    operation->Initialize();
    enginePtr->AddSyncOperation(operation);
    for (const auto &device: devices) {
        EXPECT_EQ(operation->GetStatus(device), static_cast<int>(SyncOperation::OP_BUSY_FAILURE));
    }
    RefObject::KillAndDecObjRef(operation);
    RefObject::KillAndDecObjRef(enginePtr);
}

/**
* @tc.name: remote query packet 001
* @tc.desc: Test RemoteExecutorRequestPacket Serialization And DeSerialization
* @tc.type: FUNC
* @tc.require: AR000GK58G
* @tc.author: zhangqiquan
*/
HWTEST_F(DistributedDBMockSyncModuleTest, RemoteQueryPacket001, TestSize.Level1)
{
    /**
     * @tc.steps: step1. create remoteExecutorRequestPacket
     */
    RemoteExecutorRequestPacket packet;
    std::map<std::string, std::string> extraCondition = { { "test", "testsql" } };
    packet.SetExtraConditions(extraCondition);
    packet.SetNeedResponse();
    packet.SetVersion(SOFTWARE_VERSION_RELEASE_6_0);

    /**
     * @tc.steps: step2. serialization to parcel
     */
    std::vector<uint8_t> buffer(packet.CalculateLen());
    Parcel parcel(buffer.data(), buffer.size());
    ASSERT_EQ(packet.Serialization(parcel), E_OK);
    ASSERT_FALSE(parcel.IsError());

    /**
     * @tc.steps: step3. deserialization from parcel
     */
    RemoteExecutorRequestPacket targetPacket;
    Parcel targetParcel(buffer.data(), buffer.size());
    ASSERT_EQ(targetPacket.DeSerialization(targetParcel), E_OK);
    ASSERT_FALSE(parcel.IsError());

    /**
     * @tc.steps: step4. check packet is equal
     */
    EXPECT_EQ(packet.GetVersion(), targetPacket.GetVersion());
    EXPECT_EQ(packet.GetFlag(), targetPacket.GetFlag());
}

/**
* @tc.name: remote query packet 002
* @tc.desc: Test RemoteExecutorAckPacket Serialization And DeSerialization
* @tc.type: FUNC
* @tc.require: AR000GK58G
* @tc.author: zhangqiquan
*/
HWTEST_F(DistributedDBMockSyncModuleTest, RemoteQueryPacket002, TestSize.Level1)
{
    /**
     * @tc.steps: step1. create remoteExecutorRequestPacket
     */
    RemoteExecutorAckPacket packet;
    packet.SetLastAck();
    packet.SetAckCode(-E_INTERNAL_ERROR);
    packet.SetVersion(SOFTWARE_VERSION_RELEASE_6_0);

    /**
     * @tc.steps: step2. serialization to parcel
     */
    std::vector<uint8_t> buffer(packet.CalculateLen());
    Parcel parcel(buffer.data(), buffer.size());
    ASSERT_EQ(packet.Serialization(parcel), E_OK);
    ASSERT_FALSE(parcel.IsError());

    /**
     * @tc.steps: step3. deserialization from parcel
     */
    RemoteExecutorAckPacket targetPacket;
    Parcel targetParcel(buffer.data(), buffer.size());
    ASSERT_EQ(targetPacket.DeSerialization(targetParcel), E_OK);
    ASSERT_FALSE(parcel.IsError());

    /**
     * @tc.steps: step4. check packet is equal
     */
    EXPECT_EQ(packet.GetVersion(), targetPacket.GetVersion());
    EXPECT_EQ(packet.GetFlag(), targetPacket.GetFlag());
    EXPECT_EQ(packet.GetAckCode(), targetPacket.GetAckCode());
}

/**
* @tc.name: remote query packet 003
* @tc.desc: Test RemoteExecutorRequestPacket Serialization with invalid args
* @tc.type: FUNC
* @tc.require: AR000GK58G
* @tc.author: zhangshijie
*/
HWTEST_F(DistributedDBMockSyncModuleTest, RemoteQueryPacket003, TestSize.Level1)
{
    /**
     * @tc.steps: step1. check E_INVALID_ARGS
     */
    RemoteExecutorRequestPacket packet;
    packet.SetNeedResponse();
    packet.SetVersion(SOFTWARE_VERSION_RELEASE_6_0);

    std::vector<uint8_t> buffer(packet.CalculateLen());
    Parcel parcel(buffer.data(), buffer.size());

    ASSERT_EQ(packet.Serialization(parcel), E_OK);
    std::map<std::string, std::string> extraCondition = { { "test", "testsql" } };
    packet.SetExtraConditions(extraCondition);
    EXPECT_EQ(packet.Serialization(parcel), -E_INVALID_ARGS);

    std::string sql = "testsql";
    for (uint32_t i = 0; i < DBConstant::MAX_CONDITION_COUNT; i++) {
        extraCondition[std::to_string(i)] = sql;
    }
    packet.SetExtraConditions(extraCondition);

    std::vector<uint8_t> buffer2(packet.CalculateLen());
    Parcel parcel2(buffer2.data(), buffer2.size());
    Parcel targetParcel2(buffer2.data(), buffer2.size());
    EXPECT_EQ(packet.Serialization(parcel2), -E_INVALID_ARGS);

    extraCondition.erase("0");
    extraCondition.erase("1");
    extraCondition.erase("2");
    std::string bigKey(DBConstant::MAX_CONDITION_KEY_LEN + 1, 'a');
    extraCondition[bigKey] = sql;
    packet.SetExtraConditions(extraCondition);
    std::vector<uint8_t> buffer3(packet.CalculateLen());
    Parcel parcel3(buffer3.data(), buffer3.size());
    EXPECT_EQ(packet.Serialization(parcel3), -E_INVALID_ARGS);

    std::string bigValue(DBConstant::MAX_CONDITION_VALUE_LEN + 1, 'a');
    extraCondition["1"] = bigValue;
    packet.SetExtraConditions(extraCondition);
    std::vector<uint8_t> buffer4(packet.CalculateLen());
    Parcel parcel4(buffer4.data(), buffer4.size());
    EXPECT_EQ(packet.Serialization(parcel4), -E_INVALID_ARGS);
}

/**
* @tc.name: remote query packet 004
* @tc.desc: Test RemoteExecutorRequestPacket Deserialization with invalid args
* @tc.type: FUNC
* @tc.require: AR000GK58G
* @tc.author: zhangshijie
*/
HWTEST_F(DistributedDBMockSyncModuleTest, RemoteQueryPacket004, TestSize.Level1)
{
    RemoteExecutorRequestPacket packet;
    packet.SetNeedResponse();
    packet.SetVersion(SOFTWARE_VERSION_RELEASE_6_0);

    std::vector<uint8_t> buffer(packet.CalculateLen());
    RemoteExecutorRequestPacket targetPacket;
    Parcel targetParcel(buffer.data(), 3); // 3 is invalid len for deserialization
    EXPECT_EQ(targetPacket.DeSerialization(targetParcel), -E_INVALID_ARGS);

    std::vector<uint8_t> buffer1(1024); // 1024 is buffer len for serialization
    Parcel parcel(buffer1.data(), buffer1.size());
    ConstructPacel(parcel, DBConstant::MAX_CONDITION_COUNT + 1, "", "");
    Parcel desParcel(buffer1.data(), buffer1.size());
    EXPECT_EQ(targetPacket.DeSerialization(desParcel), -E_INVALID_ARGS);

    Parcel parcel2(buffer1.data(), buffer1.size());
    std::string bigKey(DBConstant::MAX_CONDITION_KEY_LEN + 1, 'a');
    ConstructPacel(parcel2, 1, bigKey, "");
    Parcel desParcel2(buffer1.data(), buffer1.size());
    EXPECT_EQ(targetPacket.DeSerialization(desParcel2), -E_INVALID_ARGS);

    Parcel parcel3(buffer1.data(), buffer1.size());
    std::string bigValue(DBConstant::MAX_CONDITION_VALUE_LEN + 1, 'a');
    ConstructPacel(parcel3, 1, "1", bigValue);
    Parcel desParcel3(buffer1.data(), buffer1.size());
    EXPECT_EQ(targetPacket.DeSerialization(desParcel3), -E_INVALID_ARGS);

    Parcel parcel4(buffer1.data(), buffer1.size());
    ConstructPacel(parcel4, 1, "1", "1");
    Parcel desParcel4(buffer1.data(), buffer1.size());
    EXPECT_EQ(targetPacket.DeSerialization(desParcel4), E_OK);

    Parcel parcel5(buffer1.data(), buffer1.size());
    ConstructPacel(parcel5, 0, "", "");
    Parcel desParcel5(buffer1.data(), buffer1.size());
    EXPECT_EQ(targetPacket.DeSerialization(desParcel5), E_OK);
}

/**
 * @tc.name: SingleVerKvEntryTest001
 * @tc.desc: Test SingleVerKvEntry Serialize and DeSerialize.
 * @tc.type: FUNC
 * @tc.require: AR000CCPOM
 * @tc.author: zhangqiquan
 */
HWTEST_F(DistributedDBMockSyncModuleTest, SingleVerKvEntryTest001, TestSize.Level1)
{
    std::vector<SingleVerKvEntry *> kvEntries;
    size_t len = 0u;
    for (size_t i = 0; i < DBConstant::MAX_NORMAL_PACK_ITEM_SIZE + 1; ++i) {
        auto entryPtr = new GenericSingleVerKvEntry();
        kvEntries.push_back(entryPtr);
        len += entryPtr->CalculateLen(SOFTWARE_VERSION_CURRENT);
        len = BYTE_8_ALIGN(len);
    }
    std::vector<uint8_t> srcData(len, 0);
    Parcel parcel(srcData.data(), srcData.size());
    EXPECT_EQ(GenericSingleVerKvEntry::SerializeDatas(kvEntries, parcel, SOFTWARE_VERSION_CURRENT), E_OK);
    parcel = Parcel(srcData.data(), srcData.size());
    EXPECT_EQ(GenericSingleVerKvEntry::DeSerializeDatas(kvEntries, parcel), 0);
    SingleVerKvEntry::Release(kvEntries);
}

/**
* @tc.name: mock remote query 001
* @tc.desc: Test RemoteExecutor receive msg when closing
* @tc.type: FUNC
* @tc.require: AR000GK58G
* @tc.author: zhangqiquan
*/
HWTEST_F(DistributedDBMockSyncModuleTest, MockRemoteQuery001, TestSize.Level3)
{
    MockRemoteExecutor *executor = new (std::nothrow) MockRemoteExecutor();
    ASSERT_NE(executor, nullptr);
    uint32_t count = 0u;
    EXPECT_CALL(*executor, ParseOneRequestMessage).WillRepeatedly(
        [&count](const std::string &device, DistributedDB::Message *inMsg) {
            std::this_thread::sleep_for(std::chrono::seconds(5)); // mock one msg execute 5 s
            count++;
    });
    EXPECT_CALL(*executor, IsPacketValid).WillRepeatedly(Return(true));
    for (uint32_t i = 0; i < MESSAGE_COUNT; i++) {
        DistributedDB::Message *message = nullptr;
        EXPECT_EQ(BuildRemoteQueryMsg(message), E_OK);
        executor->ReceiveMessage("DEVICE", message);
    }
    std::this_thread::sleep_for(std::chrono::seconds(1));
    executor->Close();
    EXPECT_EQ(count, EXECUTE_COUNT);
    RefObject::KillAndDecObjRef(executor);
}

/**
* @tc.name: mock remote query 002
* @tc.desc: Test RemoteExecutor response failed when closing
* @tc.type: FUNC
* @tc.require: AR000GK58G
* @tc.author: zhangqiquan
*/
HWTEST_F(DistributedDBMockSyncModuleTest, MockRemoteQuery002, TestSize.Level3)
{
    ASSERT_NO_FATAL_FAILURE(MockRemoteQuery002());
}

/**
 * @tc.name: SyncTaskContextCheck001
 * @tc.desc: test context check task can be skipped in push mode.
 * @tc.type: FUNC
 * @tc.require: AR000CCPOM
 * @tc.author: zhangqiquan
 */
HWTEST_F(DistributedDBMockSyncModuleTest, SyncTaskContextCheck001, TestSize.Level1)
{
    MockSyncTaskContext syncTaskContext;
    MockCommunicator communicator;
    VirtualSingleVerSyncDBInterface dbSyncInterface;
    std::shared_ptr<Metadata> metadata = std::make_shared<Metadata>();
    (void)syncTaskContext.Initialize("device", &dbSyncInterface, metadata, &communicator);
    syncTaskContext.SetLastFullSyncTaskStatus(SyncOperation::Status::OP_FINISHED_ALL);
    syncTaskContext.CallSetSyncMode(static_cast<int>(SyncModeType::PUSH));
    EXPECT_EQ(syncTaskContext.CallIsCurrentSyncTaskCanBeSkipped(), true);
}

/**
 * @tc.name: SyncTaskContextCheck002
 * @tc.desc: test context check task can be skipped in push mode.
 * @tc.type: FUNC
 * @tc.require: AR000CCPOM
 * @tc.author: zhangqiquan
 */
HWTEST_F(DistributedDBMockSyncModuleTest, SyncTaskContextCheck002, TestSize.Level1)
{
    /**
     * @tc.steps: step1. create context and operation
     */
    auto syncTaskContext = new(std::nothrow) MockSyncTaskContext();
    ASSERT_NE(syncTaskContext, nullptr);
    auto operation = new SyncOperation(1u, {}, static_cast<int>(SyncModeType::QUERY_PUSH), nullptr, false);
    ASSERT_NE(operation, nullptr);
    QuerySyncObject querySyncObject;
    operation->SetQuery(querySyncObject);
    syncTaskContext->SetSyncOperation(operation);
    syncTaskContext->SetLastFullSyncTaskStatus(SyncOperation::Status::OP_FAILED);
    syncTaskContext->CallSetSyncMode(static_cast<int>(SyncModeType::QUERY_PUSH));
    EXPECT_CALL(*syncTaskContext, IsTargetQueueEmpty()).WillRepeatedly(Return(false));

    const int loopCount = 1000;
    /**
     * @tc.steps: step2. loop 1000 times for writing data into lastQuerySyncTaskStatusMap_ async
     */
    std::thread writeThread([&syncTaskContext]() {
        for (int i = 0; i < loopCount; ++i) {
            syncTaskContext->SaveLastPushTaskExecStatus(static_cast<int>(SyncOperation::Status::OP_FAILED));
        }
    });
    /**
     * @tc.steps: step3. loop 100000 times for clear lastQuerySyncTaskStatusMap_ async
     */
    std::thread clearThread([&syncTaskContext]() {
        for (int i = 0; i < 100000; ++i) { // loop 100000 times
            syncTaskContext->ResetLastPushTaskStatus();
        }
    });
    /**
     * @tc.steps: step4. loop 1000 times for read data from lastQuerySyncTaskStatusMap_ async
     */
    std::thread readThread([&syncTaskContext]() {
        for (int i = 0; i < loopCount; ++i) {
            EXPECT_EQ(syncTaskContext->CallIsCurrentSyncTaskCanBeSkipped(), false);
        }
    });
    writeThread.join();
    clearThread.join();
    readThread.join();
    RefObject::KillAndDecObjRef(operation);
    syncTaskContext->SetSyncOperation(nullptr);
    RefObject::KillAndDecObjRef(syncTaskContext);
}

#ifdef RUN_AS_ROOT
/**
 * @tc.name: TimeChangeListenerTest001
 * @tc.desc: Test RegisterTimeChangedLister.
 * @tc.type: FUNC
 * @tc.require: AR000CCPOM
 * @tc.author: zhangqiquan
 */
HWTEST_F(DistributedDBMockSyncModuleTest, TimeChangeListenerTest001, TestSize.Level1)
{
    SingleVerKVSyncer syncer;
    VirtualSingleVerSyncDBInterface syncDBInterface;
    KvDBProperties dbProperties;
    dbProperties.SetBoolProp(DBProperties::SYNC_DUAL_TUPLE_MODE, true);
    syncDBInterface.SetDbProperties(dbProperties);
    EXPECT_EQ(syncer.Initialize(&syncDBInterface, false), -E_NO_NEED_ACTIVE);
    std::this_thread::sleep_for(std::chrono::seconds(1)); // sleep 1s wait for time tick
    const std::string LOCAL_TIME_OFFSET_KEY = "localTimeOffset";
    std::vector<uint8_t> key;
    DBCommon::StringToVector(LOCAL_TIME_OFFSET_KEY, key);
    std::vector<uint8_t> beforeOffset;
    EXPECT_EQ(syncDBInterface.GetMetaData(key, beforeOffset), E_OK);
    ChangeTime(2); // increase 2s
    std::this_thread::sleep_for(std::chrono::seconds(1)); // sleep 1s wait for time tick
    std::vector<uint8_t> afterOffset;
    EXPECT_EQ(syncDBInterface.GetMetaData(key, afterOffset), E_OK);
    EXPECT_NE(beforeOffset, afterOffset);
    ChangeTime(-2); // decrease 2s
}
#endif

/**
 * @tc.name: TimeChangeListenerTest002
 * @tc.desc: Test TimeChange.
 * @tc.type: FUNC
 * @tc.require: AR000CCPOM
 * @tc.author: zhangqiquan
 */
HWTEST_F(DistributedDBMockSyncModuleTest, TimeChangeListenerTest002, TestSize.Level1)
{
    /**
     * @tc.steps: step1. create syncer without activation
     */
    MockSingleVerKVSyncer syncer;
    VirtualSingleVerSyncDBInterface syncDBInterface;
    KvDBProperties dbProperties;
    dbProperties.SetBoolProp(DBProperties::SYNC_DUAL_TUPLE_MODE, true);
    syncDBInterface.SetDbProperties(dbProperties);
    /**
     * @tc.steps: step2. trigger time change logic and reopen syncer at the same time
     * @tc.expected: no crash here
     */
    const int loopCount = 100;
    std::thread timeChangeThread([&syncer]() {
        for (int i = 0; i < loopCount; ++i) {
            int64_t changeOffset = 1;
            syncer.CallRecordTimeChangeOffset(&changeOffset);
        }
    });
    for (int i = 0; i < loopCount; ++i) {
        EXPECT_EQ(syncer.Initialize(&syncDBInterface, false), -E_NO_NEED_ACTIVE);
        EXPECT_EQ(syncer.Close(true), -E_NOT_INIT);
    }
    timeChangeThread.join();
}

/**
 * @tc.name: SyncerCheck001
 * @tc.desc: Test syncer call set sync retry before init.
 * @tc.type: FUNC
 * @tc.require: AR000CCPOM
 * @tc.author: zhangqiquan
 */
HWTEST_F(DistributedDBMockSyncModuleTest, SyncerCheck001, TestSize.Level1)
{
    ASSERT_NO_FATAL_FAILURE(SyncerCheck001());
}

/**
 * @tc.name: SyncerCheck002
 * @tc.desc: Test syncer call get timestamp with close and open.
 * @tc.type: FUNC
 * @tc.require: AR000CCPOM
 * @tc.author: zhangqiquan
 */
HWTEST_F(DistributedDBMockSyncModuleTest, SyncerCheck002, TestSize.Level1)
{
    /**
     * @tc.steps: step1. create context and syncer
     */
    std::shared_ptr<SingleVerKVSyncer> syncer = std::make_shared<SingleVerKVSyncer>();
    auto virtualCommunicatorAggregator = new(std::nothrow) VirtualCommunicatorAggregator();
    ASSERT_NE(virtualCommunicatorAggregator, nullptr);
    auto syncDBInterface = new VirtualSingleVerSyncDBInterface();
    ASSERT_NE(syncDBInterface, nullptr);
    std::vector<uint8_t> identifier(COMM_LABEL_LENGTH, 1u);
    syncDBInterface->SetIdentifier(identifier);
    RuntimeContext::GetInstance()->SetCommunicatorAggregator(virtualCommunicatorAggregator);
    /**
     * @tc.steps: step2. get timestamp by syncer over and over again
     */
    std::atomic<bool> finish = false;
    std::thread t([&finish, &syncer]() {
        while (!finish) {
            (void) syncer->GetTimestamp();
        }
    });
    /**
     * @tc.steps: step3. re init syncer over and over again
     * @tc.expected: step3. dont crash here.
     */
    for (int i = 0; i < 100; ++i) { // loop 100 times
        syncer->Initialize(syncDBInterface, false);
        syncer->Close(true);
    }
    finish = true;
    t.join();
    delete syncDBInterface;
    syncer = nullptr;
    RuntimeContext::GetInstance()->SetCommunicatorAggregator(nullptr);
    RuntimeContext::GetInstance()->StopTaskPool();
}

/**
 * @tc.name: SessionId001
 * @tc.desc: Test syncer call set sync retry before init.
 * @tc.type: FUNC
 * @tc.require: AR000CCPOM
 * @tc.author: zhangqiquan
 */
HWTEST_F(DistributedDBMockSyncModuleTest, SessionId001, TestSize.Level1)
{
    auto context = new(std::nothrow) MockSyncTaskContext();
    ASSERT_NE(context, nullptr);
    const uint32_t sessionIdMaxValue = 0x8fffffffu;
    context->SetLastRequestSessionId(sessionIdMaxValue);
    EXPECT_LE(context->CallGenerateRequestSessionId(), sessionIdMaxValue);
    RefObject::KillAndDecObjRef(context);
}

/**
 * @tc.name: TimeSync001
 * @tc.desc: Test syncer call set sync retry before init.
 * @tc.type: FUNC
 * @tc.require: AR000CCPOM
 * @tc.author: zhangqiquan
 */
HWTEST_F(DistributedDBMockSyncModuleTest, TimeSync001, TestSize.Level1)
{
    ASSERT_NO_FATAL_FAILURE(TimeSync001());
}<|MERGE_RESOLUTION|>--- conflicted
+++ resolved
@@ -690,30 +690,7 @@
  */
 HWTEST_F(DistributedDBMockSyncModuleTest, StateMachineCheck013, TestSize.Level1)
 {
-<<<<<<< HEAD
-    MockSingleVerStateMachine stateMachine;
-    auto *syncTaskContext = new (std::nothrow) MockSyncTaskContext();
-    auto *dbSyncInterface = new (std::nothrow) VirtualSingleVerSyncDBInterface();
-    ASSERT_NE(syncTaskContext, nullptr);
-    EXPECT_NE(dbSyncInterface, nullptr);
-    if (dbSyncInterface == nullptr) {
-        RefObject::KillAndDecObjRef(syncTaskContext);
-        return;
-    }
-    MockCommunicator communicator;
-    Init(stateMachine, syncTaskContext, communicator, dbSyncInterface);
-    EXPECT_CALL(*syncTaskContext, Clear()).WillRepeatedly(Return());
-    syncTaskContext->RegForkGetDeviceIdFunc([]() {
-        std::this_thread::sleep_for(std::chrono::seconds(2)); // sleep 2s
-    });
-    VirtualContinueToken *token = new VirtualContinueToken();
-    syncTaskContext->SetContinueToken(static_cast<void *>(token));
-    RefObject::KillAndDecObjRef(syncTaskContext);
-    delete dbSyncInterface;
-    std::this_thread::sleep_for(std::chrono::seconds(5)); // sleep 5s and wait for task exist
-=======
     ASSERT_NO_FATAL_FAILURE(StateMachineCheck013());
->>>>>>> 79a063f1
 }
 
 /**
