--- conflicted
+++ resolved
@@ -397,11 +397,7 @@
     }
 
     void GetSyncDataStep(std::map<std::string, DataValue> &dataMap, sqlite3_stmt *statement,
-<<<<<<< HEAD
-        std::vector<FieldInfo> &fieldInfoList)
-=======
         const std::vector<FieldInfo> &fieldInfoList)
->>>>>>> 4558c1ec
     {
         int columnCount = sqlite3_column_count(statement);
         ASSERT_EQ(static_cast<size_t>(columnCount), fieldInfoList.size());
@@ -413,11 +409,7 @@
     }
 
     void GetSyncData(sqlite3 *db, std::map<std::string, DataValue> &dataMap, const std::string &tableName,
-<<<<<<< HEAD
-        std::vector<FieldInfo> &fieldInfoList)
-=======
         const std::vector<FieldInfo> &fieldInfoList)
->>>>>>> 4558c1ec
     {
         sqlite3_stmt *statement = nullptr;
         EXPECT_EQ(PrepareSelect(db, statement, GetDeviceTableName(tableName)), SQLITE_OK);
@@ -493,11 +485,7 @@
     }
 
     void CheckData(const std::map<std::string, DataValue> &targetMap, const std::string &tableName,
-<<<<<<< HEAD
-        std::vector<FieldInfo> &fieldInfoList)
-=======
         const std::vector<FieldInfo> &fieldInfoList)
->>>>>>> 4558c1ec
     {
         std::map<std::string, DataValue> dataMap;
         sqlite3 *db = nullptr;
