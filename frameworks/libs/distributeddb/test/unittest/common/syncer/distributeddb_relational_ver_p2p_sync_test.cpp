--- conflicted
+++ resolved
@@ -2170,8 +2170,6 @@
 }
 
 /**
-<<<<<<< HEAD
-=======
 * @tc.name: RDBSecurityOptionCheck001
 * @tc.desc: Test sync with security option.
 * @tc.type: FUNC
@@ -2196,7 +2194,6 @@
 }
 
 /**
->>>>>>> 40ea0457
 * @tc.name: EncryptedAlgoUpgrade001
   * @tc.desc: Test upgrade encrypted db can sync normally
   * @tc.type: FUNC
