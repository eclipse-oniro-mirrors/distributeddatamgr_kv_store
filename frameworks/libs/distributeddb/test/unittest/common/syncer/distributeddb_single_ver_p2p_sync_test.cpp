/*
 * Copyright (c) 2021 Huawei Device Co., Ltd.
 * Licensed under the Apache License, Version 2.0 (the "License");
 * you may not use this file except in compliance with the License.
 * You may obtain a copy of the License at
 *
 *     http://www.apache.org/licenses/LICENSE-2.0
 *
 * Unless required by applicable law or agreed to in writing, software
 * distributed under the License is distributed on an "AS IS" BASIS,
 * WITHOUT WARRANTIES OR CONDITIONS OF ANY KIND, either express or implied.
 * See the License for the specific language governing permissions and
 * limitations under the License.
 */

#include <condition_variable>
#include <gtest/gtest.h>
#include <thread>

#include "db_constant.h"
#include "db_common.h"
#include "distributeddb_data_generate_unit_test.h"
#include "distributeddb_tools_unit_test.h"
#include "kv_store_nb_delegate.h"
#include "kv_virtual_device.h"
#include "platform_specific.h"
#include "single_ver_data_sync.h"
#include "single_ver_kv_sync_task_context.h"

using namespace testing::ext;
using namespace DistributedDB;
using namespace DistributedDBUnitTest;
using namespace std;

namespace {
    class TestSingleVerKvSyncTaskContext : public SingleVerKvSyncTaskContext {
    public:
        TestSingleVerKvSyncTaskContext() = default;
    };
    string g_testDir;
    const string STORE_ID = "kv_stroe_sync_test";
    const int64_t TIME_OFFSET = 5000000;
    const int WAIT_TIME = 1000;
    const int WAIT_5_SECONDS = 5000;
    const int WAIT_30_SECONDS = 30000;
    const int WAIT_36_SECONDS = 36000;
    const std::string DEVICE_A = "real_device";
    const std::string DEVICE_B = "deviceB";
    const std::string DEVICE_C = "deviceC";
    const std::string CREATE_SYNC_TABLE_SQL =
    "CREATE TABLE IF NOT EXISTS sync_data(" \
        "key         BLOB NOT NULL," \
        "value       BLOB," \
        "timestamp   INT  NOT NULL," \
        "flag        INT  NOT NULL," \
        "device      BLOB," \
        "ori_device  BLOB," \
        "hash_key    BLOB PRIMARY KEY NOT NULL," \
        "w_timestamp INT);";

    KvStoreDelegateManager g_mgr(APP_ID, USER_ID);
    KvStoreConfig g_config;
    DistributedDBToolsUnitTest g_tool;
    DBStatus g_kvDelegateStatus = INVALID_ARGS;
    KvStoreNbDelegate* g_kvDelegatePtr = nullptr;
    VirtualCommunicatorAggregator* g_communicatorAggregator = nullptr;
    KvVirtualDevice *g_deviceB = nullptr;
    KvVirtualDevice *g_deviceC = nullptr;

    // the type of g_kvDelegateCallback is function<void(DBStatus, KvStoreDelegate*)>
    auto g_kvDelegateCallback = bind(&DistributedDBToolsUnitTest::KvStoreNbDelegateCallback,
        placeholders::_1, placeholders::_2, std::ref(g_kvDelegateStatus), std::ref(g_kvDelegatePtr));

    void PullSyncTest()
    {
        DBStatus status = OK;
        std::vector<std::string> devices;
        devices.push_back(g_deviceB->GetDeviceId());

        Key key = {'1'};
        Key key2 = {'2'};
        Value value = {'1'};
        g_deviceB->PutData(key, value, 0, 0);
        g_deviceB->PutData(key2, value, 1, 0);

        std::map<std::string, DBStatus> result;
        status = g_tool.SyncTest(g_kvDelegatePtr, devices, SYNC_MODE_PULL_ONLY, result);
        ASSERT_TRUE(status == OK);

        ASSERT_TRUE(result.size() == devices.size());
        for (const auto &pair : result) {
            LOGD("dev %s, status %d", pair.first.c_str(), pair.second);
            EXPECT_TRUE(pair.second == OK);
        }
        Value value3;
        EXPECT_EQ(g_kvDelegatePtr->Get(key, value3), OK);
        EXPECT_EQ(value3, value);
        EXPECT_EQ(g_kvDelegatePtr->Get(key2, value3), OK);
        EXPECT_EQ(value3, value);
    }

    void CrudTest()
    {
        vector<Entry> entries;
        int totalSize = 10;
        for (int i = 0; i < totalSize; i++) {
            Entry entry;
            entry.key.push_back(i);
            entry.value.push_back('2');
            entries.push_back(entry);
        }
        EXPECT_TRUE(g_kvDelegatePtr->PutBatch(entries) == OK);
        for (const auto &entry : entries) {
            Value resultvalue;
            EXPECT_TRUE(g_kvDelegatePtr->Get(entry.key, resultvalue) == OK);
            EXPECT_TRUE(resultvalue == entry.value);
        }
        for (int i = 0; i < totalSize / 2; i++) {
            g_kvDelegatePtr->Delete(entries[i].key);
            Value resultvalue;
            EXPECT_TRUE(g_kvDelegatePtr->Get(entries[i].key, resultvalue) == NOT_FOUND);
        }
        for (int i = totalSize / 2; i < totalSize; i++) {
            Value value = entries[i].value;
            value.push_back('x');
            EXPECT_TRUE(g_kvDelegatePtr->Put(entries[i].key, value) == OK);
            Value resultvalue;
            EXPECT_TRUE(g_kvDelegatePtr->Get(entries[i].key, resultvalue) == OK);
            EXPECT_TRUE(resultvalue == value);
        }
    }

    void CalculateDataTest(uint32_t itemCount, uint32_t keySize, uint32_t valueSize)
    {
        for (uint32_t i = 0; i < itemCount; i++) {
            std::vector<uint8_t> prefixKey = {'a', 'b', 'c'};
            Key key = DistributedDBToolsUnitTest::GetRandPrefixKey(prefixKey, keySize);
            Value value;
            DistributedDBToolsUnitTest::GetRandomKeyValue(value, valueSize);
            EXPECT_EQ(g_kvDelegatePtr->Put(key, value), OK);
        }
        size_t dataSize = g_kvDelegatePtr->GetSyncDataSize(DEVICE_B);
        uint32_t expectedDataSize = (valueSize + keySize);
        uint32_t externalSize = 70u;
        uint32_t serialHeadLen = 8u;
        LOGI("expectedDataSize=%u, v=%u", expectedDataSize, externalSize);
        uint32_t maxDataSize = 1024u * 1024u;
        if (itemCount * expectedDataSize >= maxDataSize) {
            EXPECT_EQ(static_cast<uint32_t>(dataSize), maxDataSize);
            return;
        }
        ASSERT_GE(static_cast<uint32_t>(dataSize), itemCount * expectedDataSize);
        ASSERT_LE(static_cast<uint32_t>(dataSize), serialHeadLen + itemCount * (expectedDataSize + externalSize));
    }
}

class DistributedDBSingleVerP2PSyncTest : public testing::Test {
public:
    static void SetUpTestCase(void);
    static void TearDownTestCase(void);
    void SetUp();
    void TearDown();
};

void DistributedDBSingleVerP2PSyncTest::SetUpTestCase(void)
{
    /**
     * @tc.setup: Init datadir and Virtual Communicator.
     */
    DistributedDBToolsUnitTest::TestDirInit(g_testDir);
    g_config.dataDir = g_testDir;
    g_mgr.SetKvStoreConfig(g_config);

    string dir = g_testDir + "/single_ver";
    DIR* dirTmp = opendir(dir.c_str());
    if (dirTmp == nullptr) {
        OS::MakeDBDirectory(dir);
    } else {
        closedir(dirTmp);
    }

    g_communicatorAggregator = new (std::nothrow) VirtualCommunicatorAggregator();
    ASSERT_TRUE(g_communicatorAggregator != nullptr);
    RuntimeContext::GetInstance()->SetCommunicatorAggregator(g_communicatorAggregator);
}

void DistributedDBSingleVerP2PSyncTest::TearDownTestCase(void)
{
    /**
     * @tc.teardown: Release virtual Communicator and clear data dir.
     */
    if (DistributedDBToolsUnitTest::RemoveTestDbFiles(g_testDir) != 0) {
        LOGE("rm test db files error!");
    }
    RuntimeContext::GetInstance()->SetCommunicatorAggregator(nullptr);
}

void DistributedDBSingleVerP2PSyncTest::SetUp(void)
{
    DistributedDBToolsUnitTest::PrintTestCaseInfo();
    /**
     * @tc.setup: create virtual device B and C, and get a KvStoreNbDelegate as deviceA
     */
    KvStoreNbDelegate::Option option;
    g_mgr.GetKvStore(STORE_ID, option, g_kvDelegateCallback);
    ASSERT_TRUE(g_kvDelegateStatus == OK);
    ASSERT_TRUE(g_kvDelegatePtr != nullptr);
    g_deviceB = new (std::nothrow) KvVirtualDevice(DEVICE_B);
    ASSERT_TRUE(g_deviceB != nullptr);
    VirtualSingleVerSyncDBInterface *syncInterfaceB = new (std::nothrow) VirtualSingleVerSyncDBInterface();
    ASSERT_TRUE(syncInterfaceB != nullptr);
    ASSERT_EQ(g_deviceB->Initialize(g_communicatorAggregator, syncInterfaceB), E_OK);

    g_deviceC = new (std::nothrow) KvVirtualDevice(DEVICE_C);
    ASSERT_TRUE(g_deviceC != nullptr);
    VirtualSingleVerSyncDBInterface *syncInterfaceC = new (std::nothrow) VirtualSingleVerSyncDBInterface();
    ASSERT_TRUE(syncInterfaceC != nullptr);
    ASSERT_EQ(g_deviceC->Initialize(g_communicatorAggregator, syncInterfaceC), E_OK);

    auto permissionCheckCallback = [] (const std::string &userId, const std::string &appId, const std::string &storeId,
                                const std::string &deviceId, uint8_t flag) -> bool {
                                return true;};
    EXPECT_EQ(g_mgr.SetPermissionCheckCallback(permissionCheckCallback), OK);
}

void DistributedDBSingleVerP2PSyncTest::TearDown(void)
{
    /**
     * @tc.teardown: Release device A, B, C
     */
    if (g_kvDelegatePtr != nullptr) {
        ASSERT_EQ(g_mgr.CloseKvStore(g_kvDelegatePtr), OK);
        g_kvDelegatePtr = nullptr;
        DBStatus status = g_mgr.DeleteKvStore(STORE_ID);
        LOGD("delete kv store status %d", status);
        ASSERT_TRUE(status == OK);
    }
    if (g_deviceB != nullptr) {
        delete g_deviceB;
        g_deviceB = nullptr;
    }
    if (g_deviceC != nullptr) {
        delete g_deviceC;
        g_deviceC = nullptr;
    }
    PermissionCheckCallbackV2 nullCallback;
    EXPECT_EQ(g_mgr.SetPermissionCheckCallback(nullCallback), OK);
}

/**
 * @tc.name: Normal Sync 001
 * @tc.desc: Test normal push sync for add data.
 * @tc.type: FUNC
 * @tc.require: AR000CQS3S SR000CQE0B
 * @tc.author: xushaohua
 */
HWTEST_F(DistributedDBSingleVerP2PSyncTest, NormalSync001, TestSize.Level1)
{
    DBStatus status = OK;
    std::vector<std::string> devices;
    devices.push_back(g_deviceB->GetDeviceId());
    devices.push_back(g_deviceC->GetDeviceId());

    /**
     * @tc.steps: step1. deviceA put {k1, v1}
     */
    Key key = {'1'};
    Value value = {'1'};
    status = g_kvDelegatePtr->Put(key, value);
    ASSERT_TRUE(status == OK);

    /**
     * @tc.steps: step2. deviceA call sync and wait
     * @tc.expected: step2. sync should return OK.
     */
    std::map<std::string, DBStatus> result;
    status = g_tool.SyncTest(g_kvDelegatePtr, devices, SYNC_MODE_PUSH_ONLY, result);
    ASSERT_TRUE(status == OK);

    /**
     * @tc.expected: step2. onComplete should be called, DeviceB,C have {k1,v1}
     */
    ASSERT_TRUE(result.size() == devices.size());
    for (const auto &pair : result) {
        LOGD("dev %s, status %d", pair.first.c_str(), pair.second);
        EXPECT_TRUE(pair.second == OK);
    }
    VirtualDataItem item;
    g_deviceB->GetData(key, item);
    EXPECT_TRUE(item.value == value);
    g_deviceC->GetData(key, item);
    EXPECT_TRUE(item.value == value);
}

/**
 * @tc.name: Normal Sync 002
 * @tc.desc: Test normal push sync for update data.
 * @tc.type: FUNC
 * @tc.require: AR000CCPOM
 * @tc.author: xushaohua
 */
HWTEST_F(DistributedDBSingleVerP2PSyncTest, NormalSync002, TestSize.Level1)
{
    DBStatus status = OK;
    std::vector<std::string> devices;
    devices.push_back(g_deviceB->GetDeviceId());
    devices.push_back(g_deviceC->GetDeviceId());

    /**
     * @tc.steps: step1. deviceA put {k1, v1}
     */
    Key key = {'1'};
    Value value = {'1'};
    status = g_kvDelegatePtr->Put(key, value);
    ASSERT_TRUE(status == OK);

    /**
     * @tc.steps: step2. deviceA put {k1, v2}
     */
    Value value2;
    value2.push_back('2');
    status = g_kvDelegatePtr->Put(key, value2);
    ASSERT_TRUE(status == OK);

    /**
     * @tc.steps: step3. deviceA call sync and wait
     * @tc.expected: step3. sync should return OK.
     */
    std::map<std::string, DBStatus> result;
    status = g_tool.SyncTest(g_kvDelegatePtr, devices, SYNC_MODE_PUSH_ONLY, result);
    ASSERT_TRUE(status == OK);

    /**
     * @tc.expected: step3. onComplete should be called, DeviceB,C have {k1,v2}
     */
    ASSERT_TRUE(result.size() == devices.size());
    for (const auto &pair : result) {
        LOGD("dev %s, status %d", pair.first.c_str(), pair.second);
        EXPECT_TRUE(pair.second == OK);
    }
    VirtualDataItem item;
    g_deviceC->GetData(key, item);
    EXPECT_TRUE(item.value == value2);
    g_deviceB->GetData(key, item);
    EXPECT_TRUE(item.value == value2);
}

/**
 * @tc.name: Normal Sync 003
 * @tc.desc: Test normal push sync for delete data.
 * @tc.type: FUNC
 * @tc.require: AR000CQS3S
 * @tc.author: xushaohua
 */
HWTEST_F(DistributedDBSingleVerP2PSyncTest, NormalSync003, TestSize.Level1)
{
    DBStatus status = OK;
    std::vector<std::string> devices;
    devices.push_back(g_deviceB->GetDeviceId());
    devices.push_back(g_deviceC->GetDeviceId());

    /**
     * @tc.steps: step1. deviceA put {k1, v1}
     */
    Key key = {'1'};
    Value value = {'1'};
    status = g_kvDelegatePtr->Put(key, value);
    ASSERT_TRUE(status == OK);

    /**
     * @tc.steps: step2. deviceA delete k1
     */
    status = g_kvDelegatePtr->Delete(key);
    ASSERT_TRUE(status == OK);
    std::map<std::string, DBStatus> result;
    status = g_tool.SyncTest(g_kvDelegatePtr, devices, SYNC_MODE_PUSH_ONLY, result);
    ASSERT_TRUE(status == OK);

    /**
     * @tc.steps: step3. deviceA call sync and wait
     * @tc.expected: step3. sync should return OK.
     */
    ASSERT_TRUE(result.size() == devices.size());
    for (const auto &pair : result) {
        LOGD("dev %s, status %d", pair.first.c_str(), pair.second);
        EXPECT_TRUE(pair.second == OK);
    }

    /**
     * @tc.expected: step3. onComplete should be called, DeviceB,C have {k1, delete}
     */
    VirtualDataItem item;
    Key hashKey;
    DistributedDBToolsUnitTest::CalcHash(key, hashKey);
    EXPECT_EQ(g_deviceB->GetData(hashKey, item), -E_NOT_FOUND);
    EXPECT_EQ(g_deviceC->GetData(hashKey, item), -E_NOT_FOUND);
}

/**
 * @tc.name: Normal Sync 004
 * @tc.desc: Test normal pull sync for add data.
 * @tc.type: FUNC
 * @tc.require: AR000CCPOM
 * @tc.author: xushaohua
 */
HWTEST_F(DistributedDBSingleVerP2PSyncTest, NormalSync004, TestSize.Level1)
{
    DBStatus status = OK;
    std::vector<std::string> devices;
    devices.push_back(g_deviceB->GetDeviceId());
    devices.push_back(g_deviceC->GetDeviceId());

    /**
     * @tc.steps: step1. deviceB put {k1, v1}
     */
    Key key = {'1'};
    Value value = {'1'};
    g_deviceB->PutData(key, value, 0, 0);

    /**
     * @tc.steps: step2. deviceB put {k2, v2}
     */
    Key key2 = {'2'};
    Value value2 = {'2'};
    g_deviceC->PutData(key2, value2, 0, 0);
    ASSERT_TRUE(status == OK);

    /**
     * @tc.steps: step3. deviceA call pull sync
     * @tc.expected: step3. sync should return OK.
     */
    std::map<std::string, DBStatus> result;
    status = g_tool.SyncTest(g_kvDelegatePtr, devices, SYNC_MODE_PULL_ONLY, result);
    ASSERT_TRUE(status == OK);

    /**
     * @tc.expected: step3. onComplete should be called, DeviceA have {k1, VALUE_1}, {K2. VALUE_2}
     */
    ASSERT_TRUE(result.size() == devices.size());
    for (const auto &pair : result) {
        LOGD("dev %s, status %d", pair.first.c_str(), pair.second);
        EXPECT_TRUE(pair.second == OK);
    }
    Value value3;
    EXPECT_EQ(g_kvDelegatePtr->Get(key, value3), OK);
    EXPECT_EQ(value3, value);
    EXPECT_EQ(g_kvDelegatePtr->Get(key2, value3), OK);
    EXPECT_EQ(value3, value2);
}

/**
 * @tc.name: Normal Sync 005
 * @tc.desc: Test normal pull sync for update data.
 * @tc.type: FUNC
 * @tc.require: AR000CCPOM SR000CQE10
 * @tc.author: xushaohua
 */
HWTEST_F(DistributedDBSingleVerP2PSyncTest, NormalSync005, TestSize.Level2)
{
    DBStatus status = OK;
    std::vector<std::string> devices;
    devices.push_back(g_deviceB->GetDeviceId());
    devices.push_back(g_deviceC->GetDeviceId());

    /**
     * @tc.steps: step1. deviceA put {k1, v1}, {k2, v2} t1
     */
    Key key1 = {'1'};
    Value value1 = {'1'};
    status = g_kvDelegatePtr->Put(key1, value1);
    ASSERT_TRUE(status == OK);
    Key key2 = {'2'};
    Value value2 = {'2'};
    status = g_kvDelegatePtr->Put(key2, value2);
    ASSERT_TRUE(status == OK);

    /**
     * @tc.steps: step2. deviceB put {k1, v3} t2, t2 > t1
     */
    Value value3;
    value3.push_back('3');
    g_deviceB->PutData(key1, value3,
        TimeHelper::GetSysCurrentTime() + g_deviceB->GetLocalTimeOffset() + TIME_OFFSET, 0);

    /**
     * @tc.steps: step3. deviceC put {k2, v4} t2, t4 < t1
     */
    Value value4;
    value4.push_back('4');
    g_deviceC->PutData(key2, value4,
        TimeHelper::GetSysCurrentTime() + g_deviceC->GetLocalTimeOffset() - TIME_OFFSET, 0);

    std::this_thread::sleep_for(std::chrono::milliseconds(WAIT_TIME));
    /**
     * @tc.steps: step4. deviceA call pull sync
     * @tc.expected: step4. sync should return OK.
     */
    std::map<std::string, DBStatus> result;
    status = g_tool.SyncTest(g_kvDelegatePtr, devices, SYNC_MODE_PULL_ONLY, result);
    ASSERT_TRUE(status == OK);

    /**
     * @tc.expected: step4. onComplete should be called, DeviceA have {k1, v3}, {k2. v2}
     */
    ASSERT_TRUE(result.size() == devices.size());
    for (const auto &pair : result) {
        LOGD("dev %s, status %d", pair.first.c_str(), pair.second);
        EXPECT_TRUE(pair.second == OK);
    }

    Value value5;
    g_kvDelegatePtr->Get(key1, value5);
    EXPECT_TRUE(value5 == value3);
    g_kvDelegatePtr->Get(key2, value5);
    EXPECT_TRUE(value5 == value2);
}

/**
 * @tc.name: Normal Sync 006
 * @tc.desc: Test normal pull sync for delete data.
 * @tc.type: FUNC
 * @tc.require: AR000CQS3S
 * @tc.author: xushaohua
 */
HWTEST_F(DistributedDBSingleVerP2PSyncTest, NormalSync006, TestSize.Level2)
{
    /**
     * @tc.steps: step1. deviceA put {k1, v1}, {k2, v2} t1
     */
    Key key1 = {'1'};
    Value value1 = {'1'};
    DBStatus status = g_kvDelegatePtr->Put(key1, value1);
    ASSERT_TRUE(status == OK);
    Key key2 = {'2'};
    Value value2 = {'2'};
    status = g_kvDelegatePtr->Put(key2, value2);
    ASSERT_TRUE(status == OK);

    /**
     * @tc.steps: step2. deviceA put {k1, delete} t2, t2 <t1
     */
    Key hashKey1;
    DistributedDBToolsUnitTest::CalcHash(key1, hashKey1);
    g_deviceB->PutData(hashKey1, value1,
        TimeHelper::GetSysCurrentTime() + g_deviceB->GetLocalTimeOffset() + TIME_OFFSET, 1);

    /**
     * @tc.steps: step3. deviceA put {k1, delete} t3, t3 < t1
     */
    Key hashKey2;
    DistributedDBToolsUnitTest::CalcHash(key2, hashKey2);
    g_deviceC->PutData(hashKey2, value1,
        TimeHelper::GetSysCurrentTime() + g_deviceC->GetLocalTimeOffset() - TIME_OFFSET, 0);

    std::this_thread::sleep_for(std::chrono::milliseconds(WAIT_TIME));
    /**
     * @tc.steps: step4. deviceA call pull sync
     * @tc.expected: step4. sync should return OK.
     */
    std::map<std::string, DBStatus> result;
    std::vector<std::string> devices;
    devices.push_back(g_deviceB->GetDeviceId());
    devices.push_back(g_deviceC->GetDeviceId());
    status = g_tool.SyncTest(g_kvDelegatePtr, devices, SYNC_MODE_PULL_ONLY, result);
    ASSERT_TRUE(status == OK);

    /**
     * @tc.expected: step4. onComplete should be called, DeviceA have {k2. v2} don't have k1
     */
    ASSERT_TRUE(result.size() == devices.size());
    for (const auto &pair : result) {
        LOGD("dev %s, status %d", pair.first.c_str(), pair.second);
        EXPECT_TRUE(pair.second == OK);
    }
    Value value5;
    g_kvDelegatePtr->Get(key1, value5);
    EXPECT_TRUE(value5.empty());
    g_kvDelegatePtr->Get(key2, value5);
    EXPECT_TRUE(value5 == value2);
}

/**
 * @tc.name: Normal Sync 007
 * @tc.desc: Test normal push_pull sync for add data.
 * @tc.type: FUNC
 * @tc.require: AR000CCPOM
 * @tc.author: xushaohua
 */
HWTEST_F(DistributedDBSingleVerP2PSyncTest, NormalSync007, TestSize.Level1)
{
    DBStatus status = OK;
    std::vector<std::string> devices;
    devices.push_back(g_deviceB->GetDeviceId());
    devices.push_back(g_deviceC->GetDeviceId());

    /**
     * @tc.steps: step1. deviceA put {k1, v1}
     */
    Key key1 = {'1'};
    Value value1 = {'1'};
    status = g_kvDelegatePtr->Put(key1, value1);
    EXPECT_TRUE(status == OK);

    /**
     * @tc.steps: step1. deviceB put {k2, v2}
     */
    Key key2 = {'2'};
    Value value2 = {'2'};
    g_deviceB->PutData(key2, value2, 0, 0);

    /**
     * @tc.steps: step1. deviceB put {k3, v3}
     */
    Key key3 = {'3'};
    Value value3 = {'3'};
    g_deviceC->PutData(key3, value3, 0, 0);

    /**
     * @tc.steps: step4. deviceA call push_pull sync
     * @tc.expected: step4. sync should return OK.
     */
    std::map<std::string, DBStatus> result;
    status = g_tool.SyncTest(g_kvDelegatePtr, devices, SYNC_MODE_PUSH_PULL, result);
    ASSERT_TRUE(status == OK);

    ASSERT_TRUE(result.size() == devices.size());
    for (const auto &pair : result) {
        LOGD("dev %s, status %d", pair.first.c_str(), pair.second);
        EXPECT_TRUE(pair.second == OK);
    }

    /**
     * @tc.expected: step4. onComplete should be called, DeviceA have {k1. v1}, {k2, v2}, {k3, v3}
     *     deviceB received {k1. v1}, don't received k3, deviceC received {k1. v1}, don't received k2
     */
    Value value4;
    g_kvDelegatePtr->Get(key2, value4);
    EXPECT_TRUE(value4 == value2);
    g_kvDelegatePtr->Get(key3, value4);
    EXPECT_TRUE(value4 == value3);

    VirtualDataItem item1;
    g_deviceB->GetData(key1, item1);
    EXPECT_TRUE(item1.value == value1);
    item1.value.clear();
    g_deviceB->GetData(key3, item1);
    EXPECT_TRUE(item1.value.empty());

    VirtualDataItem item2;
    g_deviceC->GetData(key1, item2);
    EXPECT_TRUE(item2.value == value1);
    item2.value.clear();
    g_deviceC->GetData(key2, item2);
    EXPECT_TRUE(item2.value.empty());
}

/**
 * @tc.name: Normal Sync 008
 * @tc.desc: Test normal push_pull sync for update data.
 * @tc.type: FUNC
 * @tc.require: AR000CCPOM
 * @tc.author: xushaohua
 */
HWTEST_F(DistributedDBSingleVerP2PSyncTest, NormalSync008, TestSize.Level2)
{
    DBStatus status = OK;
    std::vector<std::string> devices;
    devices.push_back(g_deviceB->GetDeviceId());
    devices.push_back(g_deviceC->GetDeviceId());

    /**
     * @tc.steps: step1. deviceA put {k1, v1}, {k2, v2} t1
     */
    Key key1 = {'1'};
    Value value1 = {'1'};
    status = g_kvDelegatePtr->Put(key1, value1);
    ASSERT_TRUE(status == OK);

    Key key2 = {'2'};
    Value value2 = {'2'};
    status = g_kvDelegatePtr->Put(key2, value2);
    ASSERT_TRUE(status == OK);

    /**
     * @tc.steps: step2. deviceB put {k1, v3} t2, t2 > t1
     */
    Value value3 = {'3'};
    g_deviceB->PutData(key1, value3,
        TimeHelper::GetSysCurrentTime() + g_deviceB->GetLocalTimeOffset() + TIME_OFFSET, 0);

    /**
     * @tc.steps: step3. deviceB put {k1, v4} t3, t4 <t1
     */
    Value value4 = {'4'};
    g_deviceC->PutData(key2, value4,
        TimeHelper::GetSysCurrentTime() + g_deviceC->GetLocalTimeOffset() - TIME_OFFSET, 0);
    std::this_thread::sleep_for(std::chrono::milliseconds(WAIT_TIME));

    /**
     * @tc.steps: step4. deviceA call push_pull sync
     * @tc.expected: step4. sync should return OK.
     */
    std::map<std::string, DBStatus> result;
    status = g_tool.SyncTest(g_kvDelegatePtr, devices, SYNC_MODE_PUSH_PULL, result);
    ASSERT_TRUE(status == OK);
    ASSERT_TRUE(result.size() == devices.size());
    for (const auto &pair : result) {
        LOGD("dev %s, status %d", pair.first.c_str(), pair.second);
        EXPECT_TRUE(pair.second == OK);
    }

    /**
     * @tc.expected: step4. onComplete should be called, DeviceA have {k1. v3}, {k2, v2}
     *     deviceB have {k1. v3}, deviceC have {k2. v2}
     */
    Value value5;
    g_kvDelegatePtr->Get(key1, value5);
    EXPECT_EQ(value5, value3);
    g_kvDelegatePtr->Get(key2, value5);
    EXPECT_EQ(value5, value2);

    VirtualDataItem item1;
    g_deviceB->GetData(key1, item1);
    EXPECT_TRUE(item1.value == value3);
    item1.value.clear();
    g_deviceB->GetData(key2, item1);
    EXPECT_TRUE(item1.value == value2);

    VirtualDataItem item2;
    g_deviceC->GetData(key2, item2);
    EXPECT_TRUE(item2.value == value2);
}

/**
 * @tc.name: Normal Sync 009
 * @tc.desc: Test normal push_pull sync for delete data.
 * @tc.type: FUNC
 * @tc.require: AR000CCPOM
 * @tc.author: xushaohua
 */
HWTEST_F(DistributedDBSingleVerP2PSyncTest, NormalSync009, TestSize.Level2)
{
    DBStatus status = OK;
    std::vector<std::string> devices;
    devices.push_back(g_deviceB->GetDeviceId());
    devices.push_back(g_deviceC->GetDeviceId());

    /**
     * @tc.steps: step1. deviceA put {k1, v1}, {k2, v2} t1
     */
    Key key1 = {'1'};
    Value value1 = {'1'};
    status = g_kvDelegatePtr->Put(key1, value1);
    ASSERT_TRUE(status == OK);

    Key key2 = {'2'};
    Value value2 = {'2'};
    status = g_kvDelegatePtr->Put(key2, value2);
    ASSERT_TRUE(status == OK);

    /**
     * @tc.steps: step2. deviceB put {k1, delete} t2, t2 > t1
     */
    Key hashKey1;
    DistributedDBToolsUnitTest::CalcHash(key1, hashKey1);
    g_deviceB->PutData(hashKey1, value1,
        TimeHelper::GetSysCurrentTime() + g_deviceB->GetLocalTimeOffset() + TIME_OFFSET, 1);

    /**
     * @tc.steps: step3. deviceB put {k1, delete} t3, t2 < t1
     */
    Key hashKey2;
    DistributedDBToolsUnitTest::CalcHash(key2, hashKey2);
    g_deviceC->PutData(hashKey2, value2,
        TimeHelper::GetSysCurrentTime() + g_deviceC->GetLocalTimeOffset() - TIME_OFFSET, 1);

    std::this_thread::sleep_for(std::chrono::milliseconds(WAIT_TIME));
    /**
     * @tc.steps: step4. deviceA call push_pull sync
     * @tc.expected: step4. sync should return OK.
     */
    std::map<std::string, DBStatus> result;
    status = g_tool.SyncTest(g_kvDelegatePtr, devices, SYNC_MODE_PUSH_PULL, result);
    ASSERT_TRUE(status == OK);

    /**
     * @tc.expected: step4. onComplete should be called, DeviceA have {k1. delete}, {k2, v2}
     *     deviceB have {k2. v2}, deviceC have {k2. v2}
     */
    ASSERT_TRUE(result.size() == devices.size());
    for (const auto &pair : result) {
        LOGD("dev %s, status %d", pair.first.c_str(), pair.second);
        EXPECT_TRUE(pair.second == OK);
    }

    Value value3;
    g_kvDelegatePtr->Get(key1, value3);
    EXPECT_TRUE(value3.empty());
    value3.clear();
    g_kvDelegatePtr->Get(key2, value3);
    EXPECT_TRUE(value3 == value2);

    VirtualDataItem item1;
    g_deviceB->GetData(key2, item1);
    EXPECT_TRUE(item1.value == value2);

    VirtualDataItem item2;
    g_deviceC->GetData(key2, item2);
    EXPECT_TRUE(item2.value == value2);
}

/**
 * @tc.name: Normal Sync 010
 * @tc.desc: Test sync failed by invalid devices.
 * @tc.type: FUNC
 * @tc.require: AR000CCPOM
 * @tc.author: zhangqiquan
 */
HWTEST_F(DistributedDBSingleVerP2PSyncTest, NormalSync010, TestSize.Level1)
{
    DBStatus status = OK;
    std::vector<std::string> devices;
    devices.push_back(DEVICE_A);
    devices.push_back(g_deviceB->GetDeviceId());

    std::map<std::string, DBStatus> result;
    status = g_tool.SyncTest(g_kvDelegatePtr, devices, SYNC_MODE_PUSH_ONLY, result);
    ASSERT_TRUE(status == OK);

    ASSERT_EQ(result.size(), devices.size());
    EXPECT_EQ(result[DEVICE_A], INVALID_ARGS);
    EXPECT_EQ(result[DEVICE_B], OK);
}

/**
 * @tc.name: Limit Data Sync 001
 * @tc.desc: Test sync limit key and value data
 * @tc.type: FUNC
 * @tc.require: AR000CCPOM
 * @tc.author: xushaohua
 */
HWTEST_F(DistributedDBSingleVerP2PSyncTest, LimitDataSync001, TestSize.Level1)
{
    DBStatus status = OK;
    std::vector<std::string> devices;
    devices.push_back(g_deviceB->GetDeviceId());

    Key key1;
    Value value1;
    DistributedDBToolsUnitTest::GetRandomKeyValue(key1, DBConstant::MAX_KEY_SIZE + 1);
    DistributedDBToolsUnitTest::GetRandomKeyValue(value1, DBConstant::MAX_VALUE_SIZE + 1);

    Key key2;
    Value value2;
    DistributedDBToolsUnitTest::GetRandomKeyValue(key2, DBConstant::MAX_KEY_SIZE);
    DistributedDBToolsUnitTest::GetRandomKeyValue(value2, DBConstant::MAX_VALUE_SIZE);

    /**
     * @tc.steps: step1. deviceB put {k1, v1}, K1 > 1k, v1 > 4M
     */
    g_deviceB->PutData(key1, value1, 0, 0);

    /**
     * @tc.steps: step2. deviceB put {k2, v2}, K2 = 1k, v2 = 4M
     */
    g_deviceC->PutData(key2, value2, 0, 0);

    /**
     * @tc.steps: step3. deviceA call pull sync from device B
     * @tc.expected: step3. sync should return OK.
     */
    std::map<std::string, DBStatus> result;
    status = g_tool.SyncTest(g_kvDelegatePtr, devices, SYNC_MODE_PULL_ONLY, result);
    ASSERT_TRUE(status == OK);

    /**
     * @tc.expected: step3. onComplete should be called.
     */
    ASSERT_TRUE(result.size() == devices.size());
    for (const auto &pair : result) {
        LOGD("dev %s, status %d", pair.first.c_str(), pair.second);
        if (pair.first == g_deviceB->GetDeviceId()) {
            EXPECT_TRUE(pair.second != OK);
        } else {
            EXPECT_TRUE(pair.second == OK);
        }
    }

    /**
     * @tc.steps: step4. deviceA call pull sync from deviceC
     * @tc.expected: step4. sync should return OK.
     */
    devices.clear();
    result.clear();
    devices.push_back(g_deviceC->GetDeviceId());
    status = g_tool.SyncTest(g_kvDelegatePtr, devices, SYNC_MODE_PULL_ONLY, result);
    ASSERT_TRUE(status == OK);

    /**
     * @tc.expected: step4. onComplete should be called, DeviceA have {k2. v2}, don't have {k1, v1}
     */
    ASSERT_TRUE(result.size() == devices.size());
    for (const auto &pair : result) {
        LOGD("dev %s, status %d", pair.first.c_str(), pair.second);
        EXPECT_TRUE(pair.second == OK);
    }

    // Get value from A
    Value valueRead;
    EXPECT_TRUE(g_kvDelegatePtr->Get(key1, valueRead) != OK);
    valueRead.clear();
    EXPECT_EQ(g_kvDelegatePtr->Get(key2, valueRead), OK);
    EXPECT_TRUE(valueRead == value2);
}

/**
 * @tc.name: Device Offline Sync 001
 * @tc.desc: Test push sync when device offline
 * @tc.type: FUNC
 * @tc.require: AR000CCPOM
 * @tc.author: xushaohua
 */
HWTEST_F(DistributedDBSingleVerP2PSyncTest, DeviceOfflineSync001, TestSize.Level1)
{
    std::vector<std::string> devices;
    devices.push_back(g_deviceB->GetDeviceId());
    devices.push_back(g_deviceC->GetDeviceId());

    /**
     * @tc.steps: step1. deviceA put {k1, v1}, {k2, v2}, {k3 delete}, {k4,v2}
     */
    Key key1 = {'1'};
    Value value1 = {'1'};
    ASSERT_TRUE(g_kvDelegatePtr->Put(key1, value1) == OK);

    Key key2 = {'2'};
    Value value2 = {'2'};
    ASSERT_TRUE(g_kvDelegatePtr->Put(key2, value2) == OK);

    Key key3 = {'3'};
    Value value3 = {'3'};
    ASSERT_TRUE(g_kvDelegatePtr->Put(key3, value3) == OK);
    ASSERT_TRUE(g_kvDelegatePtr->Delete(key3) == OK);

    Key key4 = {'4'};
    Value value4 = {'4'};
    ASSERT_TRUE(g_kvDelegatePtr->Put(key4, value4) == OK);

    /**
     * @tc.steps: step2. deviceB offline
     */
    g_deviceB->Offline();

    /**
     * @tc.steps: step3. deviceA call pull sync
     * @tc.expected: step3. sync should return OK.
     */
    std::map<std::string, DBStatus> result;
    DBStatus status = g_tool.SyncTest(g_kvDelegatePtr, devices, SYNC_MODE_PUSH_ONLY, result);
    ASSERT_TRUE(status == OK);

    /**
     * @tc.expected: step3. onComplete should be called, DeviceB status is timeout
     *     deviceC has {k1, v1}, {k2, v2}, {k3 delete}, {k4,v4}
     */
    for (const auto &pair : result) {
        LOGD("dev %s, status %d", pair.first.c_str(), pair.second);
        if (pair.first == DEVICE_B) {
            EXPECT_TRUE(pair.second == COMM_FAILURE);
        } else {
            EXPECT_TRUE(pair.second == OK);
        }
    }
    VirtualDataItem item;
    g_deviceC->GetData(key1, item);
    EXPECT_TRUE(item.value == value1);
    item.value.clear();
    g_deviceC->GetData(key2, item);
    EXPECT_TRUE(item.value == value2);
    item.value.clear();
    Key hashKey;
    DistributedDBToolsUnitTest::CalcHash(key3, hashKey);
    EXPECT_TRUE(g_deviceC->GetData(hashKey, item) == -E_NOT_FOUND);
    item.value.clear();
    g_deviceC->GetData(key4, item);
    EXPECT_TRUE(item.value == value4);
}

/**
 * @tc.name: Device Offline Sync 002
 * @tc.desc: Test pull sync when device offline
 * @tc.type: FUNC
 * @tc.require: AR000CCPOM
 * @tc.author: xushaohua
 */
HWTEST_F(DistributedDBSingleVerP2PSyncTest, DeviceOfflineSync002, TestSize.Level1)
{
    std::vector<std::string> devices;
    devices.push_back(g_deviceB->GetDeviceId());
    devices.push_back(g_deviceC->GetDeviceId());

    /**
     * @tc.steps: step1. deviceB put {k1, v1}
     */
    Key key1 = {'1'};
    Value value1 = {'1'};
    g_deviceB->PutData(key1, value1, 0, 0);

    /**
     * @tc.steps: step2. deviceB offline
     */
    g_deviceB->Offline();

    /**
     * @tc.steps: step3. deviceC put {k2, v2}, {k3, delete}, {k4, v4}
     */
    Key key2 = {'2'};
    Value value2 = {'2'};
    g_deviceC->PutData(key2, value2, 0, 0);

    Key key3 = {'3'};
    Value value3 = {'3'};
    g_deviceC->PutData(key3, value3, 0, 1);

    Key key4 = {'4'};
    Value value4 = {'4'};
    g_deviceC->PutData(key4, value4, 0, 0);

    /**
     * @tc.steps: step2. deviceA call pull sync
     * @tc.expected: step2. sync should return OK.
     */
    std::map<std::string, DBStatus> result;
    DBStatus status = g_tool.SyncTest(g_kvDelegatePtr, devices, SYNC_MODE_PULL_ONLY, result);
    ASSERT_TRUE(status == OK);

    /**
     * @tc.expected: step3. onComplete should be called, DeviceB status is timeout
     *     deviceA has {k2, v2}, {k3 delete}, {k4,v4}
     */
    for (const auto &pair : result) {
        LOGD("dev %s, status %d", pair.first.c_str(), pair.second);
        if (pair.first == DEVICE_B) {
            EXPECT_TRUE(pair.second == COMM_FAILURE);
        } else {
            EXPECT_TRUE(pair.second == OK);
        }
    }

    Value value5;
    EXPECT_TRUE(g_kvDelegatePtr->Get(key1, value5) != OK);
    g_kvDelegatePtr->Get(key2, value5);
    EXPECT_EQ(value5, value2);
    EXPECT_TRUE(g_kvDelegatePtr->Get(key3, value5) != OK);
    g_kvDelegatePtr->Get(key4, value5);
    EXPECT_EQ(value5, value4);
}

/**
 * @tc.name: Auto Sync 001
 * @tc.desc: Verify auto sync enable function.
 * @tc.type: FUNC
 * @tc.require: AR000CKRTD AR000CQE0E
 * @tc.author: xushaohua
 */
HWTEST_F(DistributedDBSingleVerP2PSyncTest, AutoSync001, TestSize.Level1)
{
    std::vector<std::string> devices;
    devices.push_back(g_deviceB->GetDeviceId());
    devices.push_back(g_deviceC->GetDeviceId());

    /**
     * @tc.steps: step1. enable auto sync
     * @tc.expected: step1, Pragma return OK.
     */
    bool autoSync = true;
    PragmaData data = static_cast<PragmaData>(&autoSync);
    DBStatus status = g_kvDelegatePtr->Pragma(AUTO_SYNC, data);
    ASSERT_EQ(status, OK);

    /**
     * @tc.steps: step2. deviceA put {k1, v1}, {k2, v2}
     */
    ASSERT_TRUE(g_kvDelegatePtr->Put(KEY_1, VALUE_1) == OK);
    ASSERT_TRUE(g_kvDelegatePtr->Put(KEY_2, VALUE_2) == OK);

    /**
     * @tc.steps: step3. sleep for data sync
     * @tc.expected: step3. deviceB,C has {k1, v1}, {k2, v2}
     */
    std::this_thread::sleep_for(std::chrono::milliseconds(WAIT_TIME));
    VirtualDataItem item;
    g_deviceB->GetData(KEY_1, item);
    EXPECT_EQ(item.value, VALUE_1);
    g_deviceB->GetData(KEY_2, item);
    EXPECT_EQ(item.value, VALUE_2);
    g_deviceC->GetData(KEY_1, item);
    EXPECT_EQ(item.value, VALUE_1);
    g_deviceC->GetData(KEY_2, item);
    EXPECT_EQ(item.value, VALUE_2);
}

/**
 * @tc.name: Auto Sync 002
 * @tc.desc: Verify auto sync disable function.
 * @tc.type: FUNC
 * @tc.require: AR000CKRTD AR000CQE0E
 * @tc.author: xushaohua
 */
HWTEST_F(DistributedDBSingleVerP2PSyncTest, AutoSync002, TestSize.Level1)
{
    std::vector<std::string> devices;
    devices.push_back(g_deviceB->GetDeviceId());
    devices.push_back(g_deviceC->GetDeviceId());

    /**
     * @tc.steps: step1. disable auto sync
     * @tc.expected: step1, Pragma return OK.
     */
    bool autoSync = false;
    PragmaData data = static_cast<PragmaData>(&autoSync);
    DBStatus status = g_kvDelegatePtr->Pragma(AUTO_SYNC, data);
    ASSERT_EQ(status, OK);


    /**
     * @tc.steps: step2. deviceB put {k1, v1}, deviceC put {k2, v2}
     */
    g_deviceB->PutData(KEY_1, VALUE_1, 0, 0);
    g_deviceC->PutData(KEY_2, VALUE_2, 0, 0);

    /**
     * @tc.steps: step3. sleep for data sync
     * @tc.expected: step3. deviceA don't have k1, k2.
     */
    std::this_thread::sleep_for(std::chrono::milliseconds(WAIT_TIME));
    Value value3;
    EXPECT_TRUE(g_kvDelegatePtr->Get(KEY_1, value3) == NOT_FOUND);
    EXPECT_TRUE(g_kvDelegatePtr->Get(KEY_2, value3) == NOT_FOUND);
}

/**
 * @tc.name: Block Sync 001
 * @tc.desc: Verify block push sync function.
 * @tc.type: FUNC
 * @tc.require: AR000CKRTD AR000CQE0E
 * @tc.author: xushaohua
 */
HWTEST_F(DistributedDBSingleVerP2PSyncTest, BlockSync001, TestSize.Level1)
{
    std::vector<std::string> devices;
    devices.push_back(g_deviceB->GetDeviceId());
    devices.push_back(g_deviceC->GetDeviceId());

    /**
     * @tc.steps: step1. deviceA put {k1, v1}
     */
    g_kvDelegatePtr->Put(KEY_1, VALUE_1);

    /**
     * @tc.steps: step2. deviceA call block push sync to deviceB & deviceC.
     * @tc.expected: step2. Sync return OK, devices status OK, deviceB & deivceC has {k1, v1}.
     */
    std::map<std::string, DBStatus> result;
    DBStatus status = g_tool.SyncTest(g_kvDelegatePtr, devices, SYNC_MODE_PUSH_ONLY, result, true);
    ASSERT_EQ(status, OK);
    ASSERT_TRUE(result.size() == devices.size());
    for (const auto &pair : result) {
        LOGD("dev %s, status %d", pair.first.c_str(), pair.second);
        EXPECT_TRUE(pair.second == OK);
    }
    VirtualDataItem item1;
    EXPECT_EQ(g_deviceB->GetData(KEY_1, item1), OK);
    EXPECT_EQ(item1.value, VALUE_1);
    VirtualDataItem item2;
    EXPECT_EQ(g_deviceC->GetData(KEY_1, item2), OK);
    EXPECT_EQ(item2.value, VALUE_1);
}

/**
 * @tc.name:  Block Sync 002
 * @tc.desc: Verify block pull sync function.
 * @tc.type: FUNC
 * @tc.require: AR000CKRTD AR000CQE0E
 * @tc.author: xushaohua
 */
HWTEST_F(DistributedDBSingleVerP2PSyncTest, BlockSync002, TestSize.Level1)
{
    std::vector<std::string> devices;
    devices.push_back(g_deviceB->GetDeviceId());
    devices.push_back(g_deviceC->GetDeviceId());

    /**
     * @tc.steps: step1. deviceB put {k1, v1}, deviceC put {k2, v2}
     */
    g_deviceB->PutData(KEY_1, VALUE_1, 0, 0);
    g_deviceC->PutData(KEY_2, VALUE_2, 0, 0);

    /**
     * @tc.steps: step2. deviceA call block pull and pull sync to deviceB & deviceC.
     * @tc.expected: step2. Sync return OK, devices status OK, deviceA has {k1, v1}, {k2, v2}
     */
    std::map<std::string, DBStatus> result;
    DBStatus status = g_tool.SyncTest(g_kvDelegatePtr, devices, SYNC_MODE_PULL_ONLY, result, true);
    ASSERT_EQ(status, OK);
    ASSERT_TRUE(result.size() == devices.size());
    for (const auto &pair : result) {
        LOGD("dev %s, status %d", pair.first.c_str(), pair.second);
        EXPECT_TRUE(pair.second == OK);
    }
    Value value3;
    EXPECT_TRUE(g_kvDelegatePtr->Get(KEY_1, value3) == OK);
    EXPECT_TRUE(value3 == VALUE_1);
    EXPECT_TRUE(g_kvDelegatePtr->Get(KEY_2, value3) == OK);
    EXPECT_TRUE(value3 == VALUE_2);
}

/**
 * @tc.name:  Block Sync 003
 * @tc.desc: Verify block push and pull sync function.
 * @tc.type: FUNC
 * @tc.require: AR000CKRTD AR000CQE0E
 * @tc.author: xushaohua
 */
HWTEST_F(DistributedDBSingleVerP2PSyncTest, BlockSync003, TestSize.Level1)
{
    std::vector<std::string> devices;
    devices.push_back(g_deviceB->GetDeviceId());
    devices.push_back(g_deviceC->GetDeviceId());

    /**
     * @tc.steps: step1. deviceA put {k1, v1}
     */
    g_kvDelegatePtr->Put(KEY_1, VALUE_1);

    /**
     * @tc.steps: step2. deviceB put {k1, v1}, deviceB put {k2, v2}
     */
    g_deviceB->PutData(KEY_2, VALUE_2, 0, 0);
    g_deviceC->PutData(KEY_3, VALUE_3, 0, 0);

    /**
     * @tc.steps: step3. deviceA call block pull and pull sync to deviceB & deviceC.
     * @tc.expected: step3. Sync return OK, devices status OK, deviceA has {k1, v1}, {k2, v2} {k3, v3}
     *      deviceB has {k1, v1}, {k2. v2} , deviceC has {k1, v1}, {k3, v3}
     */
    std::map<std::string, DBStatus> result;
    DBStatus status = g_tool.SyncTest(g_kvDelegatePtr, devices, SYNC_MODE_PUSH_PULL, result, true);
    ASSERT_EQ(status, OK);
    ASSERT_TRUE(result.size() == devices.size());
    for (const auto &pair : result) {
        LOGD("dev %s, status %d", pair.first.c_str(), pair.second);
        EXPECT_TRUE(pair.second == OK);
    }

    VirtualDataItem item1;
    g_deviceB->GetData(KEY_1, item1);
    EXPECT_TRUE(item1.value == VALUE_1);
    g_deviceB->GetData(KEY_2, item1);
    EXPECT_TRUE(item1.value == VALUE_2);

    VirtualDataItem item2;
    g_deviceC->GetData(KEY_1, item2);
    EXPECT_TRUE(item2.value == VALUE_1);
    g_deviceC->GetData(KEY_3, item2);
    EXPECT_TRUE(item2.value == VALUE_3);

    Value value3;
    EXPECT_TRUE(g_kvDelegatePtr->Get(KEY_1, value3) == OK);
    EXPECT_TRUE(value3 == VALUE_1);
    EXPECT_TRUE(g_kvDelegatePtr->Get(KEY_2, value3) == OK);
    EXPECT_TRUE(value3 == VALUE_2);
    EXPECT_TRUE(g_kvDelegatePtr->Get(KEY_3, value3) == OK);
    EXPECT_TRUE(value3 == VALUE_3);
}

/**
 * @tc.name:  Block Sync 004
 * @tc.desc: Verify block sync function invalid args.
 * @tc.type: FUNC
 * @tc.require: AR000CKRTD AR000CQE0E
 * @tc.author: xushaohua
 */
HWTEST_F(DistributedDBSingleVerP2PSyncTest, BlockSync004, TestSize.Level2)
{
    std::vector<std::string> devices;

    /**
     * @tc.steps: step1. deviceA put {k1, v1}
     */
    g_kvDelegatePtr->Put(KEY_1, VALUE_1);

    /**
     * @tc.steps: step2. deviceA call block push sync to deviceB & deviceC.
     * @tc.expected: step2. Sync return INVALID_ARGS
     */
    std::map<std::string, DBStatus> result;
    DBStatus status = g_tool.SyncTest(g_kvDelegatePtr, devices, SYNC_MODE_PULL_ONLY, result, true);
    EXPECT_EQ(status, INVALID_ARGS);

    /**
     * @tc.steps: step3. deviceB, deviceC offlinem and push deviceA sync to deviceB and deviceC.
     * @tc.expected: step3. Sync return OK, but the deviceB and deviceC are TIME_OUT
     */
    devices.push_back(g_deviceB->GetDeviceId());
    devices.push_back(g_deviceC->GetDeviceId());
    g_deviceB->Offline();
    g_deviceC->Offline();

    status = g_tool.SyncTest(g_kvDelegatePtr, devices, SYNC_MODE_PUSH_ONLY, result, true);
    EXPECT_EQ(status, OK);
    ASSERT_TRUE(result.size() == devices.size());
    for (const auto &pair : result) {
        LOGD("dev %s, status %d", pair.first.c_str(), pair.second);
        EXPECT_TRUE(pair.second == COMM_FAILURE);
    }
}

/**
 * @tc.name:  Block Sync 005
 * @tc.desc: Verify block sync function busy.
 * @tc.type: FUNC
 * @tc.require: AR000CKRTD AR000CQE0E
 * @tc.author: xushaohua
 */
HWTEST_F(DistributedDBSingleVerP2PSyncTest, BlockSync005, TestSize.Level2)
{
    std::vector<std::string> devices;
    devices.push_back(g_deviceB->GetDeviceId());
    devices.push_back(g_deviceC->GetDeviceId());
    /**
     * @tc.steps: step1. deviceA put {k1, v1}
     */
    g_kvDelegatePtr->Put(KEY_1, VALUE_1);

    /**
     * @tc.steps: step2. New a thread to deviceA call block push sync to deviceB & deviceC,
     *      but deviceB & C is blocked
     * @tc.expected: step2. Sync will be blocked util timeout, and then return OK
     */
    g_deviceB->Offline();
    g_deviceC->Offline();
    thread thread([devices](){
        std::map<std::string, DBStatus> resultInner;
        DBStatus status = g_tool.SyncTest(g_kvDelegatePtr, devices, SYNC_MODE_PUSH_PULL, resultInner, true);
        EXPECT_EQ(status, OK);
    });
    thread.detach();
    std::this_thread::sleep_for(std::chrono::milliseconds(WAIT_TIME));
    /**
     * @tc.steps: step3. sleep 1s and call sync.
     * @tc.expected: step3. Sync will return BUSY.
     */
    std::this_thread::sleep_for(std::chrono::milliseconds(WAIT_TIME));
    std::map<std::string, DBStatus> result;
    DBStatus status = g_tool.SyncTest(g_kvDelegatePtr, devices, SYNC_MODE_PUSH_PULL, result, true);
    EXPECT_EQ(status, OK);
}

/**
  * @tc.name: SyncQueue001
  * @tc.desc: Invalid args check of Pragma GET_QUEUED_SYNC_SIZE SET_QUEUED_SYNC_LIMIT and
  * GET_QUEUED_SYNC_LIMIT, expect return INVALID_ARGS.
  * @tc.type: FUNC
  * @tc.require: AR000D4876
  * @tc.author: wangchuanqing
  */
HWTEST_F(DistributedDBSingleVerP2PSyncTest, SyncQueue001, TestSize.Level3)
{
    /**
     * @tc.steps:step1. Set PragmaCmd to be GET_QUEUED_SYNC_SIZE, and set param to be null
     * @tc.expected: step1. Expect return INVALID_ARGS.
     */
    int *param = nullptr;
    PragmaData input = static_cast<PragmaData>(param);
    EXPECT_EQ(g_kvDelegatePtr->Pragma(GET_QUEUED_SYNC_SIZE, input), INVALID_ARGS);

    /**
     * @tc.steps:step2. Set PragmaCmd to be SET_QUEUED_SYNC_LIMIT, and set param to be null
     * @tc.expected: step2. Expect return INVALID_ARGS.
     */
    input = static_cast<PragmaData>(param);
    EXPECT_EQ(g_kvDelegatePtr->Pragma(SET_QUEUED_SYNC_LIMIT, input), INVALID_ARGS);

    /**
     * @tc.steps:step3. Set PragmaCmd to be GET_QUEUED_SYNC_LIMIT, and set param to be null
     * @tc.expected: step3. Expect return INVALID_ARGS.
     */
    input = static_cast<PragmaData>(param);
    EXPECT_EQ(g_kvDelegatePtr->Pragma(GET_QUEUED_SYNC_LIMIT, input), INVALID_ARGS);

    /**
     * @tc.steps:step4. Set PragmaCmd to be SET_QUEUED_SYNC_LIMIT, and set param to be QUEUED_SYNC_LIMIT_MIN - 1
     * @tc.expected: step4. Expect return INVALID_ARGS.
     */
    int limit = DBConstant::QUEUED_SYNC_LIMIT_MIN - 1;
    input = static_cast<PragmaData>(&limit);
    EXPECT_EQ(g_kvDelegatePtr->Pragma(SET_QUEUED_SYNC_LIMIT, input), INVALID_ARGS);

    /**
     * @tc.steps:step5. Set PragmaCmd to be SET_QUEUED_SYNC_LIMIT, and set param to be QUEUED_SYNC_LIMIT_MAX + 1
     * @tc.expected: step5. Expect return INVALID_ARGS.
     */
    limit = DBConstant::QUEUED_SYNC_LIMIT_MAX + 1;
    input = static_cast<PragmaData>(&limit);
    EXPECT_EQ(g_kvDelegatePtr->Pragma(SET_QUEUED_SYNC_LIMIT, input), INVALID_ARGS);
}

/**
  * @tc.name: SyncQueue002
  * @tc.desc: Pragma GET_QUEUED_SYNC_LIMIT and SET_QUEUED_SYNC_LIMIT
  * @tc.type: FUNC
  * @tc.require: AR000D4876
  * @tc.author: wangchuanqing
  */
HWTEST_F(DistributedDBSingleVerP2PSyncTest, SyncQueue002, TestSize.Level3)
{
    /**
     * @tc.steps:step1. Set PragmaCmd to be GET_QUEUED_SYNC_LIMIT,
     * @tc.expected: step1. Expect return OK, limit eq QUEUED_SYNC_LIMIT_DEFAULT.
     */
    int limit = 0;
    PragmaData input = static_cast<PragmaData>(&limit);
    EXPECT_EQ(g_kvDelegatePtr->Pragma(GET_QUEUED_SYNC_LIMIT, input), OK);
    EXPECT_EQ(limit, DBConstant::QUEUED_SYNC_LIMIT_DEFAULT);

    /**
     * @tc.steps:step2. Set PragmaCmd to be SET_QUEUED_SYNC_LIMIT, and set param to be 50
     * @tc.expected: step2. Expect return OK.
     */
    limit = 50;
    input = static_cast<PragmaData>(&limit);
    EXPECT_EQ(g_kvDelegatePtr->Pragma(SET_QUEUED_SYNC_LIMIT, input), OK);

    /**
     * @tc.steps:step3. Set PragmaCmd to be GET_QUEUED_SYNC_LIMIT,
     * @tc.expected: step3. Expect return OK, limit eq 50
     */
    limit = 0;
    input = static_cast<PragmaData>(&limit);
    EXPECT_EQ(g_kvDelegatePtr->Pragma(GET_QUEUED_SYNC_LIMIT, input), OK);
    EXPECT_EQ(limit, 50);
}

/**
  * @tc.name: SyncQueue003
  * @tc.desc: sync queue test
  * @tc.type: FUNC
  * @tc.require: AR000D4876
  * @tc.author: wangchuanqing
  */
HWTEST_F(DistributedDBSingleVerP2PSyncTest, SyncQueue003, TestSize.Level3)
{
    DBStatus status = OK;
    std::vector<std::string> devices;
    devices.push_back(g_deviceB->GetDeviceId());
    devices.push_back(g_deviceC->GetDeviceId());

    /**
     * @tc.steps:step1. Set PragmaCmd to be GET_QUEUED_SYNC_SIZE,
     * @tc.expected: step1. Expect return OK, size eq 0.
     */
    int size;
    PragmaData input = static_cast<PragmaData>(&size);
    EXPECT_EQ(g_kvDelegatePtr->Pragma(GET_QUEUED_SYNC_SIZE, input), OK);
    EXPECT_EQ(size, 0);

    /**
     * @tc.steps:step2. deviceA put {k1, v1}
     */
    status = g_kvDelegatePtr->Put(KEY_1, VALUE_1);
    ASSERT_TRUE(status == OK);

    /**
     * @tc.steps:step3. deviceA sync SYNC_MODE_PUSH_ONLY
     */
    status = g_kvDelegatePtr->Sync(devices, SYNC_MODE_PUSH_ONLY, nullptr, false);
    ASSERT_TRUE(status == OK);

    /**
     * @tc.steps:step4. deviceA put {k2, v2}
     */
    status = g_kvDelegatePtr->Put(KEY_2, VALUE_2);
    ASSERT_TRUE(status == OK);

    /**
     * @tc.steps:step5. deviceA sync SYNC_MODE_PUSH_ONLY
     */
    status = g_kvDelegatePtr->Sync(devices, SYNC_MODE_PUSH_ONLY, nullptr, false);
    ASSERT_TRUE(status == OK);

    /**
     * @tc.steps:step6. deviceB put {k3, v3}
     */
    g_deviceB->PutData(KEY_3, VALUE_3, 0, 0);

    /**
     * @tc.steps:step7. deviceA put {k4, v4}
     */
    status = g_kvDelegatePtr->Put(KEY_4, VALUE_4);
    ASSERT_TRUE(status == OK);

    /**
     * @tc.steps:step8. deviceA sync SYNC_MODE_PUSH_PULL
     */
    status = g_kvDelegatePtr->Sync(devices, SYNC_MODE_PUSH_PULL, nullptr, false);
    ASSERT_TRUE(status == OK);

    /**
     * @tc.steps:step9. Set PragmaCmd to be GET_QUEUED_SYNC_SIZE,
     * @tc.expected: step1. Expect return OK, 0 <= size <= 4
     */
    EXPECT_EQ(g_kvDelegatePtr->Pragma(GET_QUEUED_SYNC_SIZE, input), OK);
    ASSERT_TRUE((size >= 0) && (size <= 4));

    /**
     * @tc.steps:step10. deviceB put {k5, v5}
     */
    g_deviceB->PutData(KEY_5, VALUE_5, 0, 0);

    /**
     * @tc.steps:step11. deviceA call sync and wait
     * @tc.expected: step11. sync should return OK.
     */
    std::map<std::string, DBStatus> result;
    status = g_tool.SyncTest(g_kvDelegatePtr, devices, SYNC_MODE_PULL_ONLY, result);
    ASSERT_TRUE(status == OK);

    /**
     * @tc.expected: step11. onComplete should be called, DeviceA,B,C have {k1,v1}~ {KEY_5,VALUE_5}
     */
    ASSERT_TRUE(result.size() == devices.size());
    for (const auto &pair : result) {
        EXPECT_TRUE(pair.second == OK);
    }
    VirtualDataItem item;
    g_deviceB->GetData(KEY_1, item);
    EXPECT_TRUE(item.value == VALUE_1);
    g_deviceB->GetData(KEY_2, item);
    EXPECT_TRUE(item.value == VALUE_2);
    g_deviceB->GetData(KEY_3, item);
    EXPECT_TRUE(item.value == VALUE_3);
    g_deviceB->GetData(KEY_4, item);
    EXPECT_TRUE(item.value == VALUE_4);
    g_deviceB->GetData(KEY_5, item);
    EXPECT_TRUE(item.value == VALUE_5);
    Value value;
    EXPECT_EQ(g_kvDelegatePtr->Get(KEY_3, value), OK);
    EXPECT_EQ(VALUE_3, value);
    EXPECT_EQ(g_kvDelegatePtr->Get(KEY_5, value), OK);
    EXPECT_EQ(VALUE_5, value);
}

/**
  * @tc.name: SyncQueue004
  * @tc.desc: sync queue full test
  * @tc.type: FUNC
  * @tc.require: AR000D4876
  * @tc.author: wangchuanqing
  */
HWTEST_F(DistributedDBSingleVerP2PSyncTest, SyncQueue004, TestSize.Level3)
{
    DBStatus status = OK;
    std::vector<std::string> devices;
    devices.push_back(g_deviceB->GetDeviceId());
    devices.push_back(g_deviceC->GetDeviceId());

    /**
     * @tc.steps:step1. deviceB C block
     */
    g_communicatorAggregator->SetBlockValue(true);

    /**
     * @tc.steps:step2. deviceA put {k1, v1}
     */
    status = g_kvDelegatePtr->Put(KEY_1, VALUE_1);
    ASSERT_TRUE(status == OK);

    /**
     * @tc.steps:step3. deviceA sync QUEUED_SYNC_LIMIT_DEFAULT times
     * @tc.expected: step3. Expect return OK
     */
    for (int i = 0; i < DBConstant::QUEUED_SYNC_LIMIT_DEFAULT; i++) {
        status = g_kvDelegatePtr->Sync(devices, SYNC_MODE_PUSH_ONLY, nullptr, false);
        ASSERT_TRUE(status == OK);
    }

    /**
     * @tc.steps:step4. deviceA sync
     * @tc.expected: step4. Expect return BUSY
     */
    status = g_kvDelegatePtr->Sync(devices, SYNC_MODE_PUSH_ONLY, nullptr, false);
    ASSERT_TRUE(status == BUSY);
    g_communicatorAggregator->SetBlockValue(false);
}

/**
  * @tc.name: SyncQueue005
  * @tc.desc: block sync queue test
  * @tc.type: FUNC
  * @tc.require: AR000D4876
  * @tc.author: wangchuanqing
  */
HWTEST_F(DistributedDBSingleVerP2PSyncTest, SyncQueue005, TestSize.Level3)
{
    std::vector<std::string> devices;
    devices.push_back(g_deviceB->GetDeviceId());
    devices.push_back(g_deviceC->GetDeviceId());
    /**
     * @tc.steps:step1. New a thread to deviceA call block push sync to deviceB & deviceC,
     *      but deviceB & C is offline
     * @tc.expected: step1. Sync will be blocked util timeout, and then return OK
     */
    g_deviceB->Offline();
    g_deviceC->Offline();
    std::this_thread::sleep_for(std::chrono::milliseconds(WAIT_TIME));

    /**
     * @tc.steps:step2. deviceA put {k1, v1}
     */
    g_kvDelegatePtr->Put(KEY_1, VALUE_1);

    std::mutex lockMutex;
    std::condition_variable conditionVar;

    std::thread threadFirst([devices](){
        std::map<std::string, DBStatus> resultInner;
        DBStatus status = g_tool.SyncTest(g_kvDelegatePtr, devices, SYNC_MODE_PUSH_PULL, resultInner, true);
        EXPECT_EQ(status, OK);
    });
    threadFirst.detach();
    std::this_thread::sleep_for(std::chrono::milliseconds(WAIT_TIME));
    /**
     * @tc.steps:step3. New a thread to deviceA call block push sync to deviceB & deviceC,
     *      but deviceB & C is offline
     * @tc.expected: step2. Sync will be blocked util timeout, and then return OK
     */
    std::thread threadSecond([devices, &lockMutex, &conditionVar](){
        std::map<std::string, DBStatus> resultInner;
        DBStatus status = g_tool.SyncTest(g_kvDelegatePtr, devices, SYNC_MODE_PUSH_PULL, resultInner, true);
        EXPECT_EQ(status, OK);
        std::unique_lock<mutex> lockInner(lockMutex);
        conditionVar.notify_one();
    });
    threadSecond.detach();

    /**
     * @tc.steps:step4. Set PragmaCmd to be GET_QUEUED_SYNC_SIZE,
     * @tc.expected: step1. Expect return OK, size eq 0.
     */
    int size;
    PragmaData input = static_cast<PragmaData>(&size);
    EXPECT_EQ(g_kvDelegatePtr->Pragma(GET_QUEUED_SYNC_SIZE, input), OK);
    EXPECT_EQ(size, 0);

    /**
     * @tc.steps:step5. wait exit
     */
    std::unique_lock<mutex> lock(lockMutex);
    auto now = std::chrono::system_clock::now();
    conditionVar.wait_until(lock, now + 2 * INT8_MAX * 1000ms);
}

/**
  * @tc.name: PermissionCheck001
  * @tc.desc: deviceA PermissionCheck not pass test, SYNC_MODE_PUSH_ONLY
  * @tc.type: FUNC
  * @tc.require: AR000D4876
  * @tc.author: wangchuanqing
  */
HWTEST_F(DistributedDBSingleVerP2PSyncTest, PermissionCheck001, TestSize.Level3)
{
    /**
     * @tc.steps: step1. SetPermissionCheckCallback
     * @tc.expected: step1. return OK.
     */
    auto permissionCheckCallback = [] (const std::string &userId, const std::string &appId, const std::string &storeId,
                                        const std::string &deviceId, uint8_t flag) -> bool {
                                        if (flag & CHECK_FLAG_SEND) {
                                            LOGD("in RunPermissionCheck callback func, check not pass, flag:%d", flag);
                                            return false;
                                        } else {
                                            LOGD("in RunPermissionCheck callback func, check pass, flag:%d", flag);
                                            return true;
                                        }
                                        };
    EXPECT_EQ(g_mgr.SetPermissionCheckCallback(permissionCheckCallback), OK);
    DBStatus status = OK;
    std::vector<std::string> devices;
    devices.push_back(g_deviceB->GetDeviceId());
    devices.push_back(g_deviceC->GetDeviceId());

    /**
     * @tc.steps: step2. deviceA put {k1, v1}
     */
    Key key = {'1'};
    Value value = {'1'};
    status = g_kvDelegatePtr->Put(key, value);
    ASSERT_TRUE(status == OK);

    /**
     * @tc.steps: step3. deviceA call sync and wait
     * @tc.expected: step3. sync should return OK.
     */
    std::map<std::string, DBStatus> result;
    status = g_tool.SyncTest(g_kvDelegatePtr, devices, SYNC_MODE_PUSH_ONLY, result);
    ASSERT_TRUE(status == OK);

    /**
     * @tc.expected: step3. onComplete should be called,
     * status == PERMISSION_CHECK_FORBID_SYNC, deviceB and deviceC do not have {k1, v1}
     */
    ASSERT_TRUE(result.size() == devices.size());
    for (const auto &pair : result) {
        LOGD("dev %s, status %d", pair.first.c_str(), pair.second);
        EXPECT_TRUE(pair.second == PERMISSION_CHECK_FORBID_SYNC);
    }
    VirtualDataItem item;
    g_deviceB->GetData(key, item);
    EXPECT_TRUE(item.value.empty());
    g_deviceC->GetData(key, item);
    EXPECT_TRUE(item.value.empty());
    PermissionCheckCallbackV2 nullCallback;
    EXPECT_EQ(g_mgr.SetPermissionCheckCallback(nullCallback), OK);
}

/**
  * @tc.name: PermissionCheck002
  * @tc.desc: deviceA PermissionCheck not pass test, SYNC_MODE_PULL_ONLY
  * @tc.type: FUNC
  * @tc.require: AR000D4876
  * @tc.author: wangchuanqing
  */
HWTEST_F(DistributedDBSingleVerP2PSyncTest, PermissionCheck002, TestSize.Level3)
{
    /**
     * @tc.steps: step1. SetPermissionCheckCallback
     * @tc.expected: step1. return OK.
     */
    auto permissionCheckCallback = [] (const std::string &userId, const std::string &appId, const std::string &storeId,
                                        const std::string &deviceId, uint8_t flag) -> bool {
                                        if (flag & CHECK_FLAG_RECEIVE) {
                                            LOGD("in RunPermissionCheck callback func, check not pass, flag:%d", flag);
                                            return false;
                                        } else {
                                            LOGD("in RunPermissionCheck callback func, check pass, flag:%d", flag);
                                            return true;
                                        }
                                        };

    EXPECT_EQ(g_mgr.SetPermissionCheckCallback(permissionCheckCallback), OK);

    DBStatus status = OK;
    std::vector<std::string> devices;
    devices.push_back(g_deviceB->GetDeviceId());
    devices.push_back(g_deviceC->GetDeviceId());

    /**
     * @tc.steps: step2. deviceB put {k1, v1}
     */
    Key key = {'1'};
    Value value = {'1'};
    g_deviceB->PutData(key, value, 0, 0);

    /**
     * @tc.steps: step2. deviceB put {k2, v2}
     */
    Key key2 = {'2'};
    Value value2 = {'2'};
    g_deviceC->PutData(key2, value2, 0, 0);
    ASSERT_TRUE(status == OK);

    /**
     * @tc.steps: step3. deviceA call pull sync
     * @tc.expected: step3. sync should return OK.
     */
    std::map<std::string, DBStatus> result;
    status = g_tool.SyncTest(g_kvDelegatePtr, devices, SYNC_MODE_PULL_ONLY, result);
    ASSERT_TRUE(status == OK);

    /**
     * @tc.expected: step3. onComplete should be called,
     * status == PERMISSION_CHECK_FORBID_SYNC, DeviceA do not have {k1, VALUE_1}, {K2. VALUE_2}
     */
    ASSERT_TRUE(result.size() == devices.size());
    for (const auto &pair : result) {
        LOGD("dev %s, status %d", pair.first.c_str(), pair.second);
        EXPECT_TRUE(pair.second == PERMISSION_CHECK_FORBID_SYNC);
    }
    Value value3;
    EXPECT_EQ(g_kvDelegatePtr->Get(key, value3), NOT_FOUND);
    EXPECT_EQ(g_kvDelegatePtr->Get(key2, value3), NOT_FOUND);
    PermissionCheckCallbackV2 nullCallback;
    EXPECT_EQ(g_mgr.SetPermissionCheckCallback(nullCallback), OK);
}

/**
  * @tc.name: PermissionCheck003
  * @tc.desc: deviceA PermissionCheck not pass test, SYNC_MODE_PUSH_PULL
  * @tc.type: FUNC
  * @tc.require: AR000D4876
  * @tc.author: wangchuanqing
  */
HWTEST_F(DistributedDBSingleVerP2PSyncTest, PermissionCheck003, TestSize.Level3)
{
    /**
     * @tc.steps: step1. SetPermissionCheckCallback
     * @tc.expected: step1. return OK.
     */
    auto permissionCheckCallback = [] (const std::string &userId, const std::string &appId, const std::string &storeId,
                                        const std::string &deviceId, uint8_t flag) -> bool {
                                        if (flag & (CHECK_FLAG_SEND | CHECK_FLAG_RECEIVE)) {
                                            LOGD("in RunPermissionCheck callback func, check not pass, flag:%d", flag);
                                            return false;
                                        } else {
                                            LOGD("in RunPermissionCheck callback func, check pass, flag:%d", flag);
                                            return true;
                                        }
                                        };
    EXPECT_EQ(g_mgr.SetPermissionCheckCallback(permissionCheckCallback), OK);

    std::vector<std::string> devices;
    devices.push_back(g_deviceB->GetDeviceId());
    devices.push_back(g_deviceC->GetDeviceId());

    /**
     * @tc.steps: step2. deviceA put {k1, v1}
     */
    Key key1 = {'1'};
    Value value1 = {'1'};
    DBStatus status = g_kvDelegatePtr->Put(key1, value1);
    EXPECT_TRUE(status == OK);

    /**
     * @tc.steps: step2. deviceB put {k2, v2}
     */
    Key key2 = {'2'};
    Value value2 = {'2'};
    g_deviceB->PutData(key2, value2, 0, 0);

    /**
     * @tc.steps: step2. deviceB put {k3, v3}
     */
    Key key3 = {'3'};
    Value value3 = {'3'};
    g_deviceC->PutData(key3, value3, 0, 0);

    /**
     * @tc.steps: step3. deviceA call push_pull sync
     * @tc.expected: step3. sync should return OK.
     * onComplete should be called, status == PERMISSION_CHECK_FORBID_SYNC
     */
    std::map<std::string, DBStatus> result;
    status = g_tool.SyncTest(g_kvDelegatePtr, devices, SYNC_MODE_PUSH_PULL, result);
    ASSERT_TRUE(status == OK);

    ASSERT_TRUE(result.size() == devices.size());
    for (const auto &pair : result) {
        LOGD("dev %s, status %d", pair.first.c_str(), pair.second);
        EXPECT_TRUE(pair.second == PERMISSION_CHECK_FORBID_SYNC);
    }

    /**
     * @tc.expected: step3. DeviceA only have {k1. v1}
     *      DeviceB only have {k2. v2}, DeviceC only have {k3. v3}
     */
    Value value4;
    EXPECT_TRUE(g_kvDelegatePtr->Get(key2, value4) == NOT_FOUND);
    EXPECT_TRUE(g_kvDelegatePtr->Get(key3, value4) == NOT_FOUND);

    VirtualDataItem item1;
    g_deviceB->GetData(key1, item1);
    EXPECT_TRUE(item1.value.empty());
    g_deviceB->GetData(key3, item1);
    EXPECT_TRUE(item1.value.empty());

    VirtualDataItem item2;
    g_deviceC->GetData(key1, item2);
    EXPECT_TRUE(item1.value.empty());
    g_deviceC->GetData(key2, item2);
    EXPECT_TRUE(item2.value.empty());
    PermissionCheckCallbackV2 nullCallback;
    EXPECT_EQ(g_mgr.SetPermissionCheckCallback(nullCallback), OK);
}

/**
  * @tc.name: PermissionCheck004
  * @tc.desc: deviceB and deviceC PermissionCheck not pass test, SYNC_MODE_PUSH_ONLY
  * @tc.type: FUNC
  * @tc.require: AR000D4876
  * @tc.author: wangchuanqing
  */
HWTEST_F(DistributedDBSingleVerP2PSyncTest, PermissionCheck004, TestSize.Level3)
{
    /**
     * @tc.steps: step1. SetPermissionCheckCallback
     * @tc.expected: step1. return OK.
     */
    auto permissionCheckCallback = [] (const std::string &userId, const std::string &appId, const std::string &storeId,
                                        const std::string &deviceId, uint8_t flag) -> bool {
                                        if (flag & CHECK_FLAG_RECEIVE) {
                                            LOGD("in RunPermissionCheck callback func, check not pass, flag:%d", flag);
                                            return false;
                                        } else {
                                            LOGD("in RunPermissionCheck callback func, check pass, flag:%d", flag);
                                            return true;
                                        }
                                        };
    EXPECT_EQ(g_mgr.SetPermissionCheckCallback(permissionCheckCallback), OK);
    DBStatus status = OK;
    std::vector<std::string> devices;
    devices.push_back(g_deviceB->GetDeviceId());
    devices.push_back(g_deviceC->GetDeviceId());

    /**
     * @tc.steps: step2. deviceA put {k1, v1}
     */
    Key key = {'1'};
    Value value = {'1'};
    status = g_kvDelegatePtr->Put(key, value);
    ASSERT_TRUE(status == OK);

    /**
     * @tc.steps: step3. deviceA call sync and wait
     * @tc.expected: step3. sync should return OK.
     */
    std::map<std::string, DBStatus> result;
    status = g_tool.SyncTest(g_kvDelegatePtr, devices, SYNC_MODE_PUSH_ONLY, result);
    ASSERT_TRUE(status == OK);

    /**
     * @tc.expected: step3. onComplete should be called,
     * status == PERMISSION_CHECK_FORBID_SYNC, deviceB and deviceC do not have {k1, v1}
     */
    ASSERT_TRUE(result.size() == devices.size());
    for (const auto &pair : result) {
        LOGD("dev %s, status %d", pair.first.c_str(), pair.second);
        EXPECT_TRUE(pair.second == PERMISSION_CHECK_FORBID_SYNC);
    }
    VirtualDataItem item;
    g_deviceB->GetData(key, item);
    EXPECT_TRUE(item.value.empty());
    g_deviceC->GetData(key, item);
    EXPECT_TRUE(item.value.empty());
    PermissionCheckCallbackV2 nullCallback;
    EXPECT_EQ(g_mgr.SetPermissionCheckCallback(nullCallback), OK);
}

/**
  * @tc.name: PermissionCheck005
  * @tc.desc: deviceB and deviceC PermissionCheck not pass test, SYNC_MODE_PULL_ONLY
  * @tc.type: FUNC
  * @tc.require: AR000D4876
  * @tc.author: wangchuanqing
  */
HWTEST_F(DistributedDBSingleVerP2PSyncTest, PermissionCheck005, TestSize.Level3)
{
    /**
     * @tc.steps: step1. SetPermissionCheckCallback
     * @tc.expected: step1. return OK.
     */
    auto permissionCheckCallback = [] (const std::string &userId, const std::string &appId, const std::string &storeId,
                                        const std::string &deviceId, uint8_t flag) -> bool {
                                        if (flag & CHECK_FLAG_SEND) {
                                            LOGD("in RunPermissionCheck callback func, check not pass, flag:%d", flag);
                                            return false;
                                        } else {
                                            LOGD("in RunPermissionCheck callback func, check pass, flag:%d", flag);
                                            return true;
                                        }
                                        };
    EXPECT_EQ(g_mgr.SetPermissionCheckCallback(permissionCheckCallback), OK);

    DBStatus status = OK;
    std::vector<std::string> devices;
    devices.push_back(g_deviceB->GetDeviceId());
    devices.push_back(g_deviceC->GetDeviceId());

    /**
     * @tc.steps: step2. deviceB put {k1, v1}
     */
    Key key = {'1'};
    Value value = {'1'};
    g_deviceB->PutData(key, value, 0, 0);

    /**
     * @tc.steps: step2. deviceB put {k2, v2}
     */
    Key key2 = {'2'};
    Value value2 = {'2'};
    g_deviceC->PutData(key2, value2, 0, 0);
    ASSERT_TRUE(status == OK);

    /**
     * @tc.steps: step3. deviceA call pull sync
     * @tc.expected: step3. sync should return OK.
     */
    std::map<std::string, DBStatus> result;
    status = g_tool.SyncTest(g_kvDelegatePtr, devices, SYNC_MODE_PULL_ONLY, result);
    ASSERT_TRUE(status == OK);

    /**
     * @tc.expected: step3. onComplete should be called,
     * status == PERMISSION_CHECK_FORBID_SYNC, DeviceA do not have {k1, VALUE_1}, {K2. VALUE_2}
     */
    ASSERT_TRUE(result.size() == devices.size());
    for (const auto &pair : result) {
        LOGD("dev %s, status %d", pair.first.c_str(), pair.second);
        EXPECT_TRUE(pair.second == PERMISSION_CHECK_FORBID_SYNC);
    }
    Value value3;
    EXPECT_EQ(g_kvDelegatePtr->Get(key, value3), NOT_FOUND);
    EXPECT_EQ(g_kvDelegatePtr->Get(key2, value3), NOT_FOUND);
    PermissionCheckCallbackV2 nullCallback;
    EXPECT_EQ(g_mgr.SetPermissionCheckCallback(nullCallback), OK);
}

/**
  * @tc.name: PermissionCheck006
  * @tc.desc: deviceA PermissionCheck deviceB not pass, deviceC pass
  * @tc.type: FUNC
  * @tc.require: AR000EJJOJ
  * @tc.author: wangchuanqing
  */
HWTEST_F(DistributedDBSingleVerP2PSyncTest, PermissionCheck006, TestSize.Level3)
{
    /**
     * @tc.steps: step1. SetPermissionCheckCallback
     * @tc.expected: step1. return OK.
     */
    auto permissionCheckCallback = [] (const std::string &userId, const std::string &appId, const std::string &storeId,
                                        const std::string &deviceId, uint8_t flag) -> bool {
                                        if (deviceId == g_deviceB->GetDeviceId()) {
                                            LOGD("in RunPermissionCheck callback func, check not pass, flag:%d", flag);
                                            return false;
                                        } else {
                                            LOGD("in RunPermissionCheck callback func, check pass, flag:%d", flag);
                                            return true;
                                        }
                                        };
    EXPECT_EQ(g_mgr.SetPermissionCheckCallback(permissionCheckCallback), OK);
    DBStatus status = OK;
    std::vector<std::string> devices;
    devices.push_back(g_deviceB->GetDeviceId());
    devices.push_back(g_deviceC->GetDeviceId());

    /**
     * @tc.steps: step2. deviceA put {k1, v1}
     */
    Key key = {'1'};
    Value value = {'1'};
    status = g_kvDelegatePtr->Put(key, value);
    ASSERT_TRUE(status == OK);

    /**
     * @tc.steps: step3. deviceA call sync and wait
     * @tc.expected: step3. sync should return OK.
     */
    std::map<std::string, DBStatus> result;
    status = g_tool.SyncTest(g_kvDelegatePtr, devices, SYNC_MODE_PUSH_ONLY, result);
    ASSERT_TRUE(status == OK);

    /**
     * @tc.expected: step3. onComplete should be called,
     * status == PERMISSION_CHECK_FORBID_SYNC, deviceB and deviceC do not have {k1, v1}
     */
    ASSERT_TRUE(result.size() == devices.size());
    for (const auto &pair : result) {
        LOGD("dev %s, status %d", pair.first.c_str(), pair.second);
        if (g_deviceB->GetDeviceId() == pair.first) {
            EXPECT_TRUE(pair.second == PERMISSION_CHECK_FORBID_SYNC);
        } else {
            EXPECT_TRUE(pair.second == OK);
        }
    }
    VirtualDataItem item;
    g_deviceB->GetData(key, item);
    EXPECT_TRUE(item.value.empty());
    g_deviceC->GetData(key, item);
    EXPECT_TRUE(item.value == value);
    PermissionCheckCallbackV2 nullCallback;
    EXPECT_EQ(g_mgr.SetPermissionCheckCallback(nullCallback), OK);
}

/**
  * @tc.name: PermissionCheck007
  * @tc.desc: deviceA PermissionCheck, deviceB not pass, deviceC pass in SYNC_MODE_AUTO_PUSH
  * @tc.type: FUNC
  * @tc.require: AR000G3RLS
  * @tc.author: zhuwentao
  */
HWTEST_F(DistributedDBSingleVerP2PSyncTest, PermissionCheck007, TestSize.Level3)
{
    /**
     * @tc.steps: step1. SetPermissionCheckCallback
     * @tc.expected: step1. return OK.
     */
    auto permissionCheckCallback = [] (const std::string &userId, const std::string &appId, const std::string &storeId,
                                        const std::string &deviceId, uint8_t flag) -> bool {
                                        if (deviceId == g_deviceC->GetDeviceId() &&
                                            (flag & (CHECK_FLAG_RECEIVE | CHECK_FLAG_AUTOSYNC))) {
                                            LOGD("in RunPermissionCheck callback func, check not pass, flag:%d", flag);
                                            return false;
                                        } else {
                                            LOGD("in RunPermissionCheck callback func, check pass, flag:%d", flag);
                                            return true;
                                        }
                                        };
    EXPECT_EQ(g_mgr.SetPermissionCheckCallback(permissionCheckCallback), OK);
    DBStatus status = OK;
    std::vector<std::string> devices;
    devices.push_back(g_deviceB->GetDeviceId());
    devices.push_back(g_deviceC->GetDeviceId());
    /**
     * @tc.steps: step2. deviceA set auto sync
     */
    bool autoSync = true;
    PragmaData data = static_cast<PragmaData>(&autoSync);
    status = g_kvDelegatePtr->Pragma(AUTO_SYNC, data);
    ASSERT_EQ(status, OK);

    /**
     * @tc.steps: step3. deviceA put {k1, v1}, and sleep 1s
     */
    Key key = {'1'};
    Value value = {'1'};
    status = g_kvDelegatePtr->Put(key, value);
    ASSERT_TRUE(status == OK);
    std::this_thread::sleep_for(std::chrono::milliseconds(WAIT_TIME));

    /**
     * @tc.steps: step3. check value in device B and not in device C.
     */
    VirtualDataItem item;
    g_deviceC->GetData(key, item);
    EXPECT_TRUE(item.value.empty());
    g_deviceB->GetData(key, item);
    EXPECT_TRUE(item.value == value);
    PermissionCheckCallbackV2 nullCallback;
    EXPECT_EQ(g_mgr.SetPermissionCheckCallback(nullCallback), OK);
}

/**
+  * @tc.name: PermissionCheck008
+  * @tc.desc: deviceA PermissionCheck, deviceB not pass, deviceC pass in SYNC_MODE_AUTO_PULL
+  * @tc.type: FUNC
+  * @tc.require: AR000G3RLS
+  * @tc.author: zhangqiquan
+  */
HWTEST_F(DistributedDBSingleVerP2PSyncTest, PermissionCheck008, TestSize.Level3)
{
    /**
     * @tc.steps: step1. SetPermissionCheckCallback
     * @tc.expected: step1. return OK.
     */
    auto permissionCheckCallback = [] (const std::string &userId, const std::string &appId, const std::string &storeId,
                                        const std::string &deviceId, uint8_t flag) -> bool {
                                        if (deviceId == g_deviceC->GetDeviceId() &&
                                            (flag & CHECK_FLAG_SPONSOR)) {
                                            LOGD("in RunPermissionCheck callback func, check not pass, flag:%d", flag);
                                            return false;
                                        } else {
                                            LOGD("in RunPermissionCheck callback func, check pass, flag:%d", flag);
                                            return true;
                                        }
                                        };
    EXPECT_EQ(g_mgr.SetPermissionCheckCallback(permissionCheckCallback), OK);
    DBStatus status = OK;
    std::vector<std::string> devices;
    devices.push_back(g_deviceB->GetDeviceId());
    devices.push_back(g_deviceC->GetDeviceId());

    /**
     * @tc.steps: step2. deviceB put {k1, v1}
     */
    Key key = {'1'};
    Value value = {'1'};
    g_deviceB->PutData(key, value, 0, 0);

    /**
     * @tc.steps: step2. device put {k2, v2}
     */
    Key key2 = {'2'};
    Value value2 = {'2'};
    g_deviceC->PutData(key2, value2, 0, 0);
    ASSERT_TRUE(status == OK);

    /**
     * @tc.steps: step3. deviceA call push sync
     * @tc.expected: step3. sync should return OK.
     */
    std::map<std::string, DBStatus> result;
    status = g_tool.SyncTest(g_kvDelegatePtr, devices, SYNC_MODE_PULL_ONLY, result);
    ASSERT_TRUE(status == OK);
    std::this_thread::sleep_for(std::chrono::milliseconds(WAIT_TIME));

    /**
     * @tc.expected: step4. onComplete should be called,
     * status == PERMISSION_CHECK_FORBID_SYNC, deviceB and deviceC do not have {k1, v1}
     */
    ASSERT_TRUE(result.size() == devices.size());
    for (const auto &pair : result) {
        LOGD("dev %s, status %d", pair.first.c_str(), pair.second);
        if (g_deviceC->GetDeviceId() == pair.first) {
                EXPECT_TRUE(pair.second == PERMISSION_CHECK_FORBID_SYNC);
            } else {
                EXPECT_TRUE(pair.second == OK);
        }
    }
    /**
     * @tc.steps: step5. check value in device A
     */
    Value value4;
    EXPECT_TRUE(g_kvDelegatePtr->Get(key, value4) == OK);
    EXPECT_TRUE(g_kvDelegatePtr->Get(key2, value4) == NOT_FOUND);
    PermissionCheckCallbackV2 nullCallback;
    EXPECT_EQ(g_mgr.SetPermissionCheckCallback(nullCallback), OK);
}

/**
  * @tc.name: PermissionCheck009
  * @tc.desc: different runpermissioncheck call return different value
  * @tc.type: FUNC
  * @tc.require: AR000D4876
  * @tc.author: zhuwentao
  */
HWTEST_F(DistributedDBSingleVerP2PSyncTest, PermissionCheck009, TestSize.Level3)
{
    /**
     * @tc.steps: step1. SetPermissionCheckCallback
     * @tc.expected: step1. return OK.
     */
    int count = 1;
    auto permissionCheckCallback = [&count] (const std::string &userId, const std::string &appId,
        const std::string &storeId, const std::string &deviceId, uint8_t flag) -> bool {
            (void)userId;
            (void)appId;
            (void)storeId;
            (void)deviceId;
            if (flag & CHECK_FLAG_SEND) {
                bool result = count % 2;
                LOGD("in RunPermissionCheck callback, check result:%d, flag:%d", result, flag);
                count++;
                return result;
            }
            LOGD("in RunPermissionCheck callback, check pass, flag:%d", flag);
            return true;
        };
    EXPECT_EQ(g_mgr.SetPermissionCheckCallback(permissionCheckCallback), OK);
    std::vector<std::string> devices = {g_deviceB->GetDeviceId()};
    /**
     * @tc.steps: step2. deviceA call sync three times and not wait
     * @tc.expected: step2. sync should return OK.
     */
    std::map<std::string, DBStatus> result;
    ASSERT_TRUE(g_kvDelegatePtr->Sync(devices, SYNC_MODE_PUSH_ONLY,
        [&result](const std::map<std::string, DBStatus>& statusMap) {
            result = statusMap;
        }, false) == OK);
    std::map<std::string, DBStatus> result2;
    ASSERT_TRUE(g_kvDelegatePtr->Sync(devices, SYNC_MODE_PUSH_ONLY,
        [&result2](const std::map<std::string, DBStatus>& statusMap) {
            result2 = statusMap;
        }, false) == OK);
    std::map<std::string, DBStatus> result3;
    ASSERT_TRUE(g_kvDelegatePtr->Sync(devices, SYNC_MODE_PUSH_ONLY,
        [&result3](const std::map<std::string, DBStatus>& statusMap) {
            result3 = statusMap;
        }, false) == OK);
    std::this_thread::sleep_for(std::chrono::milliseconds(WAIT_TIME));
    /**
     * @tc.expected: step3. onComplete should be called,
     * status is : OK, PERMISSION_CHECK_FORBID_SYNC, OK
     */
    ASSERT_TRUE(result.size() == devices.size());
    for (const auto &pair : result) {
        EXPECT_TRUE(pair.second == OK);
    }
    ASSERT_TRUE(result2.size() == devices.size());
    for (const auto &pair : result2) {
        EXPECT_TRUE(pair.second == PERMISSION_CHECK_FORBID_SYNC);
    }
    ASSERT_TRUE(result3.size() == devices.size());
    for (const auto &pair : result3) {
        EXPECT_TRUE(pair.second == OK);
    }
    PermissionCheckCallbackV2 nullCallback;
    EXPECT_EQ(g_mgr.SetPermissionCheckCallback(nullCallback), OK);
}

/**
  * @tc.name: SaveDataNotify001
  * @tc.desc: Test SaveDataNotify function, delay < 30s should sync ok, > 36 should timeout
  * @tc.type: FUNC
  * @tc.require: AR000D4876
  * @tc.author: xushaohua
  */
HWTEST_F(DistributedDBSingleVerP2PSyncTest, SaveDataNotify001, TestSize.Level3)
{
    DBStatus status = OK;
    std::vector<std::string> devices;
    devices.push_back(g_deviceB->GetDeviceId());

    /**
     * @tc.steps: step1. deviceA put {k1, v1}
     */
    Key key = {'1'};
    Value value = {'1'};
    status = g_kvDelegatePtr->Put(key, value);
    ASSERT_TRUE(status == OK);

    /**
     * @tc.steps: step2. deviceB set sava data dely 5s
     */
    g_deviceB->SetSaveDataDelayTime(WAIT_5_SECONDS);

    /**
     * @tc.steps: step3. deviceA call sync and wait
     * @tc.expected: step3. sync should return OK. onComplete should be called, deviceB sync success.
     */
    std::map<std::string, DBStatus> result;
    status = g_tool.SyncTest(g_kvDelegatePtr, devices, SYNC_MODE_PUSH_ONLY, result);
    ASSERT_TRUE(status == OK);
    ASSERT_TRUE(result.size() == devices.size());
    ASSERT_TRUE(result[DEVICE_B] == OK);

    /**
     * @tc.steps: step4. deviceB set sava data dely 30s and put {k1, v1}
     */
    g_deviceB->SetSaveDataDelayTime(WAIT_30_SECONDS);
    status = g_kvDelegatePtr->Put(key, value);
    ASSERT_TRUE(status == OK);
     /**
     * @tc.steps: step3. deviceA call sync and wait
     * @tc.expected: step3. sync should return OK. onComplete should be called, deviceB sync success.
     */
    result.clear();
    status = g_tool.SyncTest(g_kvDelegatePtr, devices, SYNC_MODE_PUSH_ONLY, result);
    ASSERT_TRUE(status == OK);
    ASSERT_TRUE(result.size() == devices.size());
    ASSERT_TRUE(result[DEVICE_B] == OK);

    /**
     * @tc.steps: step4. deviceB set sava data dely 36s and put {k1, v1}
     */
    g_deviceB->SetSaveDataDelayTime(WAIT_36_SECONDS);
    status = g_kvDelegatePtr->Put(key, value);
    ASSERT_TRUE(status == OK);
    /**
     * @tc.steps: step5. deviceA call sync and wait
     * @tc.expected: step5. sync should return OK. onComplete should be called, deviceB sync TIME_OUT.
     */
    result.clear();
    status = g_tool.SyncTest(g_kvDelegatePtr, devices, SYNC_MODE_PUSH_ONLY, result);
    ASSERT_TRUE(status == OK);
    ASSERT_TRUE(result.size() == devices.size());
    ASSERT_TRUE(result[DEVICE_B] == TIME_OUT);
}

/**
  * @tc.name: SametimeSync001
  * @tc.desc: Test 2 device sync with each other
  * @tc.type: FUNC
  * @tc.require: AR000CCPOM
  * @tc.author: zhangqiquan
  */
HWTEST_F(DistributedDBSingleVerP2PSyncTest, SametimeSync001, TestSize.Level3)
{
    DBStatus status = OK;
    std::vector<std::string> devices;
    devices.push_back(g_deviceB->GetDeviceId());

    int responseCount = 0;
    int requestCount = 0;
    Key key = {'1'};
    Value value = {'1'};
    /**
     * @tc.steps: step1. make sure deviceB send pull firstly and response_pull secondly
     * @tc.expected: step1. deviceA put data when finish push task. put data should return OK.
     */
    g_communicatorAggregator->RegOnDispatch([&responseCount, &requestCount, &key, &value](
        const std::string &target, DistributedDB::Message *msg) {
        if (target == "real_device" && msg->GetMessageId() == DATA_SYNC_MESSAGE) {
            if (msg->GetMessageType() == TYPE_RESPONSE) {
                responseCount++;
                if (responseCount == 1) { // 1 is the ack which B response A's push task
                    EXPECT_EQ(g_kvDelegatePtr->Put(key, value), DBStatus::OK);
                    std::this_thread::sleep_for(std::chrono::seconds(1));
                } else if (responseCount == 2) { // 2 is the ack which B response A's response_pull task
                    msg->SetErrorNo(E_FEEDBACK_COMMUNICATOR_NOT_FOUND);
                }
            } if (msg->GetMessageType() == TYPE_REQUEST) {
                requestCount++;
                if (requestCount == 1) { // 1 is A push task
                    std::this_thread::sleep_for(std::chrono::seconds(2)); // sleep 2 sec
                }
            }
        }
    });
    /**
     * @tc.steps: step2. deviceA,deviceB sync to each other at same time
     * @tc.expected: step2. sync should return OK.
     */
    std::map<std::string, DBStatus> result;
    std::thread subThread([]{
        g_deviceB->Sync(DistributedDB::SYNC_MODE_PULL_ONLY, true);
    });
    status = g_tool.SyncTest(g_kvDelegatePtr, devices, DistributedDB::SYNC_MODE_PUSH_PULL, result);
    subThread.join();
    g_communicatorAggregator->RegOnDispatch(nullptr);

    EXPECT_TRUE(status == OK);
    ASSERT_TRUE(result.size() == devices.size());
    EXPECT_TRUE(result[DEVICE_B] == OK);
    Value actualValue;
    g_kvDelegatePtr->Get(key, actualValue);
    EXPECT_EQ(actualValue, value);
}

/**
  * @tc.name: SametimeSync002
  * @tc.desc: Test 2 device sync with each other with water error
  * @tc.type: FUNC
  * @tc.require: AR000CCPOM
  * @tc.author: zhangqiquan
  */
HWTEST_F(DistributedDBSingleVerP2PSyncTest, SametimeSync002, TestSize.Level3)
{
    DBStatus status = OK;
    std::vector<std::string> devices;
    devices.push_back(g_deviceB->GetDeviceId());
    g_kvDelegatePtr->Put({'k', '1'}, {'v', '1'});
    /**
     * @tc.steps: step1. make sure deviceA push data failed and increase water mark
     * @tc.expected: step1. deviceA push failed with timeout
     */
    g_communicatorAggregator->RegOnDispatch([](const std::string &target, DistributedDB::Message *msg) {
        ASSERT_NE(msg, nullptr);
        if (target == DEVICE_B && msg->GetMessageId() == QUERY_SYNC_MESSAGE) {
            msg->SetMessageId(INVALID_MESSAGE_ID);
        }
    });
    std::map<std::string, DBStatus> result;
    auto callback = [&result](const std::map<std::string, DBStatus> &map) {
        result = map;
    };
    Query query = Query::Select().PrefixKey({'k', '1'});
    EXPECT_EQ(g_kvDelegatePtr->Sync(devices, DistributedDB::SYNC_MODE_PUSH_ONLY, callback, query, true), OK);
    ASSERT_TRUE(result.size() == devices.size());
    EXPECT_TRUE(result[DEVICE_B] == TIME_OUT);
    /**
     * @tc.steps: step2. A push to B with query2, sleep 1s for waiting step3
     * @tc.expected: step2. sync should return OK.
     */
    g_communicatorAggregator->RegOnDispatch([](const std::string &target, DistributedDB::Message *msg) {
        ASSERT_NE(msg, nullptr);
        if (target == DEVICE_B && msg->GetMessageId() == QUERY_SYNC_MESSAGE) {
            std::this_thread::sleep_for(std::chrono::seconds(1));
        }
    });
    std::thread subThread([&devices] {
        std::map<std::string, DBStatus> result;
        auto callback = [&result](const std::map<std::string, DBStatus> &map) {
            result = map;
        };
        Query query = Query::Select().PrefixKey({'k', '2'});
        LOGD("Begin PUSH");
        EXPECT_EQ(g_kvDelegatePtr->Sync(devices, DistributedDB::SYNC_MODE_PUSH_ONLY, callback, query, true), OK);
        ASSERT_TRUE(result.size() == devices.size());
        EXPECT_TRUE(result[DEVICE_A] == OK);
    });
    /**
     * @tc.steps: step3. B pull to A when A is in push task
     * @tc.expected: step3. sync should return OP_FINISHED_ALL.
     */
    std::this_thread::sleep_for(std::chrono::milliseconds(100));
    std::map<std::string, int> virtualResult;
    g_deviceB->Sync(DistributedDB::SYNC_MODE_PULL_ONLY, query,
        [&virtualResult](const std::map<std::string, int> &map) {
            virtualResult = map;
        }, true);
    EXPECT_TRUE(status == OK);
    ASSERT_EQ(virtualResult.size(), devices.size());
    EXPECT_EQ(virtualResult[DEVICE_A], SyncOperation::OP_FINISHED_ALL);
    g_communicatorAggregator->RegOnDispatch(nullptr);
    subThread.join();
}

/**
 * @tc.name: DatabaseOnlineCallback001
 * @tc.desc: check database status notify online callback
 * @tc.type: FUNC
 * @tc.require: AR000CQS3S SR000CQE0B
 * @tc.author: zhuwentao
 */
HWTEST_F(DistributedDBSingleVerP2PSyncTest, DatabaseOnlineCallback001, TestSize.Level1)
{
    /**
     * @tc.steps: step1. SetStoreStatusNotifier
     * @tc.expected: step1. SetStoreStatusNotifier ok
     */
    std::string targetDev = "DEVICE_X";
    bool isCheckOk = false;
    auto databaseStatusNotifyCallback = [targetDev, &isCheckOk] (std::string userId,
        std::string appId, std::string storeId, const std::string deviceId, bool onlineStatus) -> void {
        if (userId == USER_ID && appId == APP_ID && storeId == STORE_ID && deviceId == targetDev &&
            onlineStatus == true) {
            isCheckOk = true;
        }};
    g_mgr.SetStoreStatusNotifier(databaseStatusNotifyCallback);
    /**
     * @tc.steps: step2. trigger device online
     * @tc.expected: step2. check callback ok
     */
    g_communicatorAggregator->OnlineDevice(targetDev);
    std::this_thread::sleep_for(std::chrono::milliseconds(WAIT_TIME / 20));
    EXPECT_EQ(isCheckOk, true);
    StoreStatusNotifier nullCallback;
    g_mgr.SetStoreStatusNotifier(nullCallback);
}

/**
 * @tc.name: DatabaseOfflineCallback001
 * @tc.desc: check database status notify online callback
 * @tc.type: FUNC
 * @tc.require: AR000CQS3S SR000CQE0B
 * @tc.author: zhuwentao
 */
HWTEST_F(DistributedDBSingleVerP2PSyncTest, DatabaseOfflineCallback001, TestSize.Level1)
{
    /**
     * @tc.steps: step1. SetStoreStatusNotifier
     * @tc.expected: step1. SetStoreStatusNotifier ok
     */
    std::string targetDev = "DEVICE_X";
    bool isCheckOk = false;
    auto databaseStatusNotifyCallback = [targetDev, &isCheckOk] (std::string userId,
        std::string appId, std::string storeId, const std::string deviceId, bool onlineStatus) -> void {
        if (userId == USER_ID && appId == APP_ID && storeId == STORE_ID && deviceId == targetDev &&
            onlineStatus == false) {
            isCheckOk = true;
        }};
    g_mgr.SetStoreStatusNotifier(databaseStatusNotifyCallback);
    /**
     * @tc.steps: step2. trigger device offline
     * @tc.expected: step2. check callback ok
     */
    g_communicatorAggregator->OfflineDevice(targetDev);
    std::this_thread::sleep_for(std::chrono::milliseconds(WAIT_TIME / 20));
    EXPECT_EQ(isCheckOk, true);
    StoreStatusNotifier nullCallback;
    g_mgr.SetStoreStatusNotifier(nullCallback);
}

/**
  * @tc.name: CloseSync001
  * @tc.desc: Test 2 delegate close when sync
  * @tc.type: FUNC
  * @tc.require: AR000CCPOM
  * @tc.author: zhangqiquan
  */
HWTEST_F(DistributedDBSingleVerP2PSyncTest, CloseSync001, TestSize.Level3)
{
    DBStatus status = OK;
    std::vector<std::string> devices;
    devices.push_back(g_deviceB->GetDeviceId());

    /**
     * @tc.steps: step1. make sure A sync start
     */
    bool sleep = false;
    g_communicatorAggregator->RegOnDispatch([&sleep](const std::string &target, DistributedDB::Message *msg) {
        if (!sleep) {
            sleep = true;
            std::this_thread::sleep_for(std::chrono::seconds(2)); // sleep 2s for waiting close db
        }
    });

    KvStoreNbDelegate* kvDelegatePtrA = nullptr;
    KvStoreNbDelegate::Option option;
    g_mgr.GetKvStore(STORE_ID, option, [&status, &kvDelegatePtrA](DBStatus s, KvStoreNbDelegate *delegate) {
        status = s;
        kvDelegatePtrA = delegate;
    });
    EXPECT_EQ(status, OK);
    EXPECT_NE(kvDelegatePtrA, nullptr);

    Key key = {'k'};
    Value value = {'v'};
    kvDelegatePtrA->Put(key, value);
    std::map<std::string, DBStatus> result;
    auto callback = [&result](const std::map<std::string, DBStatus>& statusMap) {
        result = statusMap;
    };
    /**
     * @tc.steps: step2. deviceA sync and then close
     * @tc.expected: step2. sync should abort and data don't exist in B
     */
    std::thread closeThread([&kvDelegatePtrA]() {
        std::this_thread::sleep_for(std::chrono::seconds(1)); // sleep 1s for waiting sync start
        EXPECT_EQ(g_mgr.CloseKvStore(kvDelegatePtrA), OK);
    });
    EXPECT_EQ(kvDelegatePtrA->Sync(devices, SYNC_MODE_PUSH_ONLY, callback, false), OK);
    LOGD("Sync finish");
    closeThread.join();
    std::this_thread::sleep_for(std::chrono::seconds(5)); // sleep 5s for waiting sync finish
    EXPECT_EQ(result.size(), 0u);
    VirtualDataItem actualValue;
    EXPECT_EQ(g_deviceB->GetData(key, actualValue), -E_NOT_FOUND);
    g_communicatorAggregator->RegOnDispatch(nullptr);
}

/**
  * @tc.name: CloseSync002
  * @tc.desc: Test 1 delegate close when in time sync
  * @tc.type: FUNC
  * @tc.require: AR000CCPOM
  * @tc.author: zhangqiquan
  */
HWTEST_F(DistributedDBSingleVerP2PSyncTest, CloseSync002, TestSize.Level3)
{
    /**
     * @tc.steps: step1. invalid time sync packet from A
     */
    g_communicatorAggregator->RegOnDispatch([](const std::string &target, DistributedDB::Message *msg) {
        ASSERT_NE(msg, nullptr);
        if (target == DEVICE_B && msg->GetMessageId() == TIME_SYNC_MESSAGE && msg->GetMessageType() == TYPE_REQUEST) {
            msg->SetMessageId(INVALID_MESSAGE_ID);
            LOGD("Message is invalid");
        }
    });
    Timestamp currentTime;
    (void)OS::GetCurrentSysTimeInMicrosecond(currentTime);
    g_deviceB->PutData({'k'}, {'v'}, currentTime, 0);

    /**
     * @tc.steps: step2. B PUSH to A and A close after 1s
     * @tc.expected: step2. A closing time cost letter than 4s
     */
    std::thread closingThread([]() {
        std::this_thread::sleep_for(std::chrono::seconds(1));
        LOGD("Begin Close");
        Timestamp beginTime;
        (void)OS::GetCurrentSysTimeInMicrosecond(beginTime);
        ASSERT_EQ(g_mgr.CloseKvStore(g_kvDelegatePtr), OK);
        Timestamp endTime;
        (void)OS::GetCurrentSysTimeInMicrosecond(endTime);
        EXPECT_LE(static_cast<int>(endTime - beginTime), 4 * 1000 * 1000); // waiting 4 * 1000 * 1000 us
        LOGD("End Close");
    });
    EXPECT_EQ(g_deviceB->Sync(DistributedDB::SYNC_MODE_PUSH_ONLY, true), E_OK);
    closingThread.join();

    /**
     * @tc.steps: step3. remove db
     * @tc.expected: step3. remove ok
     */
    g_kvDelegatePtr = nullptr;
    DBStatus status = g_mgr.DeleteKvStore(STORE_ID);
    LOGD("delete kv store status %d", status);
    ASSERT_TRUE(status == OK);
    g_communicatorAggregator->RegOnDispatch(nullptr);
}

/**
  * @tc.name: OrderbyWriteTimeSync001
  * @tc.desc: sync query with order by writeTime
  * @tc.type: FUNC
  * @tc.require: AR000H5VLO
  * @tc.author: zhuwentao
  */
HWTEST_F(DistributedDBSingleVerP2PSyncTest, OrderbyWriteTimeSync001, TestSize.Level0)
{
    /**
     * @tc.steps: step1. deviceA subscribe query with order by write time
     * * @tc.expected: step1. interface return not support
    */
    std::vector<std::string> devices;
    devices.push_back(g_deviceB->GetDeviceId());
    Query query = Query::Select().PrefixKey({'k'}).OrderByWriteTime(true);
    EXPECT_EQ(g_kvDelegatePtr->Sync(devices, DistributedDB::SYNC_MODE_PUSH_ONLY, nullptr, query, true), NOT_SUPPORT);
}

/**
  * @tc.name: EncryptedAlgoUpgrade001
  * @tc.desc: Test upgrade encrypted db can sync normally
  * @tc.type: FUNC
  * @tc.require: AR000HI2JS
  * @tc.author: zhuwentao
  */
HWTEST_F(DistributedDBSingleVerP2PSyncTest, EncryptedAlgoUpgrade001, TestSize.Level3)
{
    /**
     * @tc.steps: step1. clear db
     * * @tc.expected: step1. interface return ok
    */
    if (g_kvDelegatePtr != nullptr) {
        ASSERT_EQ(g_mgr.CloseKvStore(g_kvDelegatePtr), OK);
        g_kvDelegatePtr = nullptr;
        DBStatus status = g_mgr.DeleteKvStore(STORE_ID);
        LOGD("delete kv store status %d", status);
        ASSERT_TRUE(status == OK);
    }

    CipherPassword passwd;
    std::vector<uint8_t> passwdVect = {'p', 's', 'd', '1'};
    passwd.SetValue(passwdVect.data(), passwdVect.size());
    /**
     * @tc.steps: step2. open old db by sql
     * * @tc.expected: step2. interface return ok
    */
    std::string identifier = DBCommon::GenerateIdentifierId(STORE_ID, APP_ID, USER_ID);
    std::string hashDir = DBCommon::TransferHashString(identifier);
    std::string hexHashDir = DBCommon::TransferStringToHex(hashDir);
    std::string dbPath = g_testDir + "/" + hexHashDir + "/single_ver";
    ASSERT_TRUE(DBCommon::CreateDirectory(g_testDir + "/" + hexHashDir) == OK);
    ASSERT_TRUE(DBCommon::CreateDirectory(dbPath) == OK);
    std::vector<std::string> dbDir {DBConstant::MAINDB_DIR, DBConstant::METADB_DIR, DBConstant::CACHEDB_DIR};
    for (const auto &item : dbDir) {
        ASSERT_TRUE(DBCommon::CreateDirectory(dbPath + "/" + item) == OK);
    }
    uint64_t flag = SQLITE_OPEN_URI | SQLITE_OPEN_READWRITE | SQLITE_OPEN_CREATE;
    sqlite3 *db;
    std::string fileUrl = dbPath + "/" + DBConstant::MAINDB_DIR + "/" + DBConstant::SINGLE_VER_DATA_STORE + ".db";
    ASSERT_TRUE(sqlite3_open_v2(fileUrl.c_str(), &db, flag, nullptr) == SQLITE_OK);
    SQLiteUtils::SetKeyInner(db, CipherType::AES_256_GCM, passwd, DBConstant::DEFAULT_ITER_TIMES);
    /**
     * @tc.steps: step3. create table and close
     * * @tc.expected: step3. interface return ok
    */
    ASSERT_TRUE(SQLiteUtils::ExecuteRawSQL(db, CREATE_SYNC_TABLE_SQL) == E_OK);
    sqlite3_close_v2(db);
    db = nullptr;
    LOGI("create old db success");
    /**
     * @tc.steps: step4. get kvstore
     * * @tc.expected: step4. interface return ok
    */
    KvStoreNbDelegate::Option option;
    option.isEncryptedDb = true;
    option.cipher = CipherType::AES_256_GCM;
    option.passwd = passwd;
    g_mgr.GetKvStore(STORE_ID, option, g_kvDelegateCallback);
    ASSERT_TRUE(g_kvDelegateStatus == OK);
    ASSERT_TRUE(g_kvDelegatePtr != nullptr);
    /**
     * @tc.steps: step5. sync ok
     * * @tc.expected: step5. interface return ok
    */
    PullSyncTest();
    /**
     * @tc.steps: step5. crud ok
     * * @tc.expected: step5. interface return ok
    */
    CrudTest();
}

/**
  * @tc.name: RemoveDeviceData002
  * @tc.desc: test remove device data before sync
  * @tc.type: FUNC
  * @tc.require:
  * @tc.author: zhuwentao
  */
HWTEST_F(DistributedDBSingleVerP2PSyncTest, RemoveDeviceData002, TestSize.Level1)
{
    ASSERT_TRUE(g_kvDelegatePtr != nullptr);
    /**
     * @tc.steps: step1. sync deviceB data to A and check data
     * * @tc.expected: step1. interface return ok
    */
    Key key1 = {'1'};
    Key key2 = {'2'};
    Value value = {'1'};
    Timestamp currentTime;
    (void)OS::GetCurrentSysTimeInMicrosecond(currentTime);
    EXPECT_EQ(g_deviceB->PutData(key1, value, currentTime, 0), E_OK);
    (void)OS::GetCurrentSysTimeInMicrosecond(currentTime);
    EXPECT_EQ(g_deviceB->PutData(key2, value, currentTime, 0), E_OK);
    EXPECT_EQ(g_deviceB->Sync(DistributedDB::SYNC_MODE_PUSH_ONLY, true), E_OK);
    Value actualValue;
    EXPECT_EQ(g_kvDelegatePtr->Get(key1, actualValue), OK);
    EXPECT_EQ(actualValue, value);
    actualValue.clear();
    EXPECT_EQ(g_kvDelegatePtr->Get(key2, actualValue), OK);
    EXPECT_EQ(actualValue, value);
    /**
     * @tc.steps: step2. call RemoveDeviceData
     * * @tc.expected: step2. interface return ok
    */
    g_kvDelegatePtr->RemoveDeviceData(g_deviceB->GetDeviceId());
    EXPECT_EQ(g_kvDelegatePtr->Get(key1, actualValue), NOT_FOUND);
    EXPECT_EQ(g_kvDelegatePtr->Get(key2, actualValue), NOT_FOUND);
    /**
     * @tc.steps: step3. sync to device A again and check data
     * * @tc.expected: step3. sync ok
    */
    EXPECT_EQ(g_deviceB->Sync(DistributedDB::SYNC_MODE_PUSH_ONLY, true), E_OK);
    actualValue.clear();
    EXPECT_EQ(g_kvDelegatePtr->Get(key1, actualValue), OK);
    EXPECT_EQ(actualValue, value);
    actualValue.clear();
    EXPECT_EQ(g_kvDelegatePtr->Get(key2, actualValue), OK);
    EXPECT_EQ(actualValue, value);
}

/**
  * @tc.name: DataSync001
  * @tc.desc: Test Data Sync when Initialize
  * @tc.type: FUNC
  * @tc.require: AR000HI2JS
  * @tc.author: zhuwentao
  */
HWTEST_F(DistributedDBSingleVerP2PSyncTest, DataSync001, TestSize.Level1)
{
    SingleVerDataSync *dataSync = new (std::nothrow) SingleVerDataSync();
    ASSERT_TRUE(dataSync != nullptr);
    std::shared_ptr<Metadata> inMetadata = nullptr;
    std::string deviceId;
    Message message;
    VirtualSingleVerSyncDBInterface tmpInterface;
    VirtualCommunicator tmpCommunicator(deviceId, g_communicatorAggregator);
    EXPECT_EQ(dataSync->Initialize(nullptr, nullptr, inMetadata, deviceId), -E_INVALID_ARGS);
    EXPECT_EQ(dataSync->Initialize(&tmpInterface, nullptr, inMetadata, deviceId), -E_INVALID_ARGS);
    EXPECT_EQ(dataSync->Initialize(&tmpInterface, &tmpCommunicator, inMetadata, deviceId), -E_INVALID_ARGS);
    delete dataSync;
}

/**
  * @tc.name: DataSync002
  * @tc.desc: Test active sync with invalid param in DataSync Class
  * @tc.type: FUNC
  * @tc.require: AR000HI2JS
  * @tc.author: zhuwentao
  */
HWTEST_F(DistributedDBSingleVerP2PSyncTest, DataSync002, TestSize.Level1)
{
    SingleVerDataSync *dataSync = new (std::nothrow) SingleVerDataSync();
    ASSERT_TRUE(dataSync != nullptr);
    Message message;
    EXPECT_EQ(dataSync->TryContinueSync(nullptr, &message), -E_INVALID_ARGS);
    EXPECT_EQ(dataSync->TryContinueSync(nullptr, nullptr), -E_INVALID_ARGS);
    EXPECT_EQ(dataSync->PushStart(nullptr), -E_INVALID_ARGS);
    EXPECT_EQ(dataSync->PushPullStart(nullptr), -E_INVALID_ARGS);
    EXPECT_EQ(dataSync->PullRequestStart(nullptr), -E_INVALID_ARGS);
    EXPECT_EQ(dataSync->PullResponseStart(nullptr), -E_INVALID_ARGS);
    delete dataSync;
}

/**
  * @tc.name: DataSync003
  * @tc.desc: Test receive invalid request data packet in DataSync Class
  * @tc.type: FUNC
  * @tc.require: AR000HI2JS
  * @tc.author: zhuwentao
  */
HWTEST_F(DistributedDBSingleVerP2PSyncTest, DataSync003, TestSize.Level1)
{
    SingleVerDataSync *dataSync = new (std::nothrow) SingleVerDataSync();
    ASSERT_TRUE(dataSync != nullptr);
    uint64_t tmpMark = 0;
    Message message;
    EXPECT_EQ(dataSync->DataRequestRecv(nullptr, nullptr, tmpMark), -E_INVALID_ARGS);
    EXPECT_EQ(dataSync->DataRequestRecv(nullptr, &message, tmpMark), -E_INVALID_ARGS);
    delete dataSync;
}

/**
  * @tc.name: DataSync004
  * @tc.desc: Test receive invalid ack packet in DataSync Class
  * @tc.type: FUNC
  * @tc.require: AR000HI2JS
  * @tc.author: zhuwentao
  */
HWTEST_F(DistributedDBSingleVerP2PSyncTest, DataSync004, TestSize.Level1)
{
    SingleVerDataSync *dataSync = new (std::nothrow) SingleVerDataSync();
    ASSERT_TRUE(dataSync != nullptr);
    Message message;
    TestSingleVerKvSyncTaskContext tmpContext;
    EXPECT_EQ(dataSync->AckPacketIdCheck(nullptr), false);
    EXPECT_EQ(dataSync->AckPacketIdCheck(&message), false);
    EXPECT_EQ(dataSync->AckRecv(&tmpContext, nullptr), -E_INVALID_ARGS);
    EXPECT_EQ(dataSync->AckRecv(nullptr, nullptr), -E_INVALID_ARGS);
    EXPECT_EQ(dataSync->AckRecv(nullptr, &message), -E_INVALID_ARGS);
    delete dataSync;
}

/**
  * @tc.name: DataSync005
  * @tc.desc: Test receive invalid notify packet in DataSync Class
  * @tc.type: FUNC
  * @tc.require: AR000HI2JS
  * @tc.author: zhuwentao
  */
HWTEST_F(DistributedDBSingleVerP2PSyncTest, DataSync005, TestSize.Level1)
{
    SingleVerDataSync *dataSync = new (std::nothrow) SingleVerDataSync();
    ASSERT_TRUE(dataSync != nullptr);
    dataSync->SendSaveDataNotifyPacket(nullptr, 0, 0, 0, TIME_SYNC_MESSAGE);
    delete dataSync;
}

/**
  * @tc.name: DataSync006
  * @tc.desc: Test control start with invalid param in DataSync Class
  * @tc.type: FUNC
  * @tc.require: AR000HI2JS
  * @tc.author: zhuwentao
  */
HWTEST_F(DistributedDBSingleVerP2PSyncTest, DataSync006, TestSize.Level1)
{
    SingleVerDataSync *dataSync = new (std::nothrow) SingleVerDataSync();
    ASSERT_TRUE(dataSync != nullptr);
    TestSingleVerKvSyncTaskContext tmpContext;
    EXPECT_EQ(dataSync->ControlCmdStart(nullptr), -E_INVALID_ARGS);
    EXPECT_EQ(dataSync->ControlCmdStart(&tmpContext), -E_INVALID_ARGS);
    std::shared_ptr<SubscribeManager> subManager = std::make_shared<SubscribeManager>();
    tmpContext.SetSubscribeManager(subManager);
    tmpContext.SetMode(SyncModeType::INVALID_MODE);
    EXPECT_EQ(dataSync->ControlCmdStart(&tmpContext), -E_INVALID_ARGS);
    std::set<Key> Keys = {{'a'}, {'b'}};
    Query query = Query::Select().InKeys(Keys);
    QuerySyncObject innerQuery(query);
    tmpContext.SetQuery(innerQuery);
    tmpContext.SetMode(SyncModeType::SUBSCRIBE_QUERY);
    EXPECT_EQ(dataSync->ControlCmdStart(&tmpContext), -E_NOT_SUPPORT);
    delete dataSync;
    subManager = nullptr;
}

/**
  * @tc.name: DataSync007
  * @tc.desc: Test receive invalid control packet in DataSync Class
  * @tc.type: FUNC
  * @tc.require: AR000HI2JS
  * @tc.author: zhuwentao
  */
HWTEST_F(DistributedDBSingleVerP2PSyncTest, DataSync007, TestSize.Level1)
{
    SingleVerDataSync *dataSync = new (std::nothrow) SingleVerDataSync();
    ASSERT_TRUE(dataSync != nullptr);
    Message message;
    ControlRequestPacket packet;
    TestSingleVerKvSyncTaskContext tmpContext;
    EXPECT_EQ(dataSync->ControlCmdRequestRecv(nullptr, &message), -E_INVALID_ARGS);
    message.SetCopiedObject(packet);
    EXPECT_EQ(dataSync->ControlCmdRequestRecv(nullptr, &message), -E_INVALID_ARGS);
    delete dataSync;
}

/**
  * @tc.name: DataSync008
  * @tc.desc: Test pull null msg in dataQueue in DataSync Class
  * @tc.type: FUNC
  * @tc.require: AR000HI2JS
  * @tc.author: zhuwentao
  */
HWTEST_F(DistributedDBSingleVerP2PSyncTest, DataSync008, TestSize.Level1)
{
    SingleVerDataSync *dataSync = new (std::nothrow) SingleVerDataSync();
    ASSERT_TRUE(dataSync != nullptr);
    dataSync->PutDataMsg(nullptr);
    delete dataSync;
}

/**
 * @tc.name: SyncRetry001
 * @tc.desc: use sync retry sync use push
 * @tc.type: FUNC
 * @tc.require: AR000CKRTD AR000CQE0E
 * @tc.author: zhuwentao
 */
HWTEST_F(DistributedDBSingleVerP2PSyncTest, SyncRetry001, TestSize.Level3)
{
    g_communicatorAggregator->SetDropMessageTypeByDevice(DEVICE_B, DATA_SYNC_MESSAGE);
    std::vector<std::string> devices;
    devices.push_back(g_deviceB->GetDeviceId());

    /**
     * @tc.steps: step1. set sync retry
     * @tc.expected: step1, Pragma return OK.
     */
    int pragmaData = 1;
    PragmaData input = static_cast<PragmaData>(&pragmaData);
    EXPECT_TRUE(g_kvDelegatePtr->Pragma(SET_SYNC_RETRY, input) == OK);

    /**
     * @tc.steps: step2. deviceA put {k1, v1}, {k2, v2}
     */
    ASSERT_TRUE(g_kvDelegatePtr->Put(KEY_1, VALUE_1) == OK);

    /**
     * @tc.steps: step3. deviceA call sync and wait
     * @tc.expected: step3. sync should return OK.
     */
    std::map<std::string, DBStatus> result;
    ASSERT_TRUE(g_tool.SyncTest(g_kvDelegatePtr, devices, SYNC_MODE_PUSH_ONLY, result) == OK);

    /**
     * @tc.expected: step4. onComplete should be called, and status is time_out
     */
    ASSERT_TRUE(result.size() == devices.size());
    for (const auto &pair : result) {
        LOGD("dev %s, status %d", pair.first.c_str(), pair.second);
        EXPECT_TRUE(pair.second == OK);
    }
    g_communicatorAggregator->SetDropMessageTypeByDevice(DEVICE_B, UNKNOW_MESSAGE);
}

/**
 * @tc.name: SyncRetry002
 * @tc.desc: use sync retry sync use pull
 * @tc.type: FUNC
 * @tc.require: AR000CKRTD AR000CQE0E
 * @tc.author: zhuwentao
 */
HWTEST_F(DistributedDBSingleVerP2PSyncTest, SyncRetry002, TestSize.Level3)
{
    g_communicatorAggregator->SetDropMessageTypeByDevice(DEVICE_B, DATA_SYNC_MESSAGE, 4u);
    std::vector<std::string> devices;
    devices.push_back(g_deviceB->GetDeviceId());

    /**
     * @tc.steps: step1. set sync retry
     * @tc.expected: step1, Pragma return OK.
     */
    int pragmaData = 1;
    PragmaData input = static_cast<PragmaData>(&pragmaData);
    EXPECT_TRUE(g_kvDelegatePtr->Pragma(SET_SYNC_RETRY, input) == OK);

    /**
     * @tc.steps: step2. deviceA call sync and wait
     * @tc.expected: step2. sync should return OK.
     */
    std::map<std::string, DBStatus> result;
    ASSERT_TRUE(g_tool.SyncTest(g_kvDelegatePtr, devices, SYNC_MODE_PULL_ONLY, result) == OK);

    /**
     * @tc.expected: step3. onComplete should be called, and status is time_out
     */
    ASSERT_TRUE(result.size() == devices.size());
    for (const auto &pair : result) {
        LOGD("dev %s, status %d", pair.first.c_str(), pair.second);
        EXPECT_TRUE(pair.second == TIME_OUT);
    }
    g_communicatorAggregator->SetDropMessageTypeByDevice(DEVICE_B, UNKNOW_MESSAGE);
}

/**
 * @tc.name: SyncRetry003
 * @tc.desc: use sync retry sync use push by compress
 * @tc.type: FUNC
 * @tc.require: AR000CKRTD AR000CQE0E
 * @tc.author: zhuwentao
 */
HWTEST_F(DistributedDBSingleVerP2PSyncTest, SyncRetry003, TestSize.Level3)
{
    if (g_kvDelegatePtr != nullptr) {
        ASSERT_EQ(g_mgr.CloseKvStore(g_kvDelegatePtr), OK);
        g_kvDelegatePtr = nullptr;
    }
    /**
     * @tc.steps: step1. open db use Compress
     * @tc.expected: step1, Pragma return OK.
     */
    KvStoreNbDelegate::Option option;
    option.isNeedCompressOnSync = true;
    option.compressionRate = 70;
    g_mgr.GetKvStore(STORE_ID, option, g_kvDelegateCallback);
    ASSERT_TRUE(g_kvDelegateStatus == OK);
    ASSERT_TRUE(g_kvDelegatePtr != nullptr);

    g_communicatorAggregator->SetDropMessageTypeByDevice(DEVICE_B, DATA_SYNC_MESSAGE);
    std::vector<std::string> devices;
    devices.push_back(g_deviceB->GetDeviceId());

    /**
     * @tc.steps: step2. set sync retry
     * @tc.expected: step2, Pragma return OK.
     */
    int pragmaData = 1;
    PragmaData input = static_cast<PragmaData>(&pragmaData);
    EXPECT_TRUE(g_kvDelegatePtr->Pragma(SET_SYNC_RETRY, input) == OK);

    /**
     * @tc.steps: step3. deviceA put {k1, v1}, {k2, v2}
     */
    ASSERT_TRUE(g_kvDelegatePtr->Put(KEY_1, VALUE_1) == OK);

    /**
     * @tc.steps: step4. deviceA call sync and wait
     * @tc.expected: step4. sync should return OK.
     */
    std::map<std::string, DBStatus> result;
    ASSERT_TRUE(g_tool.SyncTest(g_kvDelegatePtr, devices, SYNC_MODE_PUSH_ONLY, result) == OK);

    /**
     * @tc.expected: step5. onComplete should be called, and status is time_out
     */
    ASSERT_TRUE(result.size() == devices.size());
    for (const auto &pair : result) {
        LOGD("dev %s, status %d", pair.first.c_str(), pair.second);
        EXPECT_TRUE(pair.second == OK);
    }
    g_communicatorAggregator->SetDropMessageTypeByDevice(DEVICE_B, UNKNOW_MESSAGE);
}

/**
 * @tc.name: SyncRetry004
 * @tc.desc: use query sync retry sync use push
 * @tc.type: FUNC
 * @tc.require: AR000CKRTD AR000CQE0E
 * @tc.author: zhuwentao
 */
HWTEST_F(DistributedDBSingleVerP2PSyncTest, SyncRetry004, TestSize.Level3)
{
    g_communicatorAggregator->SetDropMessageTypeByDevice(DEVICE_B, DATA_SYNC_MESSAGE);
    std::vector<std::string> devices;
    devices.push_back(g_deviceB->GetDeviceId());

    /**
     * @tc.steps: step1. set sync retry
     * @tc.expected: step1, Pragma return OK.
     */
    int pragmaData = 1;
    PragmaData input = static_cast<PragmaData>(&pragmaData);
    EXPECT_TRUE(g_kvDelegatePtr->Pragma(SET_SYNC_RETRY, input) == OK);

    /**
     * @tc.steps: step2. deviceA put {k1, v1}, {k2, v2}
     */
    for (int i = 0; i < 5; i++) {
        Key key = DistributedDBToolsUnitTest::GetRandPrefixKey({'a', 'b'}, 128); // rand num 1024 for test
        Value value;
        DistributedDBToolsUnitTest::GetRandomKeyValue(value, 256u);
        EXPECT_EQ(g_kvDelegatePtr->Put(key, value), OK);
    }

    /**
     * @tc.steps: step3. deviceA call sync and wait
     * @tc.expected: step3. sync should return OK.
     */
    std::map<std::string, DBStatus> result;
    std::vector<uint8_t> prefixKey({'a', 'b'});
    Query query = Query::Select().PrefixKey(prefixKey);
    ASSERT_TRUE(g_tool.SyncTest(g_kvDelegatePtr, devices, SYNC_MODE_PUSH_ONLY, result, query) == OK);

    /**
     * @tc.expected: step4. onComplete should be called, and status is time_out
     */
    ASSERT_TRUE(result.size() == devices.size());
    for (const auto &pair : result) {
        LOGD("dev %s, status %d", pair.first.c_str(), pair.second);
        EXPECT_TRUE(pair.second == OK);
    }
    g_communicatorAggregator->SetDropMessageTypeByDevice(DEVICE_B, UNKNOW_MESSAGE);
}

/**
 * @tc.name: ReSetWatchDogTest001
 * @tc.desc: trigger resetWatchDog while pull
 * @tc.type: FUNC
 * @tc.require: AR000CKRTD AR000CQE0E
 * @tc.author: zhuwentao
 */
HWTEST_F(DistributedDBSingleVerP2PSyncTest, ReSetWaterDogTest001, TestSize.Level3)
{
    /**
     * @tc.steps: step1. put 10 key/value
     * @tc.expected: step1, put return OK.
     */
    for (int i = 0; i < 5; i++) {
        Key key = DistributedDBToolsUnitTest::GetRandPrefixKey({'a', 'b'}, 1024); // rand num 1024 for test
        Value value;
        DistributedDBToolsUnitTest::GetRandomKeyValue(value, 10 * 50 * 1024u);
        EXPECT_EQ(g_kvDelegatePtr->Put(key, value), OK);
    }
    /**
     * @tc.steps: step1. SetDeviceMtuSize
     * @tc.expected: step1, return OK.
     */
    g_communicatorAggregator->SetDeviceMtuSize(DEVICE_A, 50 * 1024u); // 4k
    g_communicatorAggregator->SetDeviceMtuSize(DEVICE_B, 50 * 1024u); // 4k
    /**
     * @tc.steps: step2. deviceA,deviceB sync to each other at same time
     * @tc.expected: step2. sync should return OK.
     */
    g_deviceB->Sync(DistributedDB::SYNC_MODE_PULL_ONLY, true);
    g_communicatorAggregator->SetDeviceMtuSize(DEVICE_A, 5 * 1024u * 1024u); // 4k
    g_communicatorAggregator->SetDeviceMtuSize(DEVICE_B, 5 * 1024u * 1024u); // 4k
}

/**
<<<<<<< HEAD
  * @tc.name: RebuildSync001
  * @tc.desc: rebuild db and sync again
  * @tc.type: FUNC
  * @tc.require:
  * @tc.author: zhuwentao
  */
HWTEST_F(DistributedDBSingleVerP2PSyncTest, RebuildSync001, TestSize.Level3)
{
    ASSERT_TRUE(g_kvDelegatePtr != nullptr);
    /**
     * @tc.steps: step1. sync deviceB data to A and check data
=======
  * @tc.name: RemoveDeviceData001
  * @tc.desc: call rekey and removeDeviceData Concurrently
  * @tc.type: FUNC
  * @tc.require: AR000D487B
  * @tc.author: zhuwentao
  */
HWTEST_F(DistributedDBSingleVerP2PSyncTest, RemoveDeviceData001, TestSize.Level1)
{
    ASSERT_TRUE(g_kvDelegatePtr != nullptr);
    /**
     * @tc.steps: step1. sync deviceB data to A
>>>>>>> 4558c1ec
     * * @tc.expected: step1. interface return ok
    */
    Key key1 = {'1'};
    Key key2 = {'2'};
    Value value = {'1'};
<<<<<<< HEAD
    Timestamp currentTime;
    (void)OS::GetCurrentSysTimeInMicrosecond(currentTime);
    EXPECT_EQ(g_deviceB->PutData(key1, value, currentTime, 0), E_OK);
    (void)OS::GetCurrentSysTimeInMicrosecond(currentTime);
    EXPECT_EQ(g_deviceB->PutData(key2, value, currentTime, 0), E_OK);
    EXPECT_EQ(g_deviceB->Sync(DistributedDB::SYNC_MODE_PUSH_ONLY, true), E_OK);

    Value actualValue;
    EXPECT_EQ(g_kvDelegatePtr->Get(key1, actualValue), OK);
    EXPECT_EQ(actualValue, value);
    actualValue.clear();
    EXPECT_EQ(g_kvDelegatePtr->Get(key2, actualValue), OK);
    EXPECT_EQ(actualValue, value);
    /**
     * @tc.steps: step2. delete db and rebuild
     * * @tc.expected: step2. interface return ok
    */
    g_mgr.CloseKvStore(g_kvDelegatePtr);
    g_kvDelegatePtr = nullptr;
    ASSERT_TRUE(g_mgr.DeleteKvStore(STORE_ID) == OK);
    KvStoreNbDelegate::Option option;
    g_mgr.GetKvStore(STORE_ID, option, g_kvDelegateCallback);
    ASSERT_TRUE(g_kvDelegateStatus == OK);
    ASSERT_TRUE(g_kvDelegatePtr != nullptr);
    /**
     * @tc.steps: step3. sync to device A again
     * * @tc.expected: step3. sync ok
    */
    value = {'2'};
    (void)OS::GetCurrentSysTimeInMicrosecond(currentTime);
    EXPECT_EQ(g_deviceB->PutData(key1, value, currentTime, 0), E_OK);
    EXPECT_EQ(g_deviceB->Sync(DistributedDB::SYNC_MODE_PUSH_ONLY, true), E_OK);
    /**
     * @tc.steps: step4. check data in device A
     * * @tc.expected: step4. check ok
    */
    actualValue.clear();
    EXPECT_EQ(g_kvDelegatePtr->Get(key1, actualValue), OK);
    EXPECT_EQ(actualValue, value);
}

/**
  * @tc.name: RebuildSync002
  * @tc.desc: test clear remote data when receive data
  * @tc.type: FUNC
  * @tc.require:
  * @tc.author: zhuwentao
  */
HWTEST_F(DistributedDBSingleVerP2PSyncTest, RebuildSync002, TestSize.Level1)
{
    ASSERT_TRUE(g_kvDelegatePtr != nullptr);
    std::vector<std::string> devices;
    devices.push_back(g_deviceB->GetDeviceId());
    /**
     * @tc.steps: step1. device A SET_WIPE_POLICY
     * * @tc.expected: step1. interface return ok
    */
    int pragmaData = 2; // 2 means enable
    PragmaData input = static_cast<PragmaData>(&pragmaData);
    EXPECT_TRUE(g_kvDelegatePtr->Pragma(SET_WIPE_POLICY, input) == OK);
    /**
     * @tc.steps: step2. sync deviceB data to A and check data
     * * @tc.expected: step2. interface return ok
    */
    Key key1 = {'1'};
    Key key2 = {'2'};
    Key key3 = {'3'};
    Key key4 = {'4'};
    Value value = {'1'};
    Timestamp currentTime;
    (void)OS::GetCurrentSysTimeInMicrosecond(currentTime);
    EXPECT_EQ(g_deviceB->PutData(key1, value, currentTime, 0), E_OK);
    (void)OS::GetCurrentSysTimeInMicrosecond(currentTime);
    EXPECT_EQ(g_deviceB->PutData(key2, value, currentTime, 0), E_OK);
    EXPECT_EQ(g_kvDelegatePtr->Put(key3, value), OK);
    /**
     * @tc.steps: step3. deviceA call pull sync
     * @tc.expected: step3. sync should return OK.
     */
    std::map<std::string, DBStatus> result;
    ASSERT_TRUE(g_tool.SyncTest(g_kvDelegatePtr, devices, SYNC_MODE_PUSH_PULL, result) == OK);

    /**
     * @tc.expected: step4. onComplete should be called, check data
     */
=======
    g_deviceB->PutData(key1, value, 1, 0);
    g_deviceB->PutData(key2, value, 2, 0);
    g_deviceB->Sync(DistributedDB::SYNC_MODE_PUSH_ONLY, true);

    Value actualValue;
    g_kvDelegatePtr->Get(key1, actualValue);
    EXPECT_EQ(actualValue, value);
    actualValue.clear();
    g_kvDelegatePtr->Get(key2, actualValue);
    EXPECT_EQ(actualValue, value);
    /**
     * @tc.steps: step2. call Rekey and RemoveDeviceData Concurrently
     * * @tc.expected: step2. interface return ok
    */
    std::thread thread1([]() {
        CipherPassword passwd3;
        std::vector<uint8_t> passwdVect = {'p', 's', 'd', 'z'};
        passwd3.SetValue(passwdVect.data(), passwdVect.size());
        g_kvDelegatePtr->Rekey(passwd3);
    });
    std::thread thread2([]() {
        g_kvDelegatePtr->RemoveDeviceData(g_deviceB->GetDeviceId());
    });
    thread1.join();
    thread2.join();
}

/**
  * @tc.name: CalculateSyncData001
  * @tc.desc: Test sync data whose device never synced before
  * @tc.type: FUNC
  * @tc.require: AR000HI2JS
  * @tc.author: zhuwentao
  */
HWTEST_F(DistributedDBSingleVerP2PSyncTest, CalculateSyncData001, TestSize.Level3)
{
    ASSERT_TRUE(g_kvDelegatePtr != nullptr);
    size_t dataSize = g_kvDelegatePtr->GetSyncDataSize(DEVICE_B);
    uint32_t serialHeadLen = 8u;
    EXPECT_EQ(static_cast<uint32_t>(dataSize), 0u + serialHeadLen);
    uint32_t keySize = 256u;
    uint32_t valuesize = 1024u;
    uint32_t itemCount = 10u;
    CalculateDataTest(itemCount, keySize, valuesize);
}

/**
  * @tc.name: CalculateSyncData002
  * @tc.desc: Test sync data whose device synced before, but sync data is less than 1M
  * @tc.type: FUNC
  * @tc.require: AR000HI2JS
  * @tc.author: zhuwentao
  */
HWTEST_F(DistributedDBSingleVerP2PSyncTest, CalculateSyncData002, TestSize.Level3)
{
    ASSERT_TRUE(g_kvDelegatePtr != nullptr);
    Key key1 = {'1'};
    Value value1 = {'1'};
    EXPECT_EQ(g_kvDelegatePtr->Put(key1, value1), OK);

    std::vector<std::string> devices;
    devices.push_back(g_deviceB->GetDeviceId());
    std::map<std::string, DBStatus> result;
    DBStatus status = g_tool.SyncTest(g_kvDelegatePtr, devices, SYNC_MODE_PUSH_ONLY, result);
    ASSERT_TRUE(status == OK);
>>>>>>> 4558c1ec
    ASSERT_TRUE(result.size() == devices.size());
    for (const auto &pair : result) {
        EXPECT_TRUE(pair.second == OK);
    }
<<<<<<< HEAD
    Value actualValue;
    EXPECT_EQ(g_kvDelegatePtr->Get(key1, actualValue), OK);
    EXPECT_EQ(actualValue, value);
    EXPECT_EQ(g_kvDelegatePtr->Get(key2, actualValue), OK);
    EXPECT_EQ(actualValue, value);
    /**
     * @tc.steps: step5. device B rebuild and put some data
     * * @tc.expected: step5. rebuild ok
    */
    if (g_deviceB != nullptr) {
        delete g_deviceB;
        g_deviceB = nullptr;
    }
    g_deviceB = new (std::nothrow) KvVirtualDevice(DEVICE_B);
    ASSERT_TRUE(g_deviceB != nullptr);
    VirtualSingleVerSyncDBInterface *syncInterfaceB = new (std::nothrow) VirtualSingleVerSyncDBInterface();
    ASSERT_TRUE(syncInterfaceB != nullptr);
    ASSERT_EQ(g_deviceB->Initialize(g_communicatorAggregator, syncInterfaceB), E_OK);
    (void)OS::GetCurrentSysTimeInMicrosecond(currentTime);
    EXPECT_EQ(g_deviceB->PutData(key3, value, currentTime, 0), E_OK);
    (void)OS::GetCurrentSysTimeInMicrosecond(currentTime);
    EXPECT_EQ(g_deviceB->PutData(key4, value, currentTime, 0), E_OK);
    /**
     * @tc.steps: step6. sync to device A again and check data
     * * @tc.expected: step6. sync ok
    */
    EXPECT_EQ(g_deviceB->Sync(DistributedDB::SYNC_MODE_PUSH_ONLY, true), E_OK);
    EXPECT_EQ(g_kvDelegatePtr->Get(key3, actualValue), OK);
    EXPECT_EQ(actualValue, value);
    EXPECT_EQ(g_kvDelegatePtr->Get(key4, actualValue), OK);
    EXPECT_EQ(actualValue, value);
    EXPECT_EQ(g_kvDelegatePtr->Get(key1, actualValue), NOT_FOUND);
    EXPECT_EQ(g_kvDelegatePtr->Get(key2, actualValue), NOT_FOUND);
}

/**
  * @tc.name: RebuildSync003
  * @tc.desc: test clear history data when receive ack
  * @tc.type: FUNC
  * @tc.require:
  * @tc.author: zhuwentao
  */
HWTEST_F(DistributedDBSingleVerP2PSyncTest, RebuildSync003, TestSize.Level1)
{
    ASSERT_TRUE(g_kvDelegatePtr != nullptr);
    /**
     * @tc.steps: step1. sync deviceB data to A and check data
     * * @tc.expected: step1. interface return ok
    */
    Key key1 = {'1'};
    Key key2 = {'2'};
    Key key3 = {'3'};
    Key key4 = {'4'};
    Value value = {'1'};
    EXPECT_EQ(g_deviceB->PutData(key1, value, 1u, 0), E_OK); // 1: timestamp
    EXPECT_EQ(g_deviceB->PutData(key2, value, 2u, 0), E_OK); // 2: timestamp
    EXPECT_EQ(g_kvDelegatePtr->Put(key3, value), OK);
    EXPECT_EQ(g_deviceB->Sync(DistributedDB::SYNC_MODE_PUSH_PULL, true), E_OK);
    Value actualValue;
    EXPECT_EQ(g_kvDelegatePtr->Get(key1, actualValue), OK);
    EXPECT_EQ(actualValue, value);
    EXPECT_EQ(g_kvDelegatePtr->Get(key2, actualValue), OK);
    EXPECT_EQ(actualValue, value);
    VirtualDataItem item;
    EXPECT_EQ(g_deviceB->GetData(key3, item), E_OK);
    EXPECT_EQ(item.value, value);
    /**
     * @tc.steps: step2. device B sync to device A,but make it failed
     * * @tc.expected: step2. interface return ok
    */
    EXPECT_EQ(g_deviceB->PutData(key4, value, 3u, 0), E_OK); // 3: timestamp
    g_communicatorAggregator->SetDropMessageTypeByDevice(DEVICE_A, DATA_SYNC_MESSAGE);
    EXPECT_EQ(g_deviceB->Sync(DistributedDB::SYNC_MODE_PUSH_ONLY, true), E_OK);
    /**
     * @tc.steps: step3. device B set delay send time
     * * @tc.expected: step3. interface return ok
    */
    std::set<std::string> delayDevice = {DEVICE_B};
    g_communicatorAggregator->SetSendDelayInfo(3000u, DATA_SYNC_MESSAGE, 1u, 0u, delayDevice);// delay 3000ms one time
    /**
     * @tc.steps: step4. device A rebuilt, device B push data to A and set clear remote data mark into context after 1s
     * * @tc.expected: step4. interface return ok
    */
    std::thread thread1([]() {
        std::this_thread::sleep_for(std::chrono::milliseconds(1000)); // wait 1s
        g_deviceB->SetClearRemoteStaleData(true);
        if (g_kvDelegatePtr != nullptr) {
            g_mgr.CloseKvStore(g_kvDelegatePtr);
            g_kvDelegatePtr = nullptr;
        }
        ASSERT_TRUE(g_mgr.DeleteKvStore(STORE_ID) == OK);
        KvStoreNbDelegate::Option option;
        g_mgr.GetKvStore(STORE_ID, option, g_kvDelegateCallback);
        ASSERT_TRUE(g_kvDelegateStatus == OK);
        ASSERT_TRUE(g_kvDelegatePtr != nullptr);
        std::map<std::string, DBStatus> result;
        std::vector<std::string> devices = {g_deviceB->GetDeviceId()};
        g_communicatorAggregator->SetDropMessageTypeByDevice(DEVICE_B, DATA_SYNC_MESSAGE);
        ASSERT_TRUE(g_tool.SyncTest(g_kvDelegatePtr, devices, SYNC_MODE_PUSH_ONLY, result) == OK);
    });
    /**
     * @tc.steps: step5. device B sync to A, make it clear history data and check data
     * * @tc.expected: step5. interface return ok
    */
    EXPECT_EQ(g_deviceB->Sync(DistributedDB::SYNC_MODE_PUSH_ONLY, true), E_OK);
    thread1.join();
    EXPECT_EQ(g_deviceB->GetData(key3, item), -E_NOT_FOUND);
    EXPECT_EQ(g_kvDelegatePtr->Get(key1, actualValue), OK);
    EXPECT_EQ(actualValue, value);
    EXPECT_EQ(g_kvDelegatePtr->Get(key2, actualValue), OK);
    EXPECT_EQ(actualValue, value);
    g_communicatorAggregator->ResetSendDelayInfo();
}

/**
  * @tc.name: GetSyncDataFail001
  * @tc.desc: test get sync data failed when sync
  * @tc.type: FUNC
  * @tc.require:
  * @tc.author: zhuwentao
  */
 HWTEST_F(DistributedDBSingleVerP2PSyncTest, GetSyncDataFail001, TestSize.Level1)
{
    /**
     * @tc.steps: step1. device B set get data errCode control and put some data
     * * @tc.expected: step1. interface return ok
    */
    g_deviceB->SetGetDataErrCode(1, -E_BUSY, true);
    Key key1 = {'1'};
    Value value = {'1'};
    EXPECT_EQ(g_deviceB->PutData(key1, value, 1u, 0), E_OK); // 1: timestamp
    /**
     * @tc.steps: step2. device B sync to device A and check data
     * * @tc.expected: step2. interface return ok
    */
    EXPECT_EQ(g_deviceB->Sync(DistributedDB::SYNC_MODE_PUSH_ONLY, true), E_OK);
    Value actualValue;
    EXPECT_EQ(g_kvDelegatePtr->Get(key1, actualValue), NOT_FOUND);
    g_deviceB->ResetDataControl();
=======

    uint32_t keySize = 256u;
    uint32_t valuesize = 512u;
    uint32_t itemCount = 20u;
    CalculateDataTest(itemCount, keySize, valuesize);
}

/**
  * @tc.name: CalculateSyncData003
  * @tc.desc: Test sync data whose device synced before, but sync data is larger than 1M
  * @tc.type: FUNC
  * @tc.require: AR000HI2JS
  * @tc.author: zhuwentao
  */
HWTEST_F(DistributedDBSingleVerP2PSyncTest, CalculateSyncData003, TestSize.Level3)
{
    ASSERT_TRUE(g_kvDelegatePtr != nullptr);
    Key key1 = {'1'};
    Value value1 = {'1'};
    EXPECT_EQ(g_kvDelegatePtr->Put(key1, value1), OK);

    std::vector<std::string> devices;
    devices.push_back(g_deviceB->GetDeviceId());
    std::map<std::string, DBStatus> result;
    DBStatus status = g_tool.SyncTest(g_kvDelegatePtr, devices, SYNC_MODE_PUSH_ONLY, result);
    ASSERT_TRUE(status == OK);
    ASSERT_TRUE(result.size() == devices.size());
    for (const auto &pair : result) {
        EXPECT_TRUE(pair.second == OK);
    }
    uint32_t keySize = 256u;
    uint32_t valuesize = 1024u;
    uint32_t itemCount = 2048u;
    CalculateDataTest(itemCount, keySize, valuesize);
}

/**
  * @tc.name: CalculateSyncData004
  * @tc.desc: Test invalid device when call GetSyncDataSize interface
  * @tc.type: FUNC
  * @tc.require: AR000HI2JS
  * @tc.author: zhuwentao
  */
HWTEST_F(DistributedDBSingleVerP2PSyncTest, CalculateSyncData004, TestSize.Level3)
{
    ASSERT_TRUE(g_kvDelegatePtr != nullptr);
    std::string device;
    EXPECT_EQ(g_kvDelegatePtr->GetSyncDataSize(device), 0u);
}

/**
  * @tc.name: CalculateSyncData005
  * @tc.desc: Test CalculateSyncData and close db Concurrently
  * @tc.type: FUNC
  * @tc.require: AR000HI2JS
  * @tc.author: zhuwentao
  */
HWTEST_F(DistributedDBSingleVerP2PSyncTest, CalculateSyncData005, TestSize.Level3)
{
    ASSERT_TRUE(g_kvDelegatePtr != nullptr);
    size_t dataSize = 0;
    Key key1 = {'1'};
    Value value1 = {'1'};
    EXPECT_EQ(g_kvDelegatePtr->Put(key1, value1), OK);
    std::thread thread1([]() {
        if (g_kvDelegatePtr != nullptr) {
            std::this_thread::sleep_for(std::chrono::milliseconds(1));
            g_mgr.CloseKvStore(g_kvDelegatePtr);
            g_kvDelegatePtr = nullptr;
        }
    });
    std::thread thread2([&dataSize, &key1, &value1]() {
        if (g_kvDelegatePtr != nullptr) {
            dataSize = g_kvDelegatePtr->GetSyncDataSize(DEVICE_B);
        }
        uint32_t expectedDataSize = (key1.size() + value1.size());
        uint32_t externalSize = 70u;
        uint32_t serialHeadLen = 8u;
        ASSERT_GE(static_cast<uint32_t>(dataSize), expectedDataSize);
        ASSERT_LE(static_cast<uint32_t>(dataSize), serialHeadLen + expectedDataSize + externalSize);
    });
    thread1.join();
    thread2.join();
}

/**
  * @tc.name: DeviceOfflineSyncTask001
  * @tc.desc: Test sync task when device offline and close db Concurrently
  * @tc.type: FUNC
  * @tc.require: AR000HI2JS
  * @tc.author: zhuwentao
  */
HWTEST_F(DistributedDBSingleVerP2PSyncTest, DeviceOfflineSyncTask001, TestSize.Level3)
{
    DBStatus status = OK;
    std::vector<std::string> devices;
    devices.push_back(g_deviceB->GetDeviceId());

    /**
     * @tc.steps: step1. deviceA put {k1, v1}
     */
    Key key = {'1'};
    Value value = {'1'};
    ASSERT_TRUE(g_kvDelegatePtr->Put(key, value) == OK);

    /**
     * @tc.steps: step2. deviceA set auto sync and put some key/value
     * @tc.expected: step2. interface should return OK.
     */
    bool autoSync = true;
    PragmaData data = static_cast<PragmaData>(&autoSync);
    status = g_kvDelegatePtr->Pragma(AUTO_SYNC, data);
    ASSERT_EQ(status, OK);

    Key key1 = {'2'};
    Key key2 = {'3'};
    Key key3 = {'4'};
    Key key4 = {'5'};
    ASSERT_TRUE(g_kvDelegatePtr->Put(key, value) == OK);
    ASSERT_TRUE(g_kvDelegatePtr->Put(key1, value) == OK);
    ASSERT_TRUE(g_kvDelegatePtr->Put(key2, value) == OK);
    ASSERT_TRUE(g_kvDelegatePtr->Put(key3, value) == OK);
    ASSERT_TRUE(g_kvDelegatePtr->Put(key4, value) == OK);
    /**
     * @tc.steps: step3. device offline and close db Concurrently
     * @tc.expected: step3. interface should return OK.
     */
    std::thread thread1([]() {
        if (g_kvDelegatePtr != nullptr) {
            g_mgr.CloseKvStore(g_kvDelegatePtr);
            g_kvDelegatePtr = nullptr;
        }
    });
    std::thread thread2([]() {
        g_deviceB->Offline();
    });
    thread1.join();
    thread2.join();
    std::this_thread::sleep_for(std::chrono::milliseconds(WAIT_TIME));
    ASSERT_TRUE(g_mgr.DeleteKvStore(STORE_ID) == OK);
>>>>>>> 4558c1ec
}<|MERGE_RESOLUTION|>--- conflicted
+++ resolved
@@ -3192,7 +3192,6 @@
 }
 
 /**
-<<<<<<< HEAD
   * @tc.name: RebuildSync001
   * @tc.desc: rebuild db and sync again
   * @tc.type: FUNC
@@ -3204,25 +3203,11 @@
     ASSERT_TRUE(g_kvDelegatePtr != nullptr);
     /**
      * @tc.steps: step1. sync deviceB data to A and check data
-=======
-  * @tc.name: RemoveDeviceData001
-  * @tc.desc: call rekey and removeDeviceData Concurrently
-  * @tc.type: FUNC
-  * @tc.require: AR000D487B
-  * @tc.author: zhuwentao
-  */
-HWTEST_F(DistributedDBSingleVerP2PSyncTest, RemoveDeviceData001, TestSize.Level1)
-{
-    ASSERT_TRUE(g_kvDelegatePtr != nullptr);
-    /**
-     * @tc.steps: step1. sync deviceB data to A
->>>>>>> 4558c1ec
      * * @tc.expected: step1. interface return ok
     */
     Key key1 = {'1'};
     Key key2 = {'2'};
     Value value = {'1'};
-<<<<<<< HEAD
     Timestamp currentTime;
     (void)OS::GetCurrentSysTimeInMicrosecond(currentTime);
     EXPECT_EQ(g_deviceB->PutData(key1, value, currentTime, 0), E_OK);
@@ -3308,78 +3293,10 @@
     /**
      * @tc.expected: step4. onComplete should be called, check data
      */
-=======
-    g_deviceB->PutData(key1, value, 1, 0);
-    g_deviceB->PutData(key2, value, 2, 0);
-    g_deviceB->Sync(DistributedDB::SYNC_MODE_PUSH_ONLY, true);
-
-    Value actualValue;
-    g_kvDelegatePtr->Get(key1, actualValue);
-    EXPECT_EQ(actualValue, value);
-    actualValue.clear();
-    g_kvDelegatePtr->Get(key2, actualValue);
-    EXPECT_EQ(actualValue, value);
-    /**
-     * @tc.steps: step2. call Rekey and RemoveDeviceData Concurrently
-     * * @tc.expected: step2. interface return ok
-    */
-    std::thread thread1([]() {
-        CipherPassword passwd3;
-        std::vector<uint8_t> passwdVect = {'p', 's', 'd', 'z'};
-        passwd3.SetValue(passwdVect.data(), passwdVect.size());
-        g_kvDelegatePtr->Rekey(passwd3);
-    });
-    std::thread thread2([]() {
-        g_kvDelegatePtr->RemoveDeviceData(g_deviceB->GetDeviceId());
-    });
-    thread1.join();
-    thread2.join();
-}
-
-/**
-  * @tc.name: CalculateSyncData001
-  * @tc.desc: Test sync data whose device never synced before
-  * @tc.type: FUNC
-  * @tc.require: AR000HI2JS
-  * @tc.author: zhuwentao
-  */
-HWTEST_F(DistributedDBSingleVerP2PSyncTest, CalculateSyncData001, TestSize.Level3)
-{
-    ASSERT_TRUE(g_kvDelegatePtr != nullptr);
-    size_t dataSize = g_kvDelegatePtr->GetSyncDataSize(DEVICE_B);
-    uint32_t serialHeadLen = 8u;
-    EXPECT_EQ(static_cast<uint32_t>(dataSize), 0u + serialHeadLen);
-    uint32_t keySize = 256u;
-    uint32_t valuesize = 1024u;
-    uint32_t itemCount = 10u;
-    CalculateDataTest(itemCount, keySize, valuesize);
-}
-
-/**
-  * @tc.name: CalculateSyncData002
-  * @tc.desc: Test sync data whose device synced before, but sync data is less than 1M
-  * @tc.type: FUNC
-  * @tc.require: AR000HI2JS
-  * @tc.author: zhuwentao
-  */
-HWTEST_F(DistributedDBSingleVerP2PSyncTest, CalculateSyncData002, TestSize.Level3)
-{
-    ASSERT_TRUE(g_kvDelegatePtr != nullptr);
-    Key key1 = {'1'};
-    Value value1 = {'1'};
-    EXPECT_EQ(g_kvDelegatePtr->Put(key1, value1), OK);
-
-    std::vector<std::string> devices;
-    devices.push_back(g_deviceB->GetDeviceId());
-    std::map<std::string, DBStatus> result;
-    DBStatus status = g_tool.SyncTest(g_kvDelegatePtr, devices, SYNC_MODE_PUSH_ONLY, result);
-    ASSERT_TRUE(status == OK);
->>>>>>> 4558c1ec
     ASSERT_TRUE(result.size() == devices.size());
     for (const auto &pair : result) {
         EXPECT_TRUE(pair.second == OK);
     }
-<<<<<<< HEAD
     Value actualValue;
     EXPECT_EQ(g_kvDelegatePtr->Get(key1, actualValue), OK);
     EXPECT_EQ(actualValue, value);
@@ -3519,7 +3436,94 @@
     Value actualValue;
     EXPECT_EQ(g_kvDelegatePtr->Get(key1, actualValue), NOT_FOUND);
     g_deviceB->ResetDataControl();
-=======
+}
+
+/**
+  * @tc.name: RemoveDeviceData001
+  * @tc.desc: call rekey and removeDeviceData Concurrently
+  * @tc.type: FUNC
+  * @tc.require: AR000D487B
+  * @tc.author: zhuwentao
+  */
+HWTEST_F(DistributedDBSingleVerP2PSyncTest, RemoveDeviceData001, TestSize.Level1)
+{
+    ASSERT_TRUE(g_kvDelegatePtr != nullptr);
+    /**
+     * @tc.steps: step1. sync deviceB data to A
+     * * @tc.expected: step1. interface return ok
+    */
+    Key key1 = {'1'};
+    Key key2 = {'2'};
+    Value value = {'1'};
+    g_deviceB->PutData(key1, value, 1, 0);
+    g_deviceB->PutData(key2, value, 2, 0);
+    g_deviceB->Sync(DistributedDB::SYNC_MODE_PUSH_ONLY, true);
+
+    Value actualValue;
+    g_kvDelegatePtr->Get(key1, actualValue);
+    EXPECT_EQ(actualValue, value);
+    actualValue.clear();
+    g_kvDelegatePtr->Get(key2, actualValue);
+    EXPECT_EQ(actualValue, value);
+    /**
+     * @tc.steps: step2. call Rekey and RemoveDeviceData Concurrently
+     * * @tc.expected: step2. interface return ok
+    */
+    std::thread thread1([]() {
+        CipherPassword passwd3;
+        std::vector<uint8_t> passwdVect = {'p', 's', 'd', 'z'};
+        passwd3.SetValue(passwdVect.data(), passwdVect.size());
+        g_kvDelegatePtr->Rekey(passwd3);
+    });
+    std::thread thread2([]() {
+        g_kvDelegatePtr->RemoveDeviceData(g_deviceB->GetDeviceId());
+    });
+    thread1.join();
+    thread2.join();
+}
+
+/**
+  * @tc.name: CalculateSyncData001
+  * @tc.desc: Test sync data whose device never synced before
+  * @tc.type: FUNC
+  * @tc.require: AR000HI2JS
+  * @tc.author: zhuwentao
+  */
+HWTEST_F(DistributedDBSingleVerP2PSyncTest, CalculateSyncData001, TestSize.Level3)
+{
+    ASSERT_TRUE(g_kvDelegatePtr != nullptr);
+    size_t dataSize = g_kvDelegatePtr->GetSyncDataSize(DEVICE_B);
+    uint32_t serialHeadLen = 8u;
+    EXPECT_EQ(static_cast<uint32_t>(dataSize), 0u + serialHeadLen);
+    uint32_t keySize = 256u;
+    uint32_t valuesize = 1024u;
+    uint32_t itemCount = 10u;
+    CalculateDataTest(itemCount, keySize, valuesize);
+}
+
+/**
+  * @tc.name: CalculateSyncData002
+  * @tc.desc: Test sync data whose device synced before, but sync data is less than 1M
+  * @tc.type: FUNC
+  * @tc.require: AR000HI2JS
+  * @tc.author: zhuwentao
+  */
+HWTEST_F(DistributedDBSingleVerP2PSyncTest, CalculateSyncData002, TestSize.Level3)
+{
+    ASSERT_TRUE(g_kvDelegatePtr != nullptr);
+    Key key1 = {'1'};
+    Value value1 = {'1'};
+    EXPECT_EQ(g_kvDelegatePtr->Put(key1, value1), OK);
+
+    std::vector<std::string> devices;
+    devices.push_back(g_deviceB->GetDeviceId());
+    std::map<std::string, DBStatus> result;
+    DBStatus status = g_tool.SyncTest(g_kvDelegatePtr, devices, SYNC_MODE_PUSH_ONLY, result);
+    ASSERT_TRUE(status == OK);
+    ASSERT_TRUE(result.size() == devices.size());
+    for (const auto &pair : result) {
+        EXPECT_TRUE(pair.second == OK);
+    }
 
     uint32_t keySize = 256u;
     uint32_t valuesize = 512u;
@@ -3660,5 +3664,4 @@
     thread2.join();
     std::this_thread::sleep_for(std::chrono::milliseconds(WAIT_TIME));
     ASSERT_TRUE(g_mgr.DeleteKvStore(STORE_ID) == OK);
->>>>>>> 4558c1ec
 }