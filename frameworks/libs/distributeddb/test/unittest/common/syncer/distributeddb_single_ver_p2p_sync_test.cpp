--- conflicted
+++ resolved
@@ -2759,7 +2759,6 @@
 }
 
 /**
-<<<<<<< HEAD
   * @tc.name: DataSync001
   * @tc.desc: Test Data Sync when Initialize
   * @tc.type: FUNC
@@ -3144,7 +3143,9 @@
     g_deviceB->Sync(DistributedDB::SYNC_MODE_PULL_ONLY, true);
     g_communicatorAggregator->SetDeviceMtuSize(DEVICE_A, 5 * 1024u * 1024u); // 4k
     g_communicatorAggregator->SetDeviceMtuSize(DEVICE_B, 5 * 1024u * 1024u); // 4k
-=======
+}
+
+/**
   * @tc.name: RemoveDeviceData001
   * @tc.desc: call rekey and removeDeviceData Concurrently
   * @tc.type: FUNC
@@ -3186,7 +3187,6 @@
     });
     thread1.join();
     thread2.join();
->>>>>>> 6651cd1c
 }
 
 /**
@@ -3195,11 +3195,7 @@
   * @tc.type: FUNC
   * @tc.require: AR000HI2JS
   * @tc.author: zhuwentao
-<<<<<<< HEAD
- */
-=======
-  */
->>>>>>> 6651cd1c
+  */
 HWTEST_F(DistributedDBSingleVerP2PSyncTest, CalculateSyncData001, TestSize.Level3)
 {
     ASSERT_TRUE(g_kvDelegatePtr != nullptr);
@@ -3318,8 +3314,6 @@
     });
     thread1.join();
     thread2.join();
-<<<<<<< HEAD
-=======
 }
 
 /**
@@ -3377,5 +3371,4 @@
     thread2.join();
     std::this_thread::sleep_for(std::chrono::milliseconds(WAIT_TIME));
     ASSERT_TRUE(g_mgr.DeleteKvStore(STORE_ID) == OK);
->>>>>>> 6651cd1c
 }