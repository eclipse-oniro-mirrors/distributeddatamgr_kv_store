/*
 * Copyright (c) 2021 Huawei Device Co., Ltd.
 * Licensed under the Apache License, Version 2.0 (the "License");
 * you may not use this file except in compliance with the License.
 * You may obtain a copy of the License at
 *
 *     http://www.apache.org/licenses/LICENSE-2.0
 *
 * Unless required by applicable law or agreed to in writing, software
 * distributed under the License is distributed on an "AS IS" BASIS,
 * WITHOUT WARRANTIES OR CONDITIONS OF ANY KIND, either express or implied.
 * See the License for the specific language governing permissions and
 * limitations under the License.
 */
#include "generic_virtual_device.h"

#include "kv_store_errno.h"
#include "multi_ver_sync_task_context.h"
#include "single_ver_kv_sync_task_context.h"
#include "single_ver_relational_sync_task_context.h"

namespace DistributedDB {
GenericVirtualDevice::GenericVirtualDevice(std::string deviceId)
    : communicateHandle_(nullptr),
      communicatorAggregator_(nullptr),
      storage_(nullptr),
      metadata_(nullptr),
      deviceId_(std::move(deviceId)),
      remoteDeviceId_("real_device"),
      context_(nullptr),
      onRemoteDataChanged_(nullptr),
      subManager_(nullptr),
      executor_(nullptr)
{
}

GenericVirtualDevice::~GenericVirtualDevice()
{
    std::mutex cvMutex;
    std::condition_variable cv;
    bool finished = false;
    Offline();

    if (communicateHandle_ != nullptr) {
        communicateHandle_->RegOnMessageCallback(nullptr, nullptr);
        communicatorAggregator_->ReleaseCommunicator(communicateHandle_);
        communicateHandle_ = nullptr;
    }
    communicatorAggregator_ = nullptr;

    if (context_ != nullptr) {
        ISyncInterface *storage = storage_;
        context_->OnLastRef([storage, &cv, &cvMutex, &finished]() {
            delete storage;
            {
                std::lock_guard<std::mutex> lock(cvMutex);
                finished = true;
            }
            cv.notify_one();
        });
        RefObject::KillAndDecObjRef(context_);
        std::unique_lock<std::mutex> lock(cvMutex);
        cv.wait(lock, [&finished] { return finished; });
    } else {
        delete storage_;
    }
    context_ = nullptr;
    metadata_ = nullptr;
    storage_ = nullptr;
    if (executor_ != nullptr) {
        RefObject::KillAndDecObjRef(executor_);
        executor_ = nullptr;
    }
}

int GenericVirtualDevice::Initialize(VirtualCommunicatorAggregator *comAggregator, ISyncInterface *syncInterface)
{
    if ((comAggregator == nullptr) || (syncInterface == nullptr)) {
        return -E_INVALID_ARGS;
    }

    communicatorAggregator_ = comAggregator;
    int errCode = E_OK;
    communicateHandle_ = communicatorAggregator_->AllocCommunicator(deviceId_, errCode);
    if (communicateHandle_ == nullptr) {
        return errCode;
    }

    storage_ = syncInterface;
    metadata_ = std::make_shared<Metadata>();
    if (metadata_->Initialize(storage_) != E_OK) {
        LOGE("metadata_ init failed");
        return -E_NOT_SUPPORT;
    }
    if (storage_->GetInterfaceType() == IKvDBSyncInterface::SYNC_SVD) {
        context_ = new (std::nothrow) SingleVerKvSyncTaskContext;
        subManager_ = std::make_shared<SubscribeManager>();
        static_cast<SingleVerSyncTaskContext *>(context_)->SetSubscribeManager(subManager_);
    } else if (storage_->GetInterfaceType() == IKvDBSyncInterface::SYNC_RELATION) {
        context_ = new (std::nothrow) SingleVerRelationalSyncTaskContext;
<<<<<<< HEAD
    }
#ifndef OMIT_MULTI_VER
    else {
=======
    } else {
#ifndef OMIT_MULTI_VER
>>>>>>> 81ca9a0f
        context_ = new (std::nothrow) MultiVerSyncTaskContext;
#else
	return -E_NOT_SUPPORT;
#endif // OMIT_MULTI_VER
    }
<<<<<<< HEAD
#endif // OMIT_MULTI_VER
=======

>>>>>>> 81ca9a0f
    if (context_ == nullptr) {
        return -E_OUT_OF_MEMORY;
    }
    communicateHandle_->RegOnMessageCallback(
        std::bind(&GenericVirtualDevice::MessageCallback, this, std::placeholders::_1, std::placeholders::_2), []() {});
    context_->Initialize(remoteDeviceId_, storage_, metadata_, communicateHandle_);
    context_->SetRetryStatus(SyncTaskContext::NO_NEED_RETRY);
    context_->RegOnSyncTask(std::bind(&GenericVirtualDevice::StartResponseTask, this));

    executor_ = new (std::nothrow) RemoteExecutor();
    if (executor_ == nullptr) {
        return -E_OUT_OF_MEMORY;
    }
    executor_->Initialize(syncInterface, communicateHandle_);
    return E_OK;
}

void GenericVirtualDevice::SetDeviceId(const std::string &deviceId)
{
    deviceId_ = deviceId;
}

std::string GenericVirtualDevice::GetDeviceId() const
{
    return deviceId_;
}

int GenericVirtualDevice::MessageCallback(const std::string &deviceId, Message *inMsg)
{
    if (inMsg->GetMessageId() == LOCAL_DATA_CHANGED) {
        if (onRemoteDataChanged_) {
            onRemoteDataChanged_(deviceId);
            delete inMsg;
            inMsg = nullptr;
            return E_OK;
        }
        delete inMsg;
        inMsg = nullptr;
        return -E_INVALID_ARGS;
    }

    LOGD("[GenericVirtualDevice] onMessage, src %s id %u", deviceId.c_str(), inMsg->GetMessageId());
    if (inMsg->GetMessageId() == REMOTE_EXECUTE_MESSAGE && executor_ != nullptr) {
        RefObject::IncObjRef(executor_);
        executor_->ReceiveMessage(deviceId, inMsg);
        RefObject::DecObjRef(executor_);
        return E_OK;
    }

    RefObject::IncObjRef(context_);
    RefObject::IncObjRef(communicateHandle_);
    SyncTaskContext *context = context_;
    ICommunicator *communicateHandle = communicateHandle_;
    std::thread thread([context, communicateHandle, inMsg]() {
        int errCode = context->ReceiveMessageCallback(inMsg);
        if (errCode != -E_NOT_NEED_DELETE_MSG) {
            delete inMsg;
        }
        RefObject::DecObjRef(context);
        RefObject::DecObjRef(communicateHandle);
    });
    thread.detach();
    return E_OK;
}

void GenericVirtualDevice::OnRemoteDataChanged(const std::function<void(const std::string &)> &callback)
{
    onRemoteDataChanged_ = callback;
}

void GenericVirtualDevice::Online()
{
    static_cast<VirtualCommunicator *>(communicateHandle_)->Enable();
    communicatorAggregator_->OnlineDevice(deviceId_);
}

void GenericVirtualDevice::Offline()
{
    static_cast<VirtualCommunicator *>(communicateHandle_)->Disable();
    communicatorAggregator_->OfflineDevice(deviceId_);
}

int GenericVirtualDevice::StartResponseTask()
{
    LOGD("[KvVirtualDevice] StartResponseTask");
    RefObject::AutoLock lockGuard(context_);
    int status = context_->GetTaskExecStatus();
    if ((status == SyncTaskContext::RUNNING) || context_->IsKilled()) {
        LOGD("[KvVirtualDevice] StartResponseTask status:%d", status);
        return -E_NOT_SUPPORT;
    }
    if (context_->IsTargetQueueEmpty()) {
        LOGD("[KvVirtualDevice] StartResponseTask IsTargetQueueEmpty is empty");
        return E_OK;
    }
    context_->SetTaskExecStatus(ISyncTaskContext::RUNNING);
    context_->MoveToNextTarget();
    LOGI("[KvVirtualDevice] machine StartSync");
    context_->UnlockObj();
    int errCode = context_->StartStateMachine();
    context_->LockObj();
    if (errCode != E_OK) {
        LOGE("[KvVirtualDevice] machine StartSync failed");
        context_->SetOperationStatus(SyncOperation::OP_FAILED);
    }
    return errCode;
}

TimeOffset GenericVirtualDevice::GetLocalTimeOffset() const
{
    return metadata_->GetLocalTimeOffset();
}

int GenericVirtualDevice::Sync(SyncMode mode, bool wait)
{
    auto operation = new (std::nothrow) SyncOperation(1, {remoteDeviceId_}, mode, nullptr, wait);
    if (operation == nullptr) {
        return -E_OUT_OF_MEMORY;
    }
    operation->Initialize();
    operation->SetOnSyncFinished([operation](int id) {
        operation->NotifyIfNeed();
    });
    context_->AddSyncOperation(operation);
    operation->WaitIfNeed();
    RefObject::KillAndDecObjRef(operation);
    return E_OK;
}

int GenericVirtualDevice::Sync(SyncMode mode, const Query &query, bool wait)
{
    return Sync(mode, query, nullptr, wait);
}

int GenericVirtualDevice::Sync(SyncMode mode, const Query &query,
    const SyncOperation::UserCallback &callBack, bool wait)
{
    auto operation = new (std::nothrow) SyncOperation(1, {remoteDeviceId_}, mode, callBack, wait);
    if (operation == nullptr) {
        return -E_OUT_OF_MEMORY;
    }
    operation->Initialize();
    operation->SetOnSyncFinished([operation](int id) {
        operation->NotifyIfNeed();
    });
    QuerySyncObject querySyncObject(query);
    int errCode = querySyncObject.Init();
    if (errCode != E_OK) {
        return errCode;
    }
    operation->SetQuery(querySyncObject);
    context_->AddSyncOperation(operation);
    operation->WaitIfNeed();
    RefObject::KillAndDecObjRef(operation);
    return errCode;
}

int GenericVirtualDevice::RemoteQuery(const std::string &device, const RemoteCondition &condition,
    uint64_t timeout, std::shared_ptr<ResultSet> &result)
{
    if (executor_ == nullptr) {
        result = nullptr;
        return TransferDBErrno(-E_BUSY);
    }
    int errCode = executor_->RemoteQuery(device, condition, timeout, 1u, result);
    if (errCode != E_OK) {
        result = nullptr;
    }
    return TransferDBErrno(errCode);
}

void GenericVirtualDevice::SetClearRemoteStaleData(bool isStaleData)
{
    if (context_ != nullptr) {
        static_cast<SingleVerSyncTaskContext *>(context_)->EnableClearRemoteStaleData(isStaleData);
        LOGD("set clear remote stale data mark");
    }
}
} // DistributedDB<|MERGE_RESOLUTION|>--- conflicted
+++ resolved
@@ -98,24 +98,13 @@
         static_cast<SingleVerSyncTaskContext *>(context_)->SetSubscribeManager(subManager_);
     } else if (storage_->GetInterfaceType() == IKvDBSyncInterface::SYNC_RELATION) {
         context_ = new (std::nothrow) SingleVerRelationalSyncTaskContext;
-<<<<<<< HEAD
-    }
-#ifndef OMIT_MULTI_VER
-    else {
-=======
     } else {
 #ifndef OMIT_MULTI_VER
->>>>>>> 81ca9a0f
         context_ = new (std::nothrow) MultiVerSyncTaskContext;
 #else
 	return -E_NOT_SUPPORT;
 #endif // OMIT_MULTI_VER
     }
-<<<<<<< HEAD
-#endif // OMIT_MULTI_VER
-=======
-
->>>>>>> 81ca9a0f
     if (context_ == nullptr) {
         return -E_OUT_OF_MEMORY;
     }
