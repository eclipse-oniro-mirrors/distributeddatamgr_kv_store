/*
 * Copyright (c) 2021 Huawei Device Co., Ltd.
 * Licensed under the Apache License, Version 2.0 (the "License");
 * you may not use this file except in compliance with the License.
 * You may obtain a copy of the License at
 *
 *     http://www.apache.org/licenses/LICENSE-2.0
 *
 * Unless required by applicable law or agreed to in writing, software
 * distributed under the License is distributed on an "AS IS" BASIS,
 * WITHOUT WARRANTIES OR CONDITIONS OF ANY KIND, either express or implied.
 * See the License for the specific language governing permissions and
 * limitations under the License.
 */
<<<<<<< HEAD
#ifndef OMIT_MULTI_VER
=======
>>>>>>> 81ca9a0f
#ifndef VIRTUAL_MULTI_VER_SYNC_INTERFACE_H
#define VIRTUAL_MULTI_VER_SYNC_INTERFACE_H

#ifndef OMIT_MULTI_VER
#include "distributeddb_tools_unit_test.h"
#include "multi_ver_natural_store.h"
#include "multi_ver_natural_store_connection.h"

namespace DistributedDB {
class VirtualMultiVerSyncDBInterface final : public MultiVerKvDBSyncInterface {
public:
    VirtualMultiVerSyncDBInterface();
    ~VirtualMultiVerSyncDBInterface() override;

    int GetInterfaceType() const override;

    void IncRefCount() override;

    void DecRefCount() override;

    std::vector<uint8_t> GetIdentifier() const override;

    void GetMaxTimestamp(Timestamp &stamp) const override;

    int GetMetaData(const Key &key, Value &value) const override;

    int PutMetaData(const Key &key, const Value &value) override;

    // Delete multiple meta data records in a transaction.
    int DeleteMetaData(const std::vector<Key> &keys) override;

    // Delete multiple meta data records with key prefix in a transaction.
    int DeleteMetaDataByPrefixKey(const Key &keyPrefix) const override;

    int GetAllMetaKeys(std::vector<Key> &keys) const override;

    bool IsCommitExisted(const MultiVerCommitNode &) const override;

    int GetDeviceLatestCommit(std::map<std::string, MultiVerCommitNode> &) const override;

    int GetCommitTree(const std::map<std::string, MultiVerCommitNode> &,
        std::vector<MultiVerCommitNode> &) const override;

    int GetCommitData(const MultiVerCommitNode &commit, std::vector<MultiVerKvEntry *> &entries) const override;

    MultiVerKvEntry *CreateKvEntry(const std::vector<uint8_t> &) override;

    void ReleaseKvEntry(const MultiVerKvEntry *entry) override;

    bool IsValueSliceExisted(const ValueSliceHash &value) const override;

    int GetValueSlice(const ValueSliceHash &hashValue, ValueSlice &sliceValue) const override;

    int PutValueSlice(const ValueSliceHash &hashValue, const ValueSlice &sliceValue) const override;

    int PutCommitData(const MultiVerCommitNode &commit, const std::vector<MultiVerKvEntry *> &entries,
        const std::string &deviceName) override;

    int MergeSyncCommit(const MultiVerCommitNode &commit, const std::vector<MultiVerCommitNode> &commits) override;

    void NotifyStartSyncOperation() override {};

    void NotifyFinishSyncOperation() override {};

    int TransferSyncCommitDevInfo(MultiVerCommitNode &commit, const std::string &devId, bool isSyncedIn) const override;

    int Initialize(const std::string &deviceId);

    int GetData(const Key &key, Key &value);

    int PutData(const Key &key, const Key &value);

    int DeleteData(const Key &key);

    int StartTransaction();

    int Commit();

    int DeleteDatabase();

    const KvDBProperties &GetDbProperties() const override;

private:
    DistributedDBUnitTest::DistributedDBToolsUnitTest testTool_;
    MultiVerNaturalStore *kvStore_;
    MultiVerNaturalStoreConnection *connection_;
    KvDBProperties properties_;
};
}  // namespace DistributedDB
<<<<<<< HEAD

#endif // VIRTUAL_MULTI_VER_SYNC_INTERFACE
#endif // OMIT_MULTI_VER
=======
#endif // OMIT_MULTI_VER
#endif // VIRTUAL_MULTI_VER_SYNC_INTERFACE
>>>>>>> 81ca9a0f
<|MERGE_RESOLUTION|>--- conflicted
+++ resolved
@@ -12,10 +12,6 @@
  * See the License for the specific language governing permissions and
  * limitations under the License.
  */
-<<<<<<< HEAD
-#ifndef OMIT_MULTI_VER
-=======
->>>>>>> 81ca9a0f
 #ifndef VIRTUAL_MULTI_VER_SYNC_INTERFACE_H
 #define VIRTUAL_MULTI_VER_SYNC_INTERFACE_H
 
@@ -105,11 +101,5 @@
     KvDBProperties properties_;
 };
 }  // namespace DistributedDB
-<<<<<<< HEAD
-
-#endif // VIRTUAL_MULTI_VER_SYNC_INTERFACE
 #endif // OMIT_MULTI_VER
-=======
-#endif // OMIT_MULTI_VER
-#endif // VIRTUAL_MULTI_VER_SYNC_INTERFACE
->>>>>>> 81ca9a0f
+#endif // VIRTUAL_MULTI_VER_SYNC_INTERFACE