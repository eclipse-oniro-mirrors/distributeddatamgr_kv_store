--- conflicted
+++ resolved
@@ -117,13 +117,11 @@
 
     const RelationalDBProperties &GetRelationalDbProperties() const override;
 
-<<<<<<< HEAD
     void SetPermitCreateDistributedTable(bool permitCreateDistributedTable);
-=======
+
     int GetSecurityOption(SecurityOption &option) const override;
 
     void ReleaseRemoteQueryContinueToken(ContinueToken &token) const override;
->>>>>>> bc60f7aa
 private:
     mutable std::map<std::vector<uint8_t>, std::vector<uint8_t>> metadata_;
     std::map<std::string, std::map<std::string, VirtualRowData>> syncData_;
