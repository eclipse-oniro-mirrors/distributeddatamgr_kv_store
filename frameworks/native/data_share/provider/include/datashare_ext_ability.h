--- conflicted
+++ resolved
@@ -142,13 +142,8 @@
      *
      * @return Returns the query result.
      */
-<<<<<<< HEAD
     virtual std::shared_ptr<ResultSetBridge> Query(
-        const Uri &uri, std::vector<std::string> &columns, const DataSharePredicates &predicates);
-=======
-    virtual std::shared_ptr<DataShareAbstractResultSet> Query(
         const Uri &uri, const DataSharePredicates &predicates, std::vector<std::string> &columns);
->>>>>>> 4ec4be58
 
     /**
      * @brief Obtains the MIME type matching the data specified by the URI of the Data ability. This method should be
