--- conflicted
+++ resolved
@@ -432,13 +432,8 @@
     return ret;
 }
 
-<<<<<<< HEAD
 std::shared_ptr<ResultSetBridge> JsDataShareExtAbility::Query(const Uri &uri,
-    std::vector<std::string> &columns, const DataSharePredicates &predicates)
-=======
-std::shared_ptr<DataShareAbstractResultSet> JsDataShareExtAbility::Query(const Uri &uri,
     const DataSharePredicates &predicates, std::vector<std::string> &columns)
->>>>>>> 4ec4be58
 {
     LOG_INFO("begin.");
     PrintPredicates(predicates);
