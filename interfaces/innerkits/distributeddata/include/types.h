/*
 * Copyright (c) 2021 Huawei Device Co., Ltd.
 * Licensed under the Apache License, Version 2.0 (the "License");
 * you may not use this file except in compliance with the License.
 * You may obtain a copy of the License at
 *
 *     http://www.apache.org/licenses/LICENSE-2.0
 *
 * Unless required by applicable law or agreed to in writing, software
 * distributed under the License is distributed on an "AS IS" BASIS,
 * WITHOUT WARRANTIES OR CONDITIONS OF ANY KIND, either express or implied.
 * See the License for the specific language governing permissions and
 * limitations under the License.
 */

#ifndef DISTRIBUTED_KVSTORE_TYPES_H
#define DISTRIBUTED_KVSTORE_TYPES_H

#include <algorithm>
#include <cstdint>
#include <string>
#include <variant>
#include <vector>
#include <map>
#include "blob.h"
#include "store_errno.h"
#include "visibility.h"

namespace OHOS {
namespace DistributedKv {
/**
 * @brief Key set by client, can be any non-empty bytes array, and less than 1024 size.
*/
using Key = OHOS::DistributedKv::Blob;

/**
 * @brief Value set by client, can be any bytes array.
*/
using Value = OHOS::DistributedKv::Blob;

/**
 * @brief User identifier from user-account.
*/
struct UserId {
    std::string userId;
};

/**
 * @brief App identifier from bms.
*/
struct API_EXPORT AppId {
    std::string appId;

    /**
     * @brief Support appId convert to std::string.
    */
    operator std::string &() noexcept
    {
        return appId;
    }

    /**
     * @brief Support appId convert to const std::string.
    */
    operator const std::string &() const noexcept
    {
        return appId;
    }

    /**
     * @brief Check appId.
     */
    inline bool IsValid() const
    {
        if (appId.empty() || appId.size() > MAX_APP_ID_LEN) {
            return false;
        }
        int count = 0;
        auto iter = std::find_if_not(appId.begin(), appId.end(),
            [&count](char c) {
            count = (c == SEPARATOR_CHAR) ? (count + 1) : (count >= SEPARATOR_COUNT ? count : 0);
            return (std::isprint(c) && c != '/');
        });

        return (iter == appId.end()) && (count < SEPARATOR_COUNT);
    }
private:
    static constexpr int MAX_APP_ID_LEN = 256;
    static constexpr int SEPARATOR_COUNT = 3;
    static constexpr char SEPARATOR_CHAR = '#';
};

/**
 * @brief Kvstore name set by client by calling GetKvStore.
 *
 * storeId length must be less or equal than 256,
 * and can not be empty and all space.
*/
struct API_EXPORT StoreId {
    std::string storeId;

    /**
     * @brief Support storeId convert to std::string.
    */
    operator std::string &() noexcept
    {
        return storeId;
    }

    /**
     * @brief Support storeId convert to const std::string.
    */
    operator const std::string &() const noexcept
    {
        return storeId;
    }

    /**
     * @brief Operator <.
     */
    bool operator<(const StoreId &id) const noexcept
    {
        return this->storeId < id.storeId;
    }

    /**
     * @brief Check storeId.
     */
    inline bool IsValid() const
    {
        if (storeId.empty() || storeId.size() > MAX_STORE_ID_LEN) {
            return false;
        }
        auto iter = std::find_if_not(storeId.begin(), storeId.end(),
            [](char c) { return (std::isdigit(c) || std::isalpha(c) || c == '_'); });
        return (iter == storeId.end());
    }
private:
    static constexpr int MAX_STORE_ID_LEN = 128;
};

/**
 * @brief Identifier unique database.
*/
struct KvStoreTuple {
    std::string userId;
    std::string appId;
    std::string storeId;
};

/**
 * @brief App thread information.
*/
struct AppThreadInfo {
    std::int32_t pid;
    std::int32_t uid;
};

/**
 * @brief The type for observer database change.
*/
enum SubscribeType : uint32_t {
    /**
     * Local changes of syncable kv store.
    */
    SUBSCRIBE_TYPE_LOCAL = 1,
    /**
     * Synced data changes from remote devices
    */
    SUBSCRIBE_TYPE_REMOTE = 2,
    /**
     * Both local changes and synced data changes.
    */
    SUBSCRIBE_TYPE_ALL = 3,
    /**
     * Synced data changes from remote devices in client.
    */
    SUBSCRIBE_TYPE_CLIENT_REMOTE = 4,
};

/**
 * @brief Data is organized by entry definition.
*/
struct Entry {
    Key key;
    Value value;

    static constexpr size_t MAX_KEY_LENGTH = 1024;
    static constexpr size_t MAX_VALUE_LENGTH = 4 * 1024 * 1024;

    /**
     * Write blob size and data to memory buffer.
     * Return error when bufferLeftSize not enough.
    */
    bool WriteToBuffer(uint8_t *&cursorPtr, int &bufferLeftSize) const
    {
        return key.WriteToBuffer(cursorPtr, bufferLeftSize) && value.WriteToBuffer(cursorPtr, bufferLeftSize);
    }

    /**
     * Read a blob from memory buffer.
    */
    bool ReadFromBuffer(const uint8_t *&cursorPtr, int &bufferLeftSize)
    {
        return key.ReadFromBuffer(cursorPtr, bufferLeftSize) && value.ReadFromBuffer(cursorPtr, bufferLeftSize);
    }

    int RawSize() const
    {
        return key.RawSize() + value.RawSize();
    }
};

/**
 * @brief Indicate how to sync data on sync operation.
*/
enum SyncMode : int32_t {
    /**
     * Sync remote data to local.
    */
    PULL,
    /**
     * Sync local data to remote.
    */
    PUSH,
    /**
     * Both push and pull.
    */
    PUSH_PULL,
};

/**
 * @brief The kvstore type.
*/
enum KvStoreType : int32_t {
    /**
     * Multi-device collaboration.
     * The data is managed by the dimension of the device,
     * and there is no conflict.
     * Support to query data according to the dimension of equipment.
    */
    DEVICE_COLLABORATION,
    /**
     * Data is not divided into devices.
     * Modifying the same key between devices will overwrite.
    */
    SINGLE_VERSION,
    /**
     * Not support type.
    */
    MULTI_VERSION,
    LOCAL_ONLY,
    INVALID_TYPE,
};

/**
 * @brief Enumeration of database security level.
*/
enum SecurityLevel : int32_t {
    INVALID_LABEL = -1,
    NO_LABEL,
    S0,
    S1,
    S2,
    S3_EX,
    S3,
    S4,
};

/**
 * @brief Enumeration of database base directory.
*/
enum Area : int32_t {
    EL0,
    EL1,
    EL2,
    EL3,
    EL4
};

enum KvControlCmd : int32_t {
    SET_SYNC_PARAM = 1,
    GET_SYNC_PARAM,
};

using KvParam = OHOS::DistributedKv::Blob;

struct KvSyncParam {
    uint32_t allowedDelayMs { 0 };
};

/**
 * @brief Device basic information.
 *
 * Including device id, name and type.
*/
struct DeviceInfo {
    std::string deviceId;
    std::string deviceName;
    std::string deviceType;
};

/**
 * @brief Device filter strategy.
*/
enum class DeviceFilterStrategy {
    FILTER = 0,
    NO_FILTER = 1,
};

/**
 * @brief Indicate how and when to sync data with other device.
*/
enum PolicyType : uint32_t {
    /**
     * Data synchronization within valid time.
    */
    TERM_OF_SYNC_VALIDITY,
    /**
     * Data synchronization when device manager module call online operation.
    */
    IMMEDIATE_SYNC_ON_ONLINE,
    /**
     * Data synchronization when put, delete or update database.
    */
    IMMEDIATE_SYNC_ON_CHANGE,
    /**
     * Data synchronization when device manager module call onready operation.
    */
    IMMEDIATE_SYNC_ON_READY,
    POLICY_BUTT
};

/**
 * @brief Policy Type value.
*/
struct SyncPolicy {
    uint32_t type;
    std::variant<std::monostate, uint32_t> value;
};

/**
 * @brief Role Type value.
*/
enum RoleType : uint32_t {
    /**
      * The user has administrative rights.
    */
    OWNER = 0,
    /**
      * The user has read-only permission.
    */
    VISITOR,
};

struct Group {
    std::string groupDir = "";
    std::string groupId = "";
};

/**
 * @brief Provide configuration information for database creation.
*/
struct Options {
    /**
     * Whether to create a database when the database file does not exist.
     * It is created by default.
    */
    bool createIfMissing = true;
    /**
     * Set whether the database file is encrypted.
     * It is not encrypted by default.
    */
    bool encrypt = false;
    /**
     * Data storage disk by default.
    */
    bool persistent = true;
    /**
     * Set whether the database file is backed up.
     * It is back up by default.
    */
    bool backup = true;
    /**
     * Set whether the database file is automatically synchronized.
     * It is not automatically synchronized by default.
     * 'ohos.permission.DISTRIBUTED_DATASYNC' permission is necessary.
    */
    bool autoSync = true;
    /**
     * True if is distributed store, false if is local store
    */
    bool syncable = true;
    /**
     * Set Whether rebuild the database.
    */
    bool rebuild = false;
    /**
     * Set database security level.
    */
    int32_t securityLevel = INVALID_LABEL;
    /**
     * Set database directory area.
    */
    int32_t area = EL1;
    /**
     * Set the type of database to be created.
     * The default is multi-device collaboration database.
    */
    KvStoreType kvStoreType = DEVICE_COLLABORATION;
    /**
     * The sync policy vector.
    */
    std::vector<SyncPolicy> policies{ { IMMEDIATE_SYNC_ON_CHANGE } };
    /**
     * Set the value stored in the database.
     * Schema is not used by default.
    */
    std::string schema = "";
    /**
     * Set database directory hapName.
    */
    std::string hapName = "";
    /**
     * Set database directory baseDir.
    */
    std::string baseDir = "";
    /**
     * Whether the kvstore type is valid.
    */
    inline bool IsValidType() const
    {
        return kvStoreType == KvStoreType::DEVICE_COLLABORATION || kvStoreType == KvStoreType::SINGLE_VERSION ||
               kvStoreType == KvStoreType::LOCAL_ONLY;
    }
    /**
<<<<<<< HEAD
     * Whether the sync happend in client.
    */
    bool isClientSync = false;
=======
     * Get the databaseDir.
    */
    inline std::string GetDatabaseDir() const
    {
        if (baseDir.empty()) {
            return group.groupDir;
        }
        return !group.groupDir.empty() ? "" : baseDir;
    }
    /**
     * Whether the databaseDir is valid.
    */
    inline bool IsPathValid() const
    {
        if ((baseDir.empty() && group.groupDir.empty()) || (!baseDir.empty() && !group.groupDir.empty())) {
            return false;
        }
        return true;
    }
    Group group;
    /**
     * Set database role.
    */
    RoleType role;
>>>>>>> 9b3475bf
};

/**
 * @brief Provide the user information.
*/
struct UserInfo {
    /**
     * The userId Info.
    */
    std::string userId;

    /**
     * The userType Info.
    */
    int32_t userType;
};

}  // namespace DistributedKv
}  // namespace OHOS
#endif  // DISTRIBUTED_KVSTORE_TYPES_H<|MERGE_RESOLUTION|>--- conflicted
+++ resolved
@@ -434,11 +434,10 @@
                kvStoreType == KvStoreType::LOCAL_ONLY;
     }
     /**
-<<<<<<< HEAD
      * Whether the sync happend in client.
     */
     bool isClientSync = false;
-=======
+    /** 
      * Get the databaseDir.
     */
     inline std::string GetDatabaseDir() const
@@ -463,7 +462,6 @@
      * Set database role.
     */
     RoleType role;
->>>>>>> 9b3475bf
 };
 
 /**
